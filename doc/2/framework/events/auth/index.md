--- conflicted
+++ resolved
@@ -12,11 +12,7 @@
 
 | Arguments  | Type              | Description                                                                                                            |
 | ---------- | ----------------- | ---------------------------------------------------------------------------------------------------------------------- |
-<<<<<<< HEAD
 | `strategy` | <pre>string</pre> | [Authentication strategy](/core/2/guides/main-concepts/5-authentication#authentication-strategies) name |
-=======
-| `strategy` | <pre>string</pre> | Authentication strategy name |
->>>>>>> 165cd603
 | `user`     | <pre>object</pre> | Authenticated user properties                                                                                          |
 
 This event is triggered after a successful user authentication, but before a token is generated.
