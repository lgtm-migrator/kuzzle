--- conflicted
+++ resolved
@@ -4,10 +4,7 @@
 
 DOC_VERSION=2
 DOC_PATH=/core/2
-<<<<<<< HEAD
-=======
 NETLIFY=${REVIEW_ID:-0}
->>>>>>> f524cce9
 
 # Used by vuepress
 export DOC_DIR=$DOC_VERSION
