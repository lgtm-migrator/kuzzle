var
  // Basic methods that DSL will curry for build complex custom filters
  methods = require('./methods'),
  async = require('async'),
  _ = require('lodash'),
  stringify = require('json-stable-stringify'),
  crypto = require('crypto'),
  q = require('q');


module.exports = function Dsl (kuzzle) {

  this.addCurriedFunction = function (filtersTree, roomId, collection, filters) {

    var
      deferred = q.defer(),
<<<<<<< HEAD
      filterName = Object.keys(filters)[0];
=======
      filtersNames = {};

    async.each(Object.keys(filters), function (fn, callback) {
      var
        field = Object.keys(filters[fn])[0],
        name = filters[fn][field];

      name = stringify(name);
      name = crypto.createHash('md5').update(name).digest('hex');
      name = fn+field+'-'+name;

      filtersNames[name] = {};
      filtersNames[name][fn] = filters[fn];

      callback();
    }, function () {
      deferred.resolve(filtersNames);
    });
>>>>>>> f206ecd9

    if (filterName === undefined) {
      deferred.reject('Undefined filters');
      return deferred.promise;
    }

    if (!methods[filterName]) {
      deferred.reject('Unknown filter with name '+filterName);
      return deferred.promise;
    }

    return methods[filterName](filtersTree, roomId, collection, filters[filterName]);
  };

  /**
   * Test all filters in filtersTree for test which room to notify
   *
   * @param {Object} data
   * @returns {Promise} promise. Resolve a rooms list that we need to notify
   */
  this.testFilters = function (data) {
    var
      deferred = q.defer(),
      cachedResults = {},
      rooms = [];

    if (!data.collection) {
      deferred.reject('The data doesn\'t contain a collection');
      return deferred.promise;
    }

    // No filters set for this collection : we return an empty list
    if (!kuzzle.hotelClerk.filtersTree[data.collection]) {
      deferred.resolve(rooms);
      return deferred.promise;
    }

    async.each(Object.keys(data.content), function (field, callbackField) {

      // TODO: test if the field contains a nested field

      var fieldFilters = kuzzle.hotelClerk.filtersTree[data.collection][field];

      if (!fieldFilters) {
        callbackField();
        return false;
      }

      async.each(Object.keys(fieldFilters), function (functionName, callbackFilter) {
        var
          filter = fieldFilters[functionName],
          cachePath = data.collection + '.' + field + '.' + functionName;

        if (cachedResults[cachePath] === undefined) {
          cachedResults[cachePath] = filter.fn(data.content[field]);
        }

        if (!cachedResults[cachePath]) {
          callbackFilter();
          return false;
        }

        async.each(filter.rooms, function (roomId, callbackRoom) {
          var
            room = kuzzle.hotelClerk.rooms[roomId],
            passAllFilters;

          if (!room) {
            callbackRoom('Room not found');
            return false;
          }

          passAllFilters = testFilterRecursively(data.content, room.filters, cachedResults, 'and');

          if (passAllFilters) {
            rooms = _.uniq(rooms.concat(fieldFilters[functionName].rooms));
          }

          callbackRoom();
        }, function (error) {
          if (error) {
            callbackFilter(error);
            return false;
          }

          callbackFilter();
        });
      }, function (error) {
        if (error) {
          callbackField(error);
          return false;
        }

        callbackField();
      });
<<<<<<< HEAD
    }, function (error) {
      if (error) {
        deferred.reject(error);
        return false;
      }

      kuzzle.hotelClerk.findRoomNamesFromIds(rooms)
        .then(function (roomsNames) {
          deferred.resolve(roomsNames);
        });
=======
    }, function () {
      deferred.resolve(rooms);
>>>>>>> f206ecd9
    });

    return deferred.promise;
  };

};


var testFilterRecursively = function (content, filters, cachedResults, upperOperand) {
  var bool;

  Object.keys(filters).some(function (key) {
    var subBool;
    if (key === 'or' || key === 'and') {
      subBool = testFilterRecursively(content, filters[key], cachedResults, key);
    }
    else {
      if (cachedResults[key] === undefined) {
        var value = getContentValueFromPath(content, key);
        if (value === undefined) {
          bool = false;

          // we can stop here the loop if the operand is an and
          if (upperOperand === 'and') {
            return true;
          }
        }

        cachedResults[key] = filters[key].fn(value);
      }

      subBool = cachedResults[key];
    }

    if (upperOperand === undefined) {
      bool = subBool;
      return false;
    }
    if (upperOperand === 'and') {
      if (bool === undefined) {
        bool = subBool;
      }
      else {
        bool = bool && subBool;
      }

      // if the result of the current filter is false and if the upper operand is an 'and', we can't stop here and bool is false
      return !bool;
    }
    if (upperOperand === 'or') {
      if (bool === undefined) {
        bool = subBool;
      }
      else {
        bool = bool || subBool;
      }

      // if the result of the current filter is true and if the upper operand is an 'or', we can't stop here and bool is true
      return bool;
    }

  });

  return bool;
};

var getContentValueFromPath = function (content, path) {
  var
    parent = content,
    subPath,
    error = false,
    i;

  path = path.split('.');
  // remove the first element (corresponding to the collection) from path
  path.shift();
  // remove the last element (corresponding to the function name)
  path.pop();

  // Loop inside the object for find the right entry
  for (i = 0; i < path.length-1; i++) {
    if (parent[path[i]] === undefined) {
      error = true;
      break;
    }
    parent = parent[path[i]];
  }

  subPath = path[path.length-1];

  if (error || parent[subPath] === undefined) {
    return undefined;
  }

  return parent[subPath];
};<|MERGE_RESOLUTION|>--- conflicted
+++ resolved
@@ -14,28 +14,7 @@
 
     var
       deferred = q.defer(),
-<<<<<<< HEAD
       filterName = Object.keys(filters)[0];
-=======
-      filtersNames = {};
-
-    async.each(Object.keys(filters), function (fn, callback) {
-      var
-        field = Object.keys(filters[fn])[0],
-        name = filters[fn][field];
-
-      name = stringify(name);
-      name = crypto.createHash('md5').update(name).digest('hex');
-      name = fn+field+'-'+name;
-
-      filtersNames[name] = {};
-      filtersNames[name][fn] = filters[fn];
-
-      callback();
-    }, function () {
-      deferred.resolve(filtersNames);
-    });
->>>>>>> f206ecd9
 
     if (filterName === undefined) {
       deferred.reject('Undefined filters');
@@ -131,21 +110,13 @@
 
         callbackField();
       });
-<<<<<<< HEAD
     }, function (error) {
       if (error) {
         deferred.reject(error);
         return false;
       }
 
-      kuzzle.hotelClerk.findRoomNamesFromIds(rooms)
-        .then(function (roomsNames) {
-          deferred.resolve(roomsNames);
-        });
-=======
-    }, function () {
       deferred.resolve(rooms);
->>>>>>> f206ecd9
     });
 
     return deferred.promise;
