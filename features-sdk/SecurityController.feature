Feature: Security Controller

  # security:checkRights ===========================================================

  @security
  Scenario: Check if logued user can execute provided API request
    Given I "update" a role "default" with the following API rights:
      | auth     | { "actions": { "login": true, "checkRights": true } } |
      | document | { "actions": { "create": false, "update": true } }    |
    When I successfully execute the action "security":"checkRights" with args:
      | userId | "default-user"                                   |
      | body   | { "controller": "document", "action": "create" } |
    Then I should receive a result matching:
      | allowed | false |
    When I successfully execute the action "security":"checkRights" with args:
      | userId | "default-user"                                   |
      | body   | { "controller": "document", "action": "update" } |
    Then I should receive a result matching:
      | allowed | true |

  # security:refresh ===========================================================

  @security
  Scenario: Refresh a security collection
    Given I successfully execute the action "security":"createUser" with args:
      | _id     | "aschen"                                     |
      | refresh | false                                        |
      | body    | { "content": { "profileIds": ["default"] } } |
    # Refresh success on known collection
    When I successfully execute the action "security":"refresh" with args:
      | collection | "users" |
    Then I successfully execute the action "security":"searchUsers" with args:
      | body | { "sort": "_id" } |
    And I should receive a "hits" array of objects matching:
      | _id            |
      | "aschen"       |
      | "default-user" |
      | "test-admin"   |
    # Error on unknown collection
    When I execute the action "security":"refresh" with args:
      | collection | "frontend-security" |
    Then I should receive an error matching:
      | id | "api.assert.unexpected_argument" |

  # security:createApiKey ======================================================

  @security @login
  Scenario: Create an API key for a user
    Given I create a user "My" with content:
      | profileIds | ["default"] |
    When I successfully execute the action "security":"createApiKey" with args:
      | userId    | "My"                          |
      | expiresIn | -1                            |
      | refresh   | "wait_for"                    |
      | body      | { "description": "Le Huong" } |
    Then The property "_source" of the result should match:
      | expiresAt   | -1         |
      | ttl         | -1         |
      | description | "Le Huong" |
      | token       | "_STRING_" |
    And The result should contain a property "_id" of type "string"
    And I can login with the previously created API key
    And I successfully execute the action "security":"searchApiKeys" with args:
      | userId | "My" |
    Then I should receive a "hits" array of objects matching:
      | _id        | _source.userId | _source.ttl | _source.expiresAt | _source.description | _source.fingerprint |
      | "_STRING_" | "My"           | -1          | -1                | "Le Huong"          | "_STRING_"          |

  # security:searchApiKeys =====================================================

  @security
  Scenario: Search for a user API keys
    Given I create a user "My" with content:
      | profileIds | ["default"] |
    And I successfully execute the action "security":"createApiKey" with args:
      | userId    | "My"                          |
      | expiresIn | -1                            |
      | body      | { "description": "Le Huong" } |
    And I successfully execute the action "security":"createApiKey" with args:
      | userId    | "test-admin"                        |
      | expiresIn | -1                                  |
      | body      | { "description": "Sigfox API key" } |
    And I successfully execute the action "security":"createApiKey" with args:
      | userId    | "test-admin"                      |
      | expiresIn | -1                                |
      | body      | { "description": "Lora API key" } |
    And I successfully execute the action "security":"createApiKey" with args:
      | userId    | "test-admin"                        |
      | expiresIn | -1                                  |
      | refresh   | "wait_for"                          |
      | body      | { "description": "Lora API key 2" } |
    When I successfully execute the action "security":"searchApiKeys" with args:
      | userId | "test-admin"                           |
      | body   | { "match": { "description": "Lora" } } |
    Then I should receive a "hits" array of objects matching:
      | _id        | _source.userId | _source.ttl | _source.expiresAt | _source.description | _source.fingerprint |
      | "_STRING_" | "test-admin"   | -1          | -1                | "Lora API key"      | "_STRING_"          |
      | "_STRING_" | "test-admin"   | -1          | -1                | "Lora API key 2"    | "_STRING_"          |
<<<<<<< HEAD
=======
    When I successfully execute the action "security":"searchApiKeys" with args:
      | userId | "My"                     |
      | body   | { "equals": { "userId": "My" } } |
      | lang   | "koncorde"                       |
    Then I should receive a "hits" array of objects matching:
      | _id        | _source.userId | _source.ttl | _source.expiresAt | _source.description | _source.fingerprint |
      | "_STRING_" | "My"           | -1          | -1                | "Le Huong"          | "_STRING_"          |
>>>>>>> ed6096a0

  # security:deleteApiKey =======================================================

  @security
  Scenario: Delete an API key for an user
    Given I successfully execute the action "security":"createApiKey" with args:
      | userId    | "test-admin"                     |
      | _id       | "SGN-HCM"                        |
      | expiresIn | -1                               |
      | body      | { "description": "My Le Huong" } |
    And I save the created API key
    When I successfully execute the action "security":"deleteApiKey" with args:
      | userId  | "test-admin" |
      | _id     | "SGN-HCM"    |
      | refresh | "wait_for"   |
    And I successfully execute the action "security":"searchApiKeys" with args:
      | userId | "test-admin" |
    Then I should receive a empty "hits" array
    And I can not login with the previously created API key


  # security:createFirstAdmin ==================================================

  @firstAdmin
  Scenario: Create first admin
    Given I update the role "anonymous" with:
      | document | { "create": true, "update": true } |
    And I update the role "default" with:
      | document | { "delete": true, "get": true } |
    When I successfully execute the action "security":"createFirstAdmin" with args:
      | _id  | "first-admin"                                                                                        |
      | body | { "credentials": { "local": { "username": "first-admin", "password": "password" } }, "content": {} } |
    Then I should receive a result matching:
      | _source | { "profileIds": ["admin"] } |
    And I'm logged in Kuzzle as user "first-admin" with password "password"
    # Test of roles reset
    And The role "anonymous" should match:
      | * | { "*": true } |
    And The role "default" should match:
      | * | { "*": true } |

  @firstAdmin
  Scenario: Create first admin then reset anonymous and default roles
    Given I update the role "anonymous" with:
      | document | { "create": true, "update": true } |
    And I update the role "default" with:
      | document | { "delete": true, "get": true } |
    When I successfully execute the action "security":"createFirstAdmin" with args:
      | _id   | "first-admin"                                                                                        |
      | body  | { "credentials": { "local": { "username": "first-admin", "password": "password" } }, "content": {} } |
      | reset | true                                                                                                 |
    Then I should receive a result matching:
      | _source | { "profileIds": ["admin"] } |
    And I'm logged in Kuzzle as user "first-admin" with password "password"
    # Test of roles reset
    And The role "anonymous" should match the default one
    And The role "default" should match the default one

  @security
  Scenario: Create a profile
    Given an index "example"
    And a collection "example":"one"
    Then I try to create a strict profile "test-profile" with the following policies:
      | default | [{ "index": "example", "collections": ["one", "two"] }] |
    And I got an error with id "services.storage.unknown_collection"
    And I am not able to get a profile with id "test-profile"
    Then I try to create a strict profile "test-profile" with the following policies:
      | default | [{ "index": "example2" }] |
    And I got an error with id "services.storage.unknown_index"
    And I am not able to get a profile with id "test-profile"
    Then I create a strict profile "test-profile" with the following policies:
      | default | [{ "index": "example", "collections": ["one"] }] |
    And I am able to get a profile with id "test-profile"
    Then I create a profile "test-profile2" with the following policies:
      | default | [{ "index": "example2", "collections": ["one", "two"] }] |
    And I am able to get a profile with id "test-profile"

  Scenario: Delete a profile
    Given I "create" a role "test-role" with the following API rights:
      | document | { "actions": { "create": true, "update": true } } |
    And I create a profile "test-profile" with the following policies:
      | test-role | [{ "index": "example", "collections": ["one", "two"] }] |
    Then I delete the profile "test-profile"
    And I delete the role "test-role"

  Scenario: Delete a profile while being assigned to a user
    Given I "create" a role "test-role" with the following API rights:
      | document | { "actions": { "create": true, "update": true } } |
    And I create a profile "test-profile" with the following policies:
      | test-role | [{ "index": "example", "collections": ["one", "two"] }] |
    And I create a user "test-user" with content:
      | profileIds | ["test-profile"] |
    Then I can not delete the profile "test-profile"
    And I can not delete the role "test-role"
    Then I delete the user "test-user"
    And I delete the profile "test-profile"
    And I delete the role "test-role"

  @security
  Scenario: Delete a profile and remove it from assigned users
    Given I "create" a role "test-role" with the following API rights:
      | document | { "actions": { "*": true, "*": true } } |
    And I create a profile "base-profile" with the following policies:
      | test-role | [{ "index": "example", "collections": ["one", "two"] }] |
    And I create a profile "to-be-removed-profile" with the following policies:
      | test-role | [{ "index": "example", "collections": ["one", "two"] }] |
    And I create a user "test-user" with content:
      | profileIds | ["base-profile", "to-be-removed-profile"] |
    And I create a user "test-user-two" with content:
      | profileIds | ["to-be-removed-profile"] |
    When I successfully execute the action "security":"deleteProfile" with args:
      | _id             | "to-be-removed-profile" |
      | onAssignedUsers | "remove"                |
      | refresh         | "wait_for"              |
    Then The user "test-user" should have the following profiles:
      | base-profile |
    And The user "test-user-two" should have the following profiles:
      | anonymous |

  @security
  Scenario: Create a role with invalid API rights
    When I can not "create" a role "test-role" with the following API rights:
      | invalid-controller | { "actions": { "create": true, "update": true } } |
    Then I should receive an error matching:
      | id | "security.role.unknown_controller" |
    And I can not "create" a role "test-role" with the following API rights:
      | document | { "actions": { "invalid_action": true, "update": true } } |
    Then I should receive an error matching:
      | id | "security.role.unknown_action" |

  @security
  Scenario: Create/get/search/update/delete a role
    Given I am able to find 3 roles by searching controller:
      | controllers | ["document"] |
    When I "create" a role "test-role" with the following API rights:
      | document | { "actions": { "create": true, "update": true } } |
    Then I am able to get a role with id "test-role"
    And The property "controllers.document.actions" of the result should match:
      | create | true |
      | update | true |
    And I am able to find 4 roles by searching controller:
      | controllers | ["document"] |
    When I "update" a role "test-role" with the following API rights:
      | document | { "actions": { "create": false, "update": false } } |
    Then I am able to get a role with id "test-role"
    And The property "controllers.document.actions" of the result should match:
      | create | false |
      | update | false |
    When I delete the role "test-role"
    Then I am able to find 3 roles by searching controller:
      | controllers | ["document"] |
    And I am not able to get a role with id "test-role"
    Given I "create" a role "test-role" with the following API rights:
      | document | { "actions": { "create": true, "update": true } } |
    And I "create" a role "test-role-2" with the following API rights:
      | document | { "actions": { "create": true, "update": true } } |
    And I "create" a role "test-role-3" with the following API rights:
      | document | { "actions": { "create": true, "update": true } } |
    When I am able to mGet roles and get 3 roles with the following ids:
      | ids | ["test-role", "test-role-2", "test-role-3"] |
    Then I should receive a array of objects matching:
      | _id           |
      | "test-role"   |
      | "test-role-2" |
      | "test-role-3" |
    And I am able to find 6 roles by searching controller:
      | controllers | ["document"] |
    And I should receive a "hits" array of objects matching:
      | _id           |
      | "admin"       |
      | "anonymous"   |
      | "default"     |
      | "test-role"   |
      | "test-role-2" |
      | "test-role-3" |
    And I am able to find 3 roles by searching controller:
      | controllers | ["document", "auth", "security"] |
    And I should receive a "hits" array of objects matching:
      | _id           |
      | "admin"       |
      | "anonymous"   |
      | "default"     |
      | "test-role"   |
      | "test-role-2" |
      | "test-role-3" |

  @security
  Scenario: Create/Update a role with invalid plugin API rights
    When I execute the action "security":"createRole" with args:
      | _id  | "test-role-plugin"                                                                                        |
      | body | { "controllers" :{ "functional-test-plugin/non-existing-controller": {"actions": { "manage": true } } } } |
    Then I should receive an error matching:
      | id | "security.role.unknown_controller" |
    When I successfully execute the action "security":"createRole" with args:
      | _id   | "test-role-plugin2"                                                                                       |
      | body  | { "controllers" :{ "functional-test-plugin/non-existing-controller": {"actions": { "manage": true } } } } |
      | force | true                                                                                                      |
    Then I am able to find 1 roles by searching controller:
      | controllers | ["functional-test-plugin/non-existing-controller"] |
    And I should receive a "hits" array of objects matching:
      | _id                 |
      | "admin"             |
      | "anonymous"         |
      | "default"           |
      | "test-role-plugin2" |
    When I can not "update" a role "test-role-plugin2" with the following API rights:
      | functional-test-plugin/non-existing-controller | { "actions": { "manage": false } } |
    Then I should receive an error matching:
      | id | "security.role.unknown_controller" |
    When I successfully execute the action "security":"updateRole" with args:
      | _id   | "test-role-plugin2"                                                                                       |
      | body  | {"controllers" : {"functional-test-plugin/non-existing-controller": {"actions": { "manage": false } } } } |
      | force | true                                                                                                      |
    Then I am able to get a role with id "test-role-plugin2"
    And The property "controllers.functional-test-plugin/non-existing-controller.actions" of the result should match:
      | manage | false |

  @security
  Scenario: Get multiple users
    Given I create a user "test-user" with content:
      | profileIds | ["default"] |
    And I create a user "test-user2" with content:
      | profileIds | ["default"] |
    When I successfully execute the action "security":"mGetUsers" with args:
      | ids | "test-user,test-user2" |
    Then I should receive a "hits" array of objects matching:
      | _id          |
      | "test-user"  |
      | "test-user2" |
    When I successfully execute the action "security":"mGetUsers" with args:
      | body | {"ids": ["test-user", "test-user2"] } |
    Then I should receive a "hits" array of objects matching:
      | _id          |
      | "test-user"  |
      | "test-user2" |

  @security
  Scenario: Search users
    Given I create a user "test-user" with content:
      | profileIds | ["default"] |
    And I create a user "test-user2" with content:
      | profileIds | ["admin"] |
    When I successfully execute the action "security":"searchUsers" with args:
      | body | {"query": {"terms": {"_id": ["test-user", "test-user2"]} } } |
    Then I should receive a "hits" array of objects matching:
      | _id          |
      | "test-user"  |
      | "test-user2" |
    And I should receive a result matching:
      | total | 2 |
    When I successfully execute the action "security":"searchUsers" with args:
      | body | {"query": {"terms": {"_id": ["test-user", "test-user2"]} } } |
      | from | 2                                                            |
      | size | 10                                                           |
    Then I should receive a empty "hits" array
    And I should receive a result matching:
      | total | 2 |

  @security
  Scenario: Search users with koncorde filters
    Given I create a user "test-user" with content:
      | profileIds | ["default"] |
    And I create a user "test-user2" with content:
      | profileIds | ["admin"] |
    When I successfully execute the action "security":"searchUsers" with args:
      | body | { "query": { "ids": { "values": ["test-user", "test-user2"] } } } |
      | lang | "koncorde"                                                        |
    Then I should receive a "hits" array of objects matching:
      | _id          |
      | "test-user"  |
      | "test-user2" |
    And I should receive a result matching:
      | total | 2 |<|MERGE_RESOLUTION|>--- conflicted
+++ resolved
@@ -96,8 +96,6 @@
       | _id        | _source.userId | _source.ttl | _source.expiresAt | _source.description | _source.fingerprint |
       | "_STRING_" | "test-admin"   | -1          | -1                | "Lora API key"      | "_STRING_"          |
       | "_STRING_" | "test-admin"   | -1          | -1                | "Lora API key 2"    | "_STRING_"          |
-<<<<<<< HEAD
-=======
     When I successfully execute the action "security":"searchApiKeys" with args:
       | userId | "My"                     |
       | body   | { "equals": { "userId": "My" } } |
@@ -105,7 +103,6 @@
     Then I should receive a "hits" array of objects matching:
       | _id        | _source.userId | _source.ttl | _source.expiresAt | _source.description | _source.fingerprint |
       | "_STRING_" | "My"           | -1          | -1                | "Le Huong"          | "_STRING_"          |
->>>>>>> ed6096a0
 
   # security:deleteApiKey =======================================================
 
