--- conflicted
+++ resolved
@@ -168,7 +168,6 @@
   assert(this.props.error.id === id, `Expected error to have id "${id}", but got "${this.props.error.id}"`);
 });
 
-<<<<<<< HEAD
 When('I call the deprecated publicApi method', async function () {
   if (process.env.KUZZLE_PROTOCOL !== 'http') {
     return;
@@ -205,7 +204,8 @@
   }
 
   should(this.props.deprecations).equal(undefined);
-=======
+});
+
 Then('I send a HTTP {string} request with:', async function (method, dataTable) {
   const body = this.parseObject(dataTable);
 
@@ -219,5 +219,4 @@
   const response = await requestPromise(options);
 
   this.props.result = response.result;
->>>>>>> 45a86694
 });