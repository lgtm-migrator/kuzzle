# Kuzzle REST API Specifications

## Introduction

You can connect your application directly to Kuzzle using REST.

This will give you a direct access to Kuzzle's router controller, dispatching your queries to the right components, which in turn will send you back a ``response``

**NOTE:** Due to REST protocol synchronous nature, some Kuzzle functionalities won't be available to you. Namely, you won't be able to subscribe to document modifications and receive asynchronous notifications.  
If you need such functionalities, please check our other supported protocols. For instance you may easily use REST for your day to day operations, and use our [WebSocket API](./API.WebSocket.md) to manage document subscriptions.

## Index
* [What are response objects](#what-are-response-objects)
* [Performing queries](#performing-queries)
  * [Sending a non persistent message](#sending-a-non-persistent-message)
  * [Creating a new document](#creating-a-new-document)
  * [Retrieving a document](#retrieving-a-document)
  * [Searching for documents](#searching-for-documents)
  * [Updating a document](#updating-a-document)
  * [Counting documents](#counting-documents)
  * [Deleting a document using a document unique ID](#deleting-a-document-using-a-document-unique-id)
  * [Deleting documents using a query](#deleting-documents-using-a-query)
  * [Deleting an entire data collection](#deleting-an-entire-data-collection)
  * [Setting up a data mapping on a collection](#setting-up-a-data-mapping-in-a-collection)
<<<<<<< HEAD
  * [Retriveing the data mapping of a collection](#retrieving-the-data-mapping-of-a-collection)
  * [Performing a bulk import](#performing-a-bulk-import-on-a-data-collection)
  * [Performing a global bulk import](#performing-a-global-bulk-import)


## What are responses objects
=======
  * [Retrieving the data mapping of a collection](#retrieving-the-data-mapping-of-a-collection)
  * [Performing a bulk import](#performing-a-bulk-import)


##<a name="what-are-responses-objects"></a> What are ``response`` objects
>>>>>>> 3c2cea26

A ``response`` is the result of a query you send to Kuzzle. It may be the results of a search query, an acknowledgement of a created action, and so on.  

A ``response`` is a JSON object with the following structure:

```javascript
{
  /*
  String containing an error message if something went wrong
  */
  error: null,  

  /*
  Complex object, depending on your query
  */
  result: {
    ...
  }
}
```

## Performing queries

This section details every query you can send to Kuzzle, and the ``response`` object Kuzzle will send you back, if any.

All URL queries start like this: ``http://<kuzzle host>:7512/api/<data collection>/<query action>``

This documentation describes the corresponding URL for each possible query action, and the posting method to use. The only thing you need to know is what a ``data collection`` is.

Simply put, a ``data collection`` is a set of data managed internally by Kuzzle. It acts like a data table for persistent documents, or like a room for pub/sub messages.


---

### Sending a non persistent message

**URL:** ``http://kuzzle:7512/api/<data collection>``

**Method:** ``POST``

**Message:**

```javascript  
{
  // Tells Kuzzle to send a non persistent message
  persist: false,

  body: {
    /*
    The document itself
    */
  }
}
```

**Response:** Kuzzle doesn't send a response when sending non persistent message.

---

### Creating a new document

**URL:** ``http://kuzzle:7512/api/<data collection>``

**Method:** ``POST``

**Message:**

You can directly send your document through post data using default parameters (persist: true)

```javascript
{
  /*
  The document itself
  */
}
```

Or instead control the behavior of the document by passing your document in the body field.

```javascript  
{
<<<<<<< HEAD
  /*
  Optionnal: Kuzzle will forward this field in its response, allowing you
  to easily identify what query generated the response you got.
  */
  requestId: <Unique query ID>,

  // Tells Kuzzle to not store your document
  persist: false,
=======

  // Tells Kuzzle not to store your document
  persist: true,
>>>>>>> 3c2cea26

  body: {
    /*
    The document itself
    */
  }
  ...
}
```

**Kuzzle response:**

```javascript
{
  error: null,                      // Assuming everything went well
  result: {
    _id: '<Unique document ID>',    // The generated document ID
    _source: {                      // The created document
      ...
    },
    collection: '<data collection>',
    action: 'create',
    controller: 'write',
<<<<<<< HEAD

    /*
    The requestId field you provided.
    */
=======
>>>>>>> 3c2cea26
    requestId, '<unique request identifier>'
  }
}
```

You may use a different route to create documents. This requires that you force the document ID:

**URL:** ``http://kuzzle:7512/api/<data collection>/<document unique ID>/_create``

**Method:** ``PUT``

Everything else stays the same.

---

### Retrieving a document

Only documents in the persistent data storage layer can be retrieved.

**URL:** ``http://kuzzle:7512/api/<data collection>/<document unique ID>``

**Method:** ``GET``

**Response:**

```javascript
{
  error: null,                      // Assuming everything went well
  result: {
    _id: '<Unique document ID>',    // The generated document ID
    _source: {                      // The requested document
      ...
    },
    collection: '<data collection>',
    action: 'get',
    controller: 'read',
<<<<<<< HEAD
    /*
    The requestId field you provided.
    */
=======
>>>>>>> 3c2cea26
    requestId, '<unique request identifier>'
  }
}
```

---

### Searching for documents

Only documents in the persistent data storage layer can be searched.

Kuzzle uses the [ElasticSearch Query DSL ](https://www.elastic.co/guide/en/elasticsearch/reference/1.3/query-dsl.html) syntax.

**URL:** ``http://kuzzle:7512/api/<data collection>/_search``

**Method:** ``POST``

**Message:**

```javascript
{
  /*
  A set of filters or queries matching documents you're looking for.
  Use 'query' instead of 'filter' if you want to perform a query instead.
  */
  filter: {

  }
}
```

**Response:**

```javascript
{
  error: null,                      // Assuming everything went well
  result: {
    _source: {                      // Your original filter/query
      ...
    },
    hits: {                         // Your search results
      /* An array of objects containing your retrieved documents */
      hits: [
          {
            _id: '<document unique ID>',
            _source: {                // The actual document

            },
          },
          {
            // Another document... and so on
          }
        ],
        total: <number of found documents>
    }
    collection: '<data collection>',
    action: 'search',
    controller: 'read',
<<<<<<< HEAD
    /*
    The requestId field you provided.
    */
=======
>>>>>>> 3c2cea26
    requestId, '<unique request identifier>'
  }
}
```

---

### Updating a document

Only documents in the persistent data storage layer can be updated.

**URL:** ``http://kuzzle:7512/api/<data collection>/<document unique ID>``

or:

**URL:** ``http://kuzzle:7512/api/<data collection>/<document unique ID>/_update``

**Method:** ``PUT``

**Message:**

```javascript
{
  field_to_update1: 'new value',
  field_to_update2: 'new value',
  ...
}
```

**Response:**

```javascript
{
  error: null,                      // Assuming everything went well
  result: {
    _id:
    _source: {                      // Your original update query
      ...
    },
    collection: '<data collection>',
    action: 'update',
    controller: 'write',
<<<<<<< HEAD
    /*
    The requestId field you provided.
    */
=======
>>>>>>> 3c2cea26
    requestId, '<unique request identifier>'
  }
}
```


---

### Counting documents

Only documents in the persistent data storage layer can be counted.

Kuzzle uses the [ElasticSearch Query DSL ](https://www.elastic.co/guide/en/elasticsearch/reference/1.3/query-dsl.html) syntax.

**URL:** ``http://kuzzle:7512/api/<data collection>/_count``

**Method:** ``POST``

**Message:**

```javascript
{
  /*
  A set of filters or queries matching documents you're looking for.
  Use 'query' instead of 'filter' if you want to perform a query instead.
  */
  filter: {

  }
}
```

**Response:**

```javascript
{
  error: null,                      // Assuming everything went well
  result: {
    count: <number of found documents>
    _source: {                      // Your original count query
      ...
    },
    collection: '<data collection>',
    action: 'count',
    controller: 'read',
<<<<<<< HEAD
    /*
    The requestId field you provided.
    */
=======
>>>>>>> 3c2cea26
    requestId, '<unique request identifier>'
  }
}
```

---

### Deleting a document using a document unique ID

Only documents in the persistent data storage layer can be deleted.

**URL:** ``http://kuzzle:7512/api/<data collection>/<document unique ID>``

**Method:** ``DELETE``

**Response:**

```javascript
{
  error: null,                      // Assuming everything went well
  result: {
    _id: '<document ID>'            // The deleted document identifier
    _source: {                      // Your original delete query
      action: 'delete',
      collection: '<data collection>',
      controller: 'write'
    },
    collection: '<data collection>',
    action: 'delete',
    controller: 'write',
<<<<<<< HEAD

    /*
    The requestId field you provided
    */
=======
>>>>>>> 3c2cea26
    requestId, '<unique request identifier>'
  }
}
```

Alternative route:

**URL:** ``http://kuzzle:7512/api/<data collection>/<document unique ID>/_delete``

**Method:** ``PUT``

---

### Deleting documents using a query

Only documents in the persistent data storage layer can be deleted.

Kuzzle uses the [ElasticSearch Query DSL ](https://www.elastic.co/guide/en/elasticsearch/reference/1.3/query-dsl.html) syntax.

**URL:** ``http://kuzzle:7512/api/<data collection>/_query``

**Method:** ``DELETE``

**Message:**

```javascript
  /*
  A set of filters or queries matching documents you're looking for.
  Use 'query' instead of 'filter' if you want to perform a query instead.
  */
  filter: {

  }
```

**Response:**

```javascript
{
  error: null,                      // Assuming everything went well
  result: {
    _source: {                      // Your original query
      ...
    },
    collection: '<data collection>',
    action: 'deleteByQuery',
    controller: 'write',
    requestId, '<unique request identifier>',

    /*
    Array of strings listing the IDs of removed documents
    */
<<<<<<< HEAD
    ids: ['id1', 'id2', ..., 'idn'],

    /*
    The requestId field you provided.
    */
    requestId, '<unique request identifier>'
=======
    ids: ['id1', 'id2', ..., 'idn']
>>>>>>> 3c2cea26
  }
}
```

---

### Deleting an entire data collection

This removes an entire data collection in the persistent data storage layer.  

**URL:** ``http://kuzzle:7512/api/<data collection>``

**Method:** ``DELETE``

**Response:**

```javascript
{
  error: null,                      // Assuming everything went well
  result: {
    _source: {                      // Your original query
      collection: '<data collection>',
      action: 'deleteCollection',
      controller: 'admin',
    },
    collection: '<data collection>',
    action: 'deleteCollection',
    controller: 'admin',
<<<<<<< HEAD

    /*
    The requestId field you provided.
    */
=======
>>>>>>> 3c2cea26
    requestId, '<unique request identifier>'
  }
}
```

---

### Setting up a data mapping in a collection

When creating a new data collection in the persistent data storage layer, Kuzzle uses a default mapping.  
It means that, by default, you won't be able to exploit the full capabilities of our persistent data storage layer (currently handled by [ElasticSearch](https://www.elastic.co/products/elasticsearch)), and your searches may suffer from below-average performances, depending on the amount of data you stored in a collection and the complexity of your database.

To solve this matter, Kuzzle's API offer a way to create data mapping and expose the entire [mapping capabilities of ElasticSearch](https://www.elastic.co/guide/en/elasticsearch/reference/1.3/mapping.html).

This action is handled by the **administration** controller.

**URL:** ``http://kuzzle:7512/api/<data collection>/_mapping``

**Method:** ``PUT``

**Message:**

```javascript
{
  /*
  Data mapping using ElasticSearch mapping syntax
  */
  properties: {
    field1: {type: 'field type', ...options... },
    field2: {type: 'field type', ...options... },
    ...
    fieldn: {type: 'field type', ...options... },
  }
}
```

**Response:**

```javascript
{
  error: null,                      // Assuming everything went well
  result: {
    _source: {                      // Your original mapping query
      ...
    },
    collection: '<data collection>',
    action: 'putMapping',
    controller: 'admin',
<<<<<<< HEAD

    /*
    The requestId field you provided.
    */
=======
>>>>>>> 3c2cea26
    requestId, '<unique request identifier>'
  }
}
```

---

### Retrieving the data mapping of a collection

Get data mapping of a collection previously defined

**URL:** ``http://kuzzle:7512/api/<data collection>/_mapping``

**Method:** ``GET``

**Response:**

```javascript
{
  error: null,                      // Assuming everything went well
  result: {
    _source: {},
    action: 'getMapping',
    collection: '<data collection>',
    controller: 'admin',
<<<<<<< HEAD
=======
    requestId: '<unique request identifier>',
>>>>>>> 3c2cea26

    mainindex: {
      mappings: {
        <data collection>: {
          /*
          Data mapping using ElasticSearch mapping syntax
          */
          properties: {
            field1: {type: 'field type', ...options... },
            field2: {type: 'field type', ...options... },
            ...
            fieldn: {type: 'field type', ...options... },
          }
        }
      }
<<<<<<< HEAD
    },

    /*
    The requestId field you provided.
    */
    requestId: '<unique request identifier>'
=======
    }
>>>>>>> 3c2cea26
  }
}
```

---

### Performing a bulk import on a data collection

A bulk import allows your application to perform multiple writing operations thanks to a single query. This is especially useful if you want to create a large number of documents, as a bulk import will be a lot faster compared to creating them individually using ``create`` queries.  
As with other queries, the syntax for bulk imports closely resembles the [ElasticSearch Bulk API](https://www.elastic.co/guide/en/elasticsearch/reference/1.3/docs-bulk.html?q=bulk).

Bulk import only works on documents in our persistent data storage layer.

**URL:** ``http://kuzzle:7512/api/<data collection>/_bulk``

**Method:** ``POST``

**Message:**

```javascript
{
  /*
  Data mapping using ElasticSearch bulk syntax.
  */
  [
    {create: {}},
    { a: 'document', with: 'any', number: 'of fields' },
    { another: 'document' },
    { and: { another: 'one'} },
    ...
  ]
}
```

**Response:**

```javascript
{
  error: null,                      // Assuming everything went well
  result: {
    _source: {                      // Your original bulk import query
      ...
    },
    collection: '<data collection>',
    action: 'import',
    controller: 'bulk',
    requestId, '<unique request identifier>',

    /*
    The list of executed queries, with their status
    */
    items: [
      { create: {
          _id: '<document ID>',
          status: <HTTP status code>
        }
      },
      { create: {
          _id: '<document ID>',
          status: <HTTP status code>
        }
      },
      { create: {
          _id: '<document ID>',
          status: <HTTP status code>
        }
      }
<<<<<<< HEAD
    ],

    /*
    The requestId field you provided.
    */
    requestId, '<unique request identifier>'
  }
}
```

---

### Performing a global bulk import

The previous section covers how to perform a bulk import on a specific data collection, but you may want to execute one on a whole database, modifying multiple data collections at once.

To do that, refer to the [ElasticSearch Bulk API](https://www.elastic.co/guide/en/elasticsearch/reference/1.3/docs-bulk.html?q=bulk), using the ``_type`` argument to specify the data collection you want to modify.

Bulk import only works on documents in our persistent data storage layer.

**URL:** ``http://kuzzle:7512/api/_bulk``

**Method:** ``POST``

**Message:**

```javascript
{
  /*
  Data mapping using ElasticSearch bulk syntax.
  */
  [
    {create: {"_type": "<data collection>"}},
    { a: 'document', with: 'any', number: 'of fields' },
    { another: 'document' },
    { and: { another: 'one'} },
    ...
    {create: {"index": { "_index": "mainindex", "_type": <another data collection>""}}},
  ]
}
```

**Response:**

```javascript
{
  error: null,                      // Assuming everything went well
  result: {
    _source: {                      // Your original bulk import query
      ...
    },
    action: 'import',
    controller: 'bulk',

    /*
    The list of executed queries, with their status
    */
    items: [
      { create: {
          _id: '<document ID>',
          status: <HTTP status code>
        }
      },
      { create: {
          _id: '<document ID>',
          status: <HTTP status code>
        }
      },
      { create: {
          _id: '<document ID>',
          status: <HTTP status code>
        }
      }
    ],

    /*
    The requestId field you provided.
    */
    requestId, '<unique request identifier>'
=======
    ]
>>>>>>> 3c2cea26
  }
}
```<|MERGE_RESOLUTION|>--- conflicted
+++ resolved
@@ -22,20 +22,11 @@
   * [Deleting documents using a query](#deleting-documents-using-a-query)
   * [Deleting an entire data collection](#deleting-an-entire-data-collection)
   * [Setting up a data mapping on a collection](#setting-up-a-data-mapping-in-a-collection)
-<<<<<<< HEAD
-  * [Retriveing the data mapping of a collection](#retrieving-the-data-mapping-of-a-collection)
+  * [Retrieving the data mapping of a collection](#retrieving-the-data-mapping-of-a-collection)
   * [Performing a bulk import](#performing-a-bulk-import-on-a-data-collection)
   * [Performing a global bulk import](#performing-a-global-bulk-import)
 
-
-## What are responses objects
-=======
-  * [Retrieving the data mapping of a collection](#retrieving-the-data-mapping-of-a-collection)
-  * [Performing a bulk import](#performing-a-bulk-import)
-
-
-##<a name="what-are-responses-objects"></a> What are ``response`` objects
->>>>>>> 3c2cea26
+## What are ``response`` objects
 
 A ``response`` is the result of a query you send to Kuzzle. It may be the results of a search query, an acknowledgement of a created action, and so on.  
 
@@ -117,20 +108,8 @@
 
 ```javascript  
 {
-<<<<<<< HEAD
-  /*
-  Optionnal: Kuzzle will forward this field in its response, allowing you
-  to easily identify what query generated the response you got.
-  */
-  requestId: <Unique query ID>,
-
-  // Tells Kuzzle to not store your document
-  persist: false,
-=======
-
-  // Tells Kuzzle not to store your document
+  // Tells Kuzzle to store your document
   persist: true,
->>>>>>> 3c2cea26
 
   body: {
     /*
@@ -154,13 +133,6 @@
     collection: '<data collection>',
     action: 'create',
     controller: 'write',
-<<<<<<< HEAD
-
-    /*
-    The requestId field you provided.
-    */
-=======
->>>>>>> 3c2cea26
     requestId, '<unique request identifier>'
   }
 }
@@ -197,12 +169,6 @@
     collection: '<data collection>',
     action: 'get',
     controller: 'read',
-<<<<<<< HEAD
-    /*
-    The requestId field you provided.
-    */
-=======
->>>>>>> 3c2cea26
     requestId, '<unique request identifier>'
   }
 }
@@ -261,12 +227,6 @@
     collection: '<data collection>',
     action: 'search',
     controller: 'read',
-<<<<<<< HEAD
-    /*
-    The requestId field you provided.
-    */
-=======
->>>>>>> 3c2cea26
     requestId, '<unique request identifier>'
   }
 }
@@ -309,12 +269,6 @@
     collection: '<data collection>',
     action: 'update',
     controller: 'write',
-<<<<<<< HEAD
-    /*
-    The requestId field you provided.
-    */
-=======
->>>>>>> 3c2cea26
     requestId, '<unique request identifier>'
   }
 }
@@ -360,12 +314,6 @@
     collection: '<data collection>',
     action: 'count',
     controller: 'read',
-<<<<<<< HEAD
-    /*
-    The requestId field you provided.
-    */
-=======
->>>>>>> 3c2cea26
     requestId, '<unique request identifier>'
   }
 }
@@ -396,13 +344,6 @@
     collection: '<data collection>',
     action: 'delete',
     controller: 'write',
-<<<<<<< HEAD
-
-    /*
-    The requestId field you provided
-    */
-=======
->>>>>>> 3c2cea26
     requestId, '<unique request identifier>'
   }
 }
@@ -455,16 +396,7 @@
     /*
     Array of strings listing the IDs of removed documents
     */
-<<<<<<< HEAD
-    ids: ['id1', 'id2', ..., 'idn'],
-
-    /*
-    The requestId field you provided.
-    */
-    requestId, '<unique request identifier>'
-=======
     ids: ['id1', 'id2', ..., 'idn']
->>>>>>> 3c2cea26
   }
 }
 ```
@@ -493,13 +425,6 @@
     collection: '<data collection>',
     action: 'deleteCollection',
     controller: 'admin',
-<<<<<<< HEAD
-
-    /*
-    The requestId field you provided.
-    */
-=======
->>>>>>> 3c2cea26
     requestId, '<unique request identifier>'
   }
 }
@@ -548,13 +473,6 @@
     collection: '<data collection>',
     action: 'putMapping',
     controller: 'admin',
-<<<<<<< HEAD
-
-    /*
-    The requestId field you provided.
-    */
-=======
->>>>>>> 3c2cea26
     requestId, '<unique request identifier>'
   }
 }
@@ -580,11 +498,6 @@
     action: 'getMapping',
     collection: '<data collection>',
     controller: 'admin',
-<<<<<<< HEAD
-=======
-    requestId: '<unique request identifier>',
->>>>>>> 3c2cea26
-
     mainindex: {
       mappings: {
         <data collection>: {
@@ -599,16 +512,7 @@
           }
         }
       }
-<<<<<<< HEAD
-    },
-
-    /*
-    The requestId field you provided.
-    */
-    requestId: '<unique request identifier>'
-=======
     }
->>>>>>> 3c2cea26
   }
 }
 ```
@@ -676,13 +580,7 @@
           status: <HTTP status code>
         }
       }
-<<<<<<< HEAD
-    ],
-
-    /*
-    The requestId field you provided.
-    */
-    requestId, '<unique request identifier>'
+    ]
   }
 }
 ```
@@ -730,7 +628,6 @@
     },
     action: 'import',
     controller: 'bulk',
-
     /*
     The list of executed queries, with their status
     */
@@ -750,15 +647,7 @@
           status: <HTTP status code>
         }
       }
-    ],
-
-    /*
-    The requestId field you provided.
-    */
-    requestId, '<unique request identifier>'
-=======
     ]
->>>>>>> 3c2cea26
   }
 }
 ```