# Table of Contents

* [Table of Contents](#table-of-contents)
* [About](#about)
* [Plugins Configuration](#plugins-configuration)
* [Default plugins](#default-plugins)
  * [Logger](#logger)
  * ["Passport Local" Authentication](#passport-local-authentication" aria-hidden="true"><span class="octicon octicon-link"></span></a>"Passport Local)
  * [Socket.io communication support](#socketio-communication-support)
* [How to create a plugin](#how-to-create-a-plugin)
  * [Configuration](#configuration)
  * [The plugin context](#the-plugin-context)
  * [Architecture](#architecture)
  * [The plugin init function](#the-plugin-init-function)
    * [Listener plugins](#listener-plugins)
    * [Pipe plugins](#pipe-plugins)
    * [Controllers](#controllers)
      * [How it works](#how-it-works)
    * [Protocol plugins](#protocol-plugins)
      * [How it works](#how-it-works-1)
      * [Example](#example)
  * [Examples](#examples)
* [Troubleshooting](#troubleshooting)
  * [Proxy](#proxy)



# About

Plugins are external components allowing to execute functions on specific event triggering.  
There are several types of plugins:

* Hook events: just listen to events and perform other actions (ie: a log plugin). They do not respond to anything directly, they just listen.
* Pipe events: perform an action and return something. Kuzzle is waiting that all pipe events are performed before continuing.
* Controllers: add a specific controller to Kuzzle.

# Plugins Configuration

Some plugins can be configured. To customize these plugins, all you have to do is to create a file `config/customPlugins.json`, and to put it in the `config/` Kuzzle directory.  

If your Kuzzle is running inside a docker image, you'll have to inject this file in the image.  
In `docker-compose.yml` file, you can have something like:

```yaml
kuzzle:
  image: kuzzleio/kuzzle
  volumes:
    - "host/path/to/customPlugins.json:/var/app/config/customPlugins.json"
  ports:
    - "7511:7511"
    - "7512:7512"
  links:
    - elasticsearch
    - redis
```

Plugins configuration have the following default attributes:

* `url`: a git URL where the plugin can be found and cloned.
* `version`: the NPM package version to download
* `customConfig`: config for the plugin. Each plugin has a different configuration (required or optional), check the corresponding plugin documentation for more information.
* `defaultConfig`: Don't edit this attribute. The defaultConfig is provided by the plugin itself. If you need to change the configuration, edit the `customConfig` attribute

**Note:**
* A `url` or `version` parameter is required. The URL is checked first, so if you have set both a version and an URL, the version will be ignored.

# Default plugins

## Logger

By default, the logger plugin is enabled and configured to use the service `winston` (refer to [kuzzle-plugin-logger documentation](https://github.com/kuzzleio/kuzzle-plugin-logger) for more information).  

## "Passport Local" Authentication

By default, the a standard "passport-local" plugin is enabled to authenticate users with their username/password (refer to [kuzzle-plugin-auth-passport-local documentation](https://github.com/kuzzleio/kuzzle-plugin-auth-passport-local) for more information).

See also the [global authentication mechanism documentation](security/authentication.md).

## Socket.io communication support

By default, the protocol plugin [socket.io](https://github.com/kuzzleio/kuzzle-plugin-socketio) is installed, allowing to access Kuzzle using Socket.io clients.

The default plugin configuration opens the port `7512`. This can be changed by injecting a custom plugin configuration file.

# How to create a plugin

A plugin is a Javascript module that can be installed with NPM or via a public GIT repository.

## Configuration

The module must have a `package.json` file with a `pluginInfo` entry. The optional `defaultConfig` will be copied in files `config/defaultPlugins.json` and `config/customPlugins.json` in Kuzzle.

```json
"pluginInfo": {
    "loadedBy": "all",
    "defaultConfig": {
      "service": "winston",
      "level": "info",
      "addDate": true
    }
  }
```

The `loadedBy` option tells Kuzzle to install and load the plugin only by corresponding instance types.  
The accepted values are: `all`, `server` and `worker`.

## The plugin context

Plugins don't have access to the Kuzzle instance. Instead, Kuzzle provides a plugin ``context`` to the ``plugin.init()`` function.

Here is the list of shared objects contained in the provided ``context``:

| Object | Purpose                      |
|--------|------------------------------|
| ``RequestObject`` | Constructor for standardized requests sent to Kuzzle |
| ``ResponseObject`` | Constructor for the standardized Kuzzle non-realtime response objects |
| ``RealTimeResponseObject`` | Constructor for the standardized Kuzzle realtime response objects |
| Errors... | Kuzzle error constructors. The complete list can be found in the ``lib/api/core/errors`` directory |
| ``repositories()`` | Getter function to the security roles, profiles and users repositories |
| ``getRouter()`` | Getter function to the Kuzzle protocol communication system |

## Architecture

Your main javascript file in your plugin must have a function `init` and expose a `hooks` and/or a `pipes` and/or a `controllers` object. All functions defined in these files must be exposed as main object.


<<<<<<< HEAD
## The plugin init function

All plugins must expose a ``init`` function. Its purpose is to initialize the plugins according to its configuratin.

Kuzzle calls these ``init`` function at startup, during initialization.

Expected arguments:
``function (config, context, isDummy)``

Where:
* ``config``: JSON object containing the plugin configuration (the content of the ``defaultConfig`` or the ``customConfig`` configuration)
* ``context``: the plugin context (see above)
* ``isDummy``: boolean. True: asks the plugin to not really start itself, but instead mock its functionalities (useful when testing plugins, kuzzle, or both)

### Listener plugins

Hook events are triggered and are non-blocking functions. Listener plugins are configured to be called on these hooks.
=======
Hook events are triggered and are not blocking functions. Typically, if we want to log something, we will use hook events.
>>>>>>> df2d887b

```js
// Somewhere in Kuzzle
kuzzle.pluginsManager.trigger('event:hookEvent', message);
```

```js
/*
  Plugin hooks configuration.
  Let's assume that we store this configuration in a "hooks.js" file
 */
module.exports = {
  'event:hookEvent': 'myFunction'
}
```

```js
// Plugin implementation
module.exports = function ()
  this.hooks = require('./config/hooks.js');
  this.init = function (config, context, isDummy) {
    // do something
  }

  this.myFunction = function (message, event) {
    console.log('Event', event, 'is triggered');
    console.log('Here is the message', message);
  }
}
```

### Pipe plugins

<<<<<<< HEAD
When an pipe event is triggered, we are waiting for all plugins attached on this event. A plugin attached on a pipe event has access to the data and can even change them.
A pipe plugin must take in its last parameter a callback. This callback must be called at the end of the function with `callback(error, object)`:
=======
When an event pipe is triggered, we are waiting for all the functions attached on this event. A function attached on a pipe event has access to the data and can even change them.
A function must take in its last parameter a callback. This callback must be called at the end of the function with `callback(error, object)`:
>>>>>>> df2d887b

* error: if there is an error during the function, this parameter must be set. If everything is ok, you can call the function with null
* object: the object to pass to the next function

Plugins are called in chain. When the `callback()` function is called, the next function attached on the event is triggered.  
If the plugin fails to call the callback before timeout, Kuzzle will raise an error and forward it to the requesting clients.

Pipe plugins are useful when you want to modify or validate an object.

```js
// Somewhere in Kuzzle
kuzzle.pluginsManager.trigger('event:pipeEvent', requestObject)
  .then(function (modifiedRequestObject) {
    // do something
  });
```

```js
// Plugin pipes configuration
module.exports = {
  'event:pipeEvent': 'addCreatedAt'
}
```

```js
// In main plugin index file
module.exports = function () {

  this.pipes = require('./config/pipes.js');
  this.init = function (config, context, isDummy) {
    // do something
  }

  this.addCreatedAt = function (requestObject, callback) {
    requestObject.data.body.createdAt = Date.now();
    callback(null, requestObject);
  }
}
```

In this example, in Kuzzle, the `modifiedRequestObject` has now a `createdAt` attribute.

### Controllers

<<<<<<< HEAD
A plugin controller is a plugin that adds new controller and actions to Kuzzle.
=======
A plugin controller is a plugin that adds some controller actions into Kuzzle.
>>>>>>> df2d887b
It must expose to Kuzzle:

__A `controllers` object listing one or more controllers:__

```js
// Plugin controller configuration
module.exports = {
  'mycontroller': 'MyController'
};
```

__A `routes` object listing the HTTP routes for the REST API:__

```js
// Plugin REST routes configuration
module.exports = [
  {verb: 'get', url: '/foo/:name', controller: 'mycontroller', action: 'myAction'},
  {verb: 'post', url: '/foo', controller: 'mycontroller', action: 'myAction'},
];
```

_NB: you can describe any routes you want, according to the actions you need to implement.<br>
For each action, you can declare either a GET action, or a POST action, or both of them._

__The controller code, implementing your actions:__

```js
// Controller implementation
module.exports = function MyController (context) {
  this.myAction = function (requestObject)
    var
      responseBody = {},
      response;

    // implement here the result of this controller action

    // Sample response object creation with the context variable:
    response = new context.ResponseObject(requestObject, responseBody);

    // the function must return a Promise:
    return Promise.resolve(response);
  };
};
```

```js
// Main plugin file
module.exports = function () {

  this.controllers = require('./config/controllers.js');
  this.routes = require('./config/routes.js');
  this.context = null;
  this.init = function (config, context, isDummy) {
    this.context = context;
    // do something
  };

  this.MyController = function () {
    MyController = require('./controllers/myController'),
    return new MyController(this.context);
  };
};
```

Notes:
* Action methods must return a promise.
* The controller constructor must use a "_context_" variable, which contains
some Kuzzle prototypes such as ResponseObject or KuzzleError,
which can be used by the controller actions.<br>
(see [List of injected prototypes](../lib/api/core/pluginsContext.js) ).


#### How it works

* With non-REST protocols, the _controller_ attribute is prefixed with the plugin name.

Sample:

```js
{
  controller: 'myplugin/mycontroller',
  action: 'myAction',
  body: {
    name: "John Doe"
  }
}
```

* With REST protocol, we use the routes configured in _routes.js_.  
These routes are automatically prefixed with "\_plugin/" + the plugin name.

Samples:

GET action:

```
GET http://kuzzle:7511/api/_plugin/myplugin/foo/John%20Doe
```

POST action:

```
POST http://kuzzle:7511/api/_plugin/myplugin/foo
{"name": "John Doe"}
```

### Protocol plugins

Kuzzle core only supports REST communications. All other supported protocols are implemented as protocol plugins.  
By default, the Kuzzle official docker image is shipped with the [Socket.io](https://github.com/kuzzleio/kuzzle-plugin-socketio) protocol.

#### How it works

Protocol plugins allow Kuzzle to support any existing protocol. These plugins ensure a two-ways communication between clients and Kuzzle.  

Messages emanating from Kuzzle are emitted using the following hooks. Protocol plugins are free to ignore some or all of these hooks:

| Hook | Emitted object | Description                 |
|------|----------------|-----------------------------|
| ``protocol:joinChannel`` | `{channel, id}`| Tells protocol plugins that the connection `id` subscribed to the channel `channel` |
| ``protocol:leaveChannel`` | `{channel, id}` | Tells protocol plugins that the connection `id` left the channel `channel` |
| ``protocol:broadcast`` | `{channel, payload}` | Asks protocol plugins to emit a data `payload` to clients connected to the channel `channel` |

*For more information about channels, see our [API Documentation](http://kuzzleio.github.io/kuzzle-api-documentation/#on)*



Requests sent by clients to Kuzzle can be forwarded by protocol plugins using methods exposed in the plugin context.  
To access these methods, simply call ``context.getRouter().<router method>``:

| Router method | Arguments    | Returns | Description              |
|-----------------|--------------|---------|--------------------------|
| ``newConnection`` | ``protocol name`` (string) <br>``connection ID`` (string) | A promise resolving to a ``context`` object | Declare a new connection to Kuzzle. |
| ``execute`` | ``optional JWT Headers`` (string)<br>``RequestObject`` (object)<br>``context`` (obtained with ``newConnection``) | A promise resolving to the corresponding ``ResponseObject`` | Execute a client request. |
| ``removeConnection`` | ``context`` (obtained with ``newConnection``) | | Asks Kuzzle to remove the corresponding connection and all its subscriptions |

#### Example

First, link protocol hooks to their corresponding implementation methods:
```js
// Content of a hooks.js file:
module.exports = {
  'protocol:broadcast': 'broadcast',
  'protocol:joinChannel': 'join',
  'protocol:leaveChannel': 'leave'
};
```

Then, implement the corresponding methods:
```js
// Protocol plugin implementation
module.exports = function () {
  this.hooks = require('./hooks.js');
  // for instance, maintain client contexts in a global object
  this.contexts = {};

  this.init = function (config, context, isDummy) {
    // Protocol initialization. Usually opens a network port to listen to
    // incoming messages

    // whenever a client is connected
    context.getRouter().newConnection("this protocol name", "connection unique ID")
      .then(context => {
        this.contexts["connection unique ID"] = context;
      });

    // whenever a client sends a request
    context.getRouter().execute(null, requestObject, this.contexts["id"])
      .then(response => {
        // forward the response to the client
      })
      .catch(error => {
        // errors are encapsulated in a ResponseObject. You may simply
        // forward it to the client too
      });

    // whenever a client is disconnected
    context.getRouter().removeConnection(this.contexts["id"]);
  };

  this.broadcast = function (data) {
    /*
     Linked to the protocol:broadcast hook, emitted
     by Kuzzle when a "data.payload" needs to be broadcasted to the
     "data.channel" channel

     The payload is a ResponseObject
    */
  };

  this.join = function (data) {
    /*
      Linked to the protocol:joinChannel hook, emitted  
      by Kuzzle when the connection "data.id" joins the
      channel "data.channel"
     */
  };

  this.leave = function (data) {
    /*
      Linked to the protocol:leaveChannel hook, emitted  
      by Kuzzle when the connection "data.id" leaves the
      channel "data.channel"
     */
  };
};
```

## Examples

* [kuzzle-plugin-logger](https://github.com/kuzzleio/kuzzle-plugin-logger)
* [kuzzle-plugin-helloworld](https://github.com/kuzzleio/kuzzle-plugin-helloworld)
* [kuzzle-plugin-socketio](https://github.com/kuzzleio/kuzzle-plugin-socketio)

# Troubleshooting

## Proxy

If you are using Docker and your network is behind a proxy, you may need to run this [container](https://hub.docker.com/r/klabs/forgetproxy/). This image lets other docker images accessing to external networks using the server proxy configuration.<|MERGE_RESOLUTION|>--- conflicted
+++ resolved
@@ -124,7 +124,6 @@
 Your main javascript file in your plugin must have a function `init` and expose a `hooks` and/or a `pipes` and/or a `controllers` object. All functions defined in these files must be exposed as main object.
 
 
-<<<<<<< HEAD
 ## The plugin init function
 
 All plugins must expose a ``init`` function. Its purpose is to initialize the plugins according to its configuratin.
@@ -142,9 +141,6 @@
 ### Listener plugins
 
 Hook events are triggered and are non-blocking functions. Listener plugins are configured to be called on these hooks.
-=======
-Hook events are triggered and are not blocking functions. Typically, if we want to log something, we will use hook events.
->>>>>>> df2d887b
 
 ```js
 // Somewhere in Kuzzle
@@ -178,13 +174,8 @@
 
 ### Pipe plugins
 
-<<<<<<< HEAD
 When an pipe event is triggered, we are waiting for all plugins attached on this event. A plugin attached on a pipe event has access to the data and can even change them.
 A pipe plugin must take in its last parameter a callback. This callback must be called at the end of the function with `callback(error, object)`:
-=======
-When an event pipe is triggered, we are waiting for all the functions attached on this event. A function attached on a pipe event has access to the data and can even change them.
-A function must take in its last parameter a callback. This callback must be called at the end of the function with `callback(error, object)`:
->>>>>>> df2d887b
 
 * error: if there is an error during the function, this parameter must be set. If everything is ok, you can call the function with null
 * object: the object to pass to the next function
@@ -229,11 +220,7 @@
 
 ### Controllers
 
-<<<<<<< HEAD
 A plugin controller is a plugin that adds new controller and actions to Kuzzle.
-=======
-A plugin controller is a plugin that adds some controller actions into Kuzzle.
->>>>>>> df2d887b
 It must expose to Kuzzle:
 
 __A `controllers` object listing one or more controllers:__
