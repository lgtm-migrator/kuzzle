# Kuzzle WebSocket API Specifications

## Introduction

You can connect your application directly to Kuzzle, using WebSockets.

This will give you a direct access to Kuzzle's router controller, dispatching your queries to the right components, which in turn will send you back a ``response``


## Index

* [How to connect to Kuzzle](#how-to-connect-to-kuzzle)
* [What are response objects](#what-are-response-objects)
* [Performing queries](#performing-queries)
  * [Subscribing to documents](#subscribing-to-documents)
    * [Notifications you can receive](#notifications)
  * [Counting the number of subscriptions on a given room](#counting-the-number-of-subscriptions-on-a-given-room)
  * [Unsubscribing to a room](#unsubscribing-to-a-room)
  * [Sending a non persistent message](#sending-a-non-persistent-message)
  * [Creating a new document](#creating-a-new-document)
  * [Creating or Updating a document](#creating-or-updating-a-document)
  * [Retrieving a document](#retrieving-a-document)
  * [Searching for documents](#searching-for-documents)
  * [Updating a document](#updating-a-document)
  * [Counting documents](#counting-documents)
  * [Deleting a document using a document unique ID](#deleting-a-document-using-a-document-unique-id)
  * [Deleting documents using a query](#deleting-documents-using-a-query)
  * [Deleting an entire data collection](#deleting-an-entire-data-collection)
  * [Setting up a data mapping on a collection](#setting-up-a-data-mapping-in-a-collection)
  * [Retrieving the data mapping of a collection](#retrieving-the-data-mapping-of-a-collection)
  * [Performing a bulk import](#performing-a-bulk-import-on-a-data-collection)
  * [Performing a global bulk import](#performing-a-global-bulk-import)
<<<<<<< HEAD
  * [Getting the last statistics frame](#getting-the-last-statistics-frame)
  * [Getting all stored statistics](#getting-all-stored-statistics)
=======
  * [Listing all known data collections](#listing-all-known-data-collections)
>>>>>>> 1e4e67fc

##  How to connect to Kuzzle

To establish communication with Kuzzle using WebSockets, simply connect your application to Kuzzle's WebSocket port.
By default, the router controller listens to the port 7512 for WebSocket applications.

##  What are ``response`` objects

A ``response`` is the result of a query you send to Kuzzle. It may be the results of a search query, an acknowledgement of a created action, and so on.  
And when you subscribe to a room, Kuzzle also sends notifications to your application in the form of a ``response`` object.

A ``response`` is a JSON object with the following structure:

```javascript
{
  /*
  String containing an error message if something went wrong
  */
  error: null,  

  /*
  Complex object, depending on your query
  */
  result: {
    requestId: <unique ID>  // Your query unique identifier. See below.
    ...
  }
}
```

Kuzzle will respond to your application by sending a ``requestId`` message on your socket, so you should specify one to get a response. And for some queries, this argument is required, as it wouldn't have any sense for Kuzzle to not be able to send you a response (for instance, when performing a document search).

So to get a response from Kuzzle, simply add a unique ``requestId`` field to your message (for instance by using an [UUID](https://en.wikipedia.org/wiki/Universally_unique_identifier)), and then listen for a ``requestId`` message on your socket.

##  Performing queries

This section details every query you can send to Kuzzle, and the ``response`` object Kuzzle will send you back, if any.

Each query you make needs to specify:

* what ``action`` you want to perform,
* and the ``data collection`` you want to query

Moreover, you need to emit to Kuzzle a ``controller`` message, where ``controller`` is the Kuzzle component that will execute your query.

This documentation will tell you the corresponding ``controller`` and ``action``. The only thing you need to know is what a ``data collection`` is.  
Simply put, a ``data collection`` is a set of data managed internally by Kuzzle. It acts like a data table for persistent documents, or like a room for pub/sub messages.  


---

###  Subscribing to documents

Subscription works differently in Kuzzle than with a regular publish/subscribe protocol.  
In Kuzzle, you don't exactly subscribe to a room or a topic but, instead, you subscribe to documents.

What it means is that, along with your subscription query, you also give to Kuzzle a set of matching criteria.  
Once you have subscribed to a room, if a pub/sub message is published matching your criteria, or if a matching stored document changes (because it is created, updated or deleted), then you'll receive a notification about it.  
Notifications are ``response`` objects.

Of course, you may also subscribe to a ``data collection`` with no other matching criteria, and you'll effectively listen to a 'topic'.

The matching criteria you pass on to Kuzzle are [filters](./filters.md).

How subscription works:  
:arrow_right: You send a subscription query to Kuzzle  
:arrow_left: Kuzzle responds to you with a room name and a room unique ID  
:arrow_right: You listen to ``requestId`` messages on your websocket
:arrow_left: When a document matches your room criteria, Kuzzle sends you a ``response``

**Message type:** ``subscribe``

**Query:**

```javascript
{
  action: 'on',
  collection: '<data collection>',

  /*
  Required. If your query doesn't include a requestId field, Kuzzle
  will discard your query, because it doesn't have any means to send you
  the resulting room ID.
  */
  requestId: <room name>,

  /*
  A set of filters matching documents you want to listen to
  */
  body: {

  }
}
```

**Note:** If an empty body is provided, the subscription is performed on the whole collection

**Response:**

```javascript
{
  error: null,                      // Assuming everything went well
  result: {
    roomId: 'unique Kuzzle room ID',
    roomName: 'your request ID'
  }
}
```

####  Notifications

Once you receive this ``response``, all you have to do is to listen to ``requestId`` messages on your websocket to receive notifications.

There are 4 types of notifications you can receive:

#### 'A document has been created' notification:

```javascript
{
  error: null,                        // Assuming everything went well
  result: {
    _id: 'unique document ID',
    _source: {                        // The created document

    },
    action: 'create',
    collection: '<data collection>',
    controller: 'write',
    requestId: '<unique request ID>'  // The query updating the document document
  }
}
```

#### 'An updated document entered your listening scope' notification:

```javascript
{
  error: null,                        // Assuming everything went well
  result: {
    _id: 'unique document ID',
    _source: {                        // The updated document

    },
    action: 'update',
    collection: '<data collection>',
    controller: 'write',
    requestId: '<unique request ID>'  // The query updating the document
  }
}
```

#### 'An updated document left your listening scope' notification:

```javascript
{
  error: null,                        // Assuming everything went well
  result: {
    _id: 'unique document ID',
    action: 'update',
    collection: '<data collection>',
    controller: 'write',
    requestId: '<unique request ID>'  // The query updating the document
    // there is no document source in this notification
  }
}
```


#### 'A document has been deleted' notification:

```javascript
{
  error: null,                        // Assuming everything went well
  result: {
    _id: 'unique document ID',
    action: 'delete',
    collection: '<data collection>',
    controller: 'write',
    requestId: '<unique request ID>'  // The query deleting the document
    // there is no document source in this notification
  }
}
```

#### 'A user entered a room' notification:

```javascript
{
  error: null,                        // Assuming everything went well
  result: {
    roomId: 'unique Kuzzle room ID',
    roomName: 'the new user room ID',
    controller: 'subscribe',
    action: 'on',
    count: <the new user count on that room>,
  }
}
```
#### 'A user left a room' notification:

```javascript
{
  error: null,                        // Assuming everything went well
  result: {
    roomId: 'unique Kuzzle room ID',
    roomName: 'the exiting user room ID',
    controller: 'subscribe',
    action: 'off',
    count: <the new user count on that room>,
  }
}
```

---

###  Counting the number of subscriptions on a given room

Return the number of people/applications who have subscribed to the same documents as you.

It works with the room unique ID Kuzzle returns to you when you make a subscription.

**Message type:** ``subscribe``

**Query:**

```javascript
{
  action: 'count',

  /*
  Required: if your query doesn't include a requestId field, Kuzzle will
  discard it, as it doesn't have any means to provide you with the result
  */
  requestId: <Unique query ID>,

  body: {
    roomId: 'unique Kuzzle room ID'
  }
}
```

**Response:**

```javascript
{
  error: null,                        // Assuming everything went well
  result: <number of subscriptions>
}
```

---

###  Unsubscribing to a room

Makes Kuzzle remove you from its subscribers on this room.

**Message type:** ``subscribe``

**Query:**

```javascript
{
  action: 'off',
  collection: '<data collection>',

  /*
  Required. Represents the request ID of the subscription query.
  It's also your room name.
  */
  requestId: 'room name',
}
```

**Response:**

```javascript
{
  error: null,                        // Assuming everything went well
  result: {
    roomId: 'unique Kuzzle room ID',
    roomName: 'your room name'
  }
}
```

---

###  Sending a non persistent message

**Message type:** ``write``

**Query:**

```javascript
{
  action: 'create',
  collection: '<data collection>',

  // Tells Kuzzle to send a non persistent message
  persist: false,

  /*
  The document itself
  */
  body: {
    ...
  }
}
```

**Response:** Kuzzle doesn't send a response when sending non persistent message.

---

###  Creating a new document

Creates a new document in the persistent data storage. Returns an error if the document already exists.

**Message type:** ``write``

**Query:**

```javascript
{
  action: 'create',
  collection: '<data collection>',

  // Tells Kuzzle to store your document
  persist: true,

  /*
  Optional: allow Kuzzle to send a response to your application
  */
  requestId: <Unique query ID>,

  /*
  The document itself
  */
  body: {
    ...
  }
}
```

**Kuzzle response:**

```javascript
{
  error: null,                      // Assuming everything went well
  result: {
    _id: '<Unique document ID>',    // The generated document ID
    _source: {                      // The created document
      ...
    },
    collection: '<data collection>',
    action: 'create',
    controller: 'write',
    requestId: '<unique request identifier>',
    _version: 1                     // The version of the document in the persistent data storage
  }
}
```

---

###  Creating or Updating a document

Creates a new document in the persistent data storage, or update it if it already exists.

**Message type:** ``write``

**Query:**

```javascript
{
  action: 'createOrUpdate',
  collection: '<data collection>',

  /*
  Optional: allow Kuzzle to send a response to your application
  */
  requestId: <Unique query ID>,

  /*
  The document itself
  */
  body: {
    ...
  }
}
```

**Kuzzle response:**

```javascript
{
  error: null,                      // Assuming everything went well
  result: {
    _id: '<Unique document ID>',    // The generated document ID
    _source: {                      // The created document
      ...
    },
    collection: '<data collection>',
    action: 'createOrUpdate',
    controller: 'write',
    requestId: '<unique request identifier>',
    _version: <number>,             // The new version number of this document
    created: <boolean>              // true: a new document has been created, false: the document has been updated
  }
}
```

---

###  Retrieving a document

Only documents in the persistent data storage layer can be retrieved.

**Message type:** ``read``

**Query:**

```javascript
{
  action: 'get',
  collection: '<data collection>',

  /*
  Required: if your query doesn't include a requestId field, Kuzzle will
  discard it, as it doesn't have any means to provide you with the result
  */
  requestId: <Unique query ID>,

  /*
  The document unique identifier. It's the same one that Kuzzle sends you
  in its responses when you create a document, or when you do a search query.
  */
  _id: '<document ID>'
}
```

**Response:**

```javascript
{
  error: null,                      // Assuming everything went well
  result: {
    _id: '<Unique document ID>',    // The generated document ID
    _source: {                      // The requested document
      ...
    },
    collection: '<data collection>',
    action: 'get',
    controller: 'read',
    requestId, '<unique request identifier>'
  }
}
```

---

###  Searching for documents

Only documents in the persistent data storage layer can be searched.

Kuzzle uses the [ElasticSearch Query DSL ](https://www.elastic.co/guide/en/elasticsearch/reference/1.3/query-dsl.html) syntax.

**Message type:** ``read``

**Query:**

```javascript
{
  action: 'search',
  collection: '<data collection>',

  /*
  Required: if your query doesn't include a requestId field, Kuzzle will
  discard it, as it doesn't have any means to provide you with the result
  */
  requestId: <Unique query ID>,

  /*
  A set of filters or queries matching documents you're looking for.
  Use 'query' instead of 'filter' if you want to perform a query instead.
  */
  body: {
    filter: {

    }
  }
}
```

**Response:**

```javascript
{
  error: null,                      // Assuming everything went well
  result: {
    _source: {                      // Your original filter/query
      ...
    },
    hits: {                         // Your search results
      /* An array of objects containing your retrieved documents */
      hits: [
          {
            _id: '<document unique ID>',
            _source: {                // The actual document

            },
          },
          {
            // Another document... and so on
          }
        ],
        total: <number of found documents>
    }
    collection: '<data collection>',
    action: 'search',
    controller: 'read',
    requestId, '<unique request identifier>'
  }
}
```

---

###  Updating a document

Only documents in the persistent data storage layer can be updated.

**Message type:** ``write``

**Query:**

```javascript
{
  action: 'update',
  collection: '<data collection>',

  /*
  Optional: allow Kuzzle to send a response to your application
  */
  requestId: <Unique query ID>,

  /*
  The document unique identifier. It's the same one that Kuzzle sends you
  in its responses when you create a document, or when you do a search query.
  */
  _id: '<document ID>'

  /*
  The actual update query
  */
  body: {
    field_to_update1: 'new value',
    field_to_update2: 'new value',
    ...
  }
}
```

**Response:**

```javascript
{
  error: null,                      // Assuming everything went well
  result: {
    _id:
    _source: {                      // Your original update query
      ...
    },
    collection: '<data collection>',
    action: 'update',
    controller: 'write',
    requestId, '<unique request identifier>'
  }
}
```

---

###  Counting documents

Only documents in the persistent data storage layer can be counted.

Kuzzle uses the [ElasticSearch Query DSL ](https://www.elastic.co/guide/en/elasticsearch/reference/1.3/query-dsl.html) syntax.


**Message type:** ``read``

**Query:**

```javascript
{
  action: 'count',
  collection: '<data collection>',

  /*
  Required: if your query doesn't include a requestId field, Kuzzle will
  discard it, as it doesn't have any means to provide you with the result
  */
  requestId: <Unique query ID>,

  /*
  A set of filters or queries matching documents you're looking for.
  Use 'query' instead of 'filter' if you want to perform a query instead.
  */
  body: {
    filter: {

    }
  }
}
```

**Response:**

```javascript
{
  error: null,                      // Assuming everything went well
  result: {
    count: <number of found documents>
    _source: {                      // Your original count query
      ...
    },
    collection: '<data collection>',
    action: 'count',
    controller: 'read',
    requestId, '<unique request identifier>'
  }
}
```

---

###  Deleting a document using a document unique ID

Only documents in the persistent data storage layer can be deleted.

**Message type:** ``write``

**Query:**

```javascript
{
  action: 'delete',
  collection: '<data collection>',

  /*
  Optional: allow Kuzzle to send a response to your application
  */
  requestId: <Unique query ID>,

  /*
  The document unique identifier. It's the same one that Kuzzle sends you
  in its responses when you create a document, or when you do a search query.
  */
  _id: '<document ID>'
}
```

**Response:**

```javascript
{
  error: null,                      // Assuming everything went well
  result: {
    _id: '<document ID>'            // The deleted document identifier
    _source: {                      // Your original delete query
      action: 'delete',
      collection: '<data collection>',
      controller: 'write'
    },
    collection: '<data collection>',
    action: 'delete',
    controller: 'write',
    requestId, '<unique request identifier>'
  }
}
```

---

###  Deleting documents using a query

Only documents in the persistent data storage layer can be deleted.

Kuzzle uses the [ElasticSearch Query DSL ](https://www.elastic.co/guide/en/elasticsearch/reference/1.3/query-dsl.html) syntax.


**Message type:** ``write``

**Query:**

```javascript
{
  action: 'deleteByQuery',
  collection: '<data collection>',

  /*
  Optional: allow Kuzzle to send a response to your application
  */
  requestId: <Unique query ID>,

  /*
  A set of filters or queries matching documents you're looking for.
  Use 'query' instead of 'filter' if you want to perform a query instead.
  */
  body: {
    filter: {

    }
  }
}
```

**Response:**

```javascript
{
  error: null,                      // Assuming everything went well
  result: {
    _source: {                      // Your original query
      ...
    },
    collection: '<data collection>',
    action: 'deleteByQuery',
    controller: 'write',
    requestId, '<unique request identifier>',

    /*
    Array of strings listing the IDs of removed documents
    */
    ids: ['id1', 'id2', ..., 'idn']
  }
}
```

---

###  Deleting an entire data collection

This removes an entire data collection in the persistent data storage layer.  
This action is handled by the **administration** controller.

**Message type:** ``admin``

**Query:**

```javascript
{
  action: 'deleteCollection',
  collection: '<data collection>',

  /*
  Optional: allow Kuzzle to send a response to your application
  */
  requestId: <Unique query ID>,
}
```

**Response:**

```javascript
{
  error: null,                      // Assuming everything went well
  result: {
    _source: {                      // Your original query
      collection: '<data collection>',
      action: 'deleteCollection',
      controller: 'admin',
    },
    collection: '<data collection>',
    action: 'deleteCollection',
    controller: 'admin',
    requestId, '<unique request identifier>'
  }
}
```

---

###  Setting up a data mapping in a collection

When creating a new data collection in the persistent data storage layer, Kuzzle uses a default mapping.  
It means that, by default, you won't be able to exploit the full capabilities of our persistent data storage layer (currently handled by [ElasticSearch](https://www.elastic.co/products/elasticsearch)), and your searches may suffer from below-average performances, depending on the amount of data you stored in a collection and the complexity of your database.

To solve this matter, Kuzzle's API offer a way to create data mapping and expose the entire [mapping capabilities of ElasticSearch](https://www.elastic.co/guide/en/elasticsearch/reference/1.3/mapping.html).

This action is handled by the **administration** controller.

**Message type:** ``admin``

**Query:**

```javascript
{
  action: 'putMapping',
  collection: '<data collection>',

  /*
  Optional: allow Kuzzle to send a response to your application
  */
  requestId: <Unique query ID>,

  /*
  Data mapping using ElasticSearch mapping syntax
  */
  body: {
    properties: {
      field1: {type: 'field type', ...options... },
      field2: {type: 'field type', ...options... },
      ...
      fieldn: {type: 'field type', ...options... },
    }
  }
}
```

**Response:**

```javascript
{
  error: null,                      // Assuming everything went well
  result: {
    _source: {                      // Your original mapping query
      ...
    },
    collection: '<data collection>',
    action: 'putMapping',
    controller: 'admin',
    requestId, '<unique request identifier>'
  }
}
```

---

###  Retrieving the data mapping of a collection

Get data mapping of a collection previously defined

**Message type:** ``admin``

**Query:**

```javascript
{
  action: 'getMapping',
  collection: '<data collection>',

  /*
  Required: if your query doesn't include a requestId field, Kuzzle will
  discard it, as it doesn't have any means to provide you with the result
  */
  requestId: <Unique query ID>,
}
```

**Response:**

```javascript
{
  error: null,                      // Assuming everything went well
  result: {
    _source: {},
    action: 'getMapping',
    collection: '<data collection>',
    controller: 'admin',
    requestId: '<unique request identifier>',

    mainindex: {
      mappings: {
        <data collection>: {

          /*
          Data mapping using ElasticSearch mapping syntax
          */
          properties: {
            field1: {type: 'field type', ...options... },
            field2: {type: 'field type', ...options... },
            ...
            fieldn: {type: 'field type', ...options... },
          }
        }
      }
    }
  }
}
```

---


### Performing a bulk import on a data collection

A bulk import allows your application to perform multiple writing operations thanks to a single query. This is especially useful if you want to create a large number of documents, as a bulk import will be a lot faster compared to creating them individually using ``create`` queries.  
As with other queries, the syntax for bulk imports closely resembles the [ElasticSearch Bulk API](https://www.elastic.co/guide/en/elasticsearch/reference/1.3/docs-bulk.html?q=bulk).

Bulk import only works on documents in our persistent data storage layer.

**Message type:** ``bulk``

**Query:**

```javascript
{
  action: 'import',
  collection: '<data collection>',

  /*
  Optional: allow Kuzzle to send a response to your application
  */
  requestId: <Unique query ID>,

  /*
  Data mapping using ElasticSearch bulk syntax.
  */
  body: [
    {create: {}},
    { a: 'document', with: 'any', number: 'of fields' },
    { another: 'document' },
    { and: { another: 'one'} },
    ...
  ]
}
```

**Response:**

```javascript
{
  error: null,                      // Assuming everything went well
  result: {
    _source: {                      // Your original bulk import query
      ...
    },
    collection: '<data collection>',
    action: 'import',
    controller: 'bulk',
    requestId, '<unique request identifier>',

    /*
    The list of executed queries, with their status
    */
    items: [
      { create: {
          _id: '<document ID>',
          status: <HTTP status code>
        }
      },
      { create: {
          _id: '<document ID>',
          status: <HTTP status code>
        }
      },
      { create: {
          _id: '<document ID>',
          status: <HTTP status code>
        }
      }
    ]
  }
}
```

---

### Performing a global bulk import

The previous section covers how to perform a bulk import on a specific data collection, but you may want to execute one on a whole database, modifying multiple data collections at once.

To do that, refer to the [ElasticSearch Bulk API](https://www.elastic.co/guide/en/elasticsearch/reference/1.3/docs-bulk.html?q=bulk), using the ``_type`` argument to specify the data collection you want to modify.

Bulk import only works on documents in our persistent data storage layer.

**Message type:** ``bulk``

**Query:**

```javascript
{
  action: 'import',

  /*
  Optionnal: allow Kuzzle to send a response to your application
  */
  requestId: <Unique query ID>,

  /*
  Data mapping using ElasticSearch bulk syntax.
  */
  body: [
    {create: {"_type": "<data collection>"}},
    { a: 'document', with: 'any', number: 'of fields' },
    { another: 'document' },
    { and: { another: 'one'} },
    ...
  ]
}
```

**Response:**

```javascript
{
  error: null,                      // Assuming everything went well
  result: {
    _source: {                      // Your original bulk import query
      ...
    },
    action: 'import',
    controller: 'bulk',

    /*
    The list of executed queries, with their status
    */
    items: [
      { create: {
          _id: '<document ID>',
          status: <HTTP status code>
        }
      },
      { create: {
          _id: '<document ID>',
          status: <HTTP status code>
        }
      },
      { create: {
          _id: '<document ID>',
          status: <HTTP status code>
        }
      }
    ],

    /*
    The requestId field you provided.
    */
    requestId: '<unique request identifier>'
  }
}
```


---

### Getting the last statistics frame

Kuzzle monitors its internal activities and make snapshots regularly. This command allows getting the last stored statistics frame.  
By default, snapshots are made every 10s.

These statistics include:

* the number of connected users for protocols allowing this notion (websocket, udp, ...)
* the number of ongoing requests
* the number of completed requests since the last frame
* the number of failed requests since the last frame

**Message type:** ``admin``

**Query:**

```javascript
{
  action: 'getStats',

  /*
  Required: if your query doesn't include a requestId field, Kuzzle will
  discard it, as it doesn't have any means to provide you with the result
  */
  requestId: <Unique query ID>
}
```

**Response:**

```javascript
{
  error: null,                      // Assuming everything went well
  result: {
    _source: {                      // Your original query
      ...
    },
    action: 'getStats',
    controller: 'admin',
    statistics: {
      "YYYY-MM-DDTHH:mm:ss.mmmZ": {
        completedRequests: {
          websocket: 148,
          rest: 24,
          mq: 78
        },
        failedRequests: {
          websocket: 3
        },
        ongoingRequests: {
          mq: 8,
          rest: 2
        }
        connections: {
          websocket: 13
        }
      }
    },
    /*
    The requestId field you provided.
    */
    requestId: '<unique request identifier>'
  }
}
```

---

### Getting all stored statistics

Kuzzle monitors its internal activities and make snapshots regularly. This command allows getting all the stored statistics.    
By default, snapshots are made every 10s, and these snapshots are stored for 1hr.

These statistics include:

* the number of connected users for protocols allowing this notion (websocket, udp, ...)
* the number of ongoing requests
* the number of completed requests since the last frame
* the number of failed requests since the last frame

Statistics are returned as a JSON-object with each key being the snapshot's timestamp.
 
**Message type:** ``admin``

**Query:**

```javascript
{
  action: 'getAllStats',

  /*
  Required: if your query doesn't include a requestId field, Kuzzle will
  discard it, as it doesn't have any means to provide you with the result
  */
  requestId: <Unique query ID>
}
```

**Response:**

```javascript
{
  error: null,                      // Assuming everything went well
  result: {
    _source: {                      // Your original query
      ...
    },
    action: 'getAllStats',
    controller: 'admin',
    statistics: {
      "YYYY-MM-DDTHH:mm:ss.mmmZ": {
        completedRequests: {
          websocket: 148,
          rest: 24,
          mq: 78
        },
        failedRequests: {
          websocket: 3
        },
        ongoingRequests: {
          mq: 8,
          rest: 2
        }
        connections: {
          websocket: 13
        }
      },
      "YYYY-MM-DDTHH:mm:ss.mmmZ": {
        completedRequests: { ... },
        failedRequests: { ... },
        ongoingRequests: { ... }
        connections: { ... }
      },
      ...
    },
    /*
    The requestId field you provided.
    */
    requestId: '<unique request identifier>'
  }
}
```

---

### Listing all known data collections

Return the complete list of persisted data collections.

**Message type:** ``read``

**Query:**

```javascript
{
  action: 'listCollections',

  /*
  Required: if your query doesn't include a requestId field, Kuzzle will
  discard it, as it doesn't have any means to provide you with the result
  */
  requestId: <Unique query ID>
}
```

**Response:**

```javascript
{
  error: null,                      // Assuming everything went well
  result: {
    collections: [                  // An array of data collection names
      'collection_1', 
      'collection_2', 
      'collection_...',
      'collection_n'
    ],
    action: 'listCollection',
    controller: 'read',
    requestId: '<unique request identifier>'
  }
}
```<|MERGE_RESOLUTION|>--- conflicted
+++ resolved
@@ -30,12 +30,9 @@
   * [Retrieving the data mapping of a collection](#retrieving-the-data-mapping-of-a-collection)
   * [Performing a bulk import](#performing-a-bulk-import-on-a-data-collection)
   * [Performing a global bulk import](#performing-a-global-bulk-import)
-<<<<<<< HEAD
   * [Getting the last statistics frame](#getting-the-last-statistics-frame)
   * [Getting all stored statistics](#getting-all-stored-statistics)
-=======
   * [Listing all known data collections](#listing-all-known-data-collections)
->>>>>>> 1e4e67fc
 
 ##  How to connect to Kuzzle
 
