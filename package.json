{
  "name": "kuzzle",
  "author": "The Kuzzle Team <support@kuzzle.io>",
  "version": "1.5.0",
  "description": "Kuzzle is an open-source solution that handles all the data management through a secured API, with a large choice of protocols.",
  "main": "./lib/index.js",
  "bin": {
    "kuzzle": "./bin/kuzzle"
  },
  "scripts": {
    "test": "npm run --silent lint && npm run unit-testing && npm run functional-testing",
    "unit-testing": "nyc --reporter=text-summary --reporter=lcov mocha",
    "functional-testing": "bash features/run.sh",
    "cucumber": "cucumber.js --fail-fast",
    "codecov": "codecov",
    "lint": "eslint --max-warnings=0 ./lib ./bin ./test ./features"
  },
  "directories": {
    "lib": "lib"
  },
  "dependencies": {
    "async": "^2.6.1",
    "bluebird": "^3.5.2",
    "busboy": "^0.2.14",
    "bytes": "^3.0.0",
    "cli-color": "^1.3.0",
    "commander": "^2.18.0",
<<<<<<< HEAD
    "debug": "^4.0.0",
=======
    "debug": "^4.0.1",
>>>>>>> 5714acc1
    "denque": "^1.3.0",
    "dumpme": "^1.0.2",
    "easy-circular-list": "^1.0.13",
    "elasticsearch": "^15.1.1",
    "eventemitter2": "^5.0.1",
    "fs-extra": "^7.0.0",
    "glob": "^7.1.3",
    "highwayhash": "^2.4.0",
    "ioredis": "^4.0.0",
    "json-stable-stringify": "1.0.1",
    "json2yaml": "^1.1.0",
    "jsonwebtoken": "^8.3.0",
    "koncorde": "^1.1.8",
    "kuzzle-common-objects": "^3.0.13",
    "kuzzle-sdk": "git://github.com/kuzzleio/sdk-javascript.git#6-beta",
<<<<<<< HEAD
    "lodash": "4.17.10",
=======
    "lodash": "4.17.11",
>>>>>>> 5714acc1
    "moment": "^2.22.2",
    "ms": "^2.1.1",
    "passport": "^0.4.0",
    "pm2": "^3.1.2",
    "rc": "1.2.8",
    "readline-sync": "^1.4.9",
    "semver": "^5.5.1",
    "socket.io": "^2.1.1",
    "sorted-array": "^2.0.2",
    "triple-beam": "^1.3.0",
    "uuid": "^3.3.2",
    "uws": "10.148.0",
    "validator": "^10.7.1",
    "winston": "^3.1.0",
    "winston-elasticsearch": "^0.7.4",
    "winston-syslog": "^2.0.0",
    "winston-transport": "^4.2.0"
  },
  "repository": {
    "type": "git",
    "url": "git://github.com/kuzzleio/kuzzle.git"
  },
  "devDependencies": {
    "codecov": "^3.1.0",
    "cucumber": "^5.0.0",
    "eslint": "^5.5.0",
    "minimist": "1.2.0",
    "mocha": "5.2.0",
    "mock-require": "^3.0.2",
    "nyc": "^13.0.1",
    "request": "^2.88.0",
    "request-promise": "^4.2.2",
    "rewire": "^4.0.1",
    "should": "13.2.3",
    "should-sinon": "0.0.6",
<<<<<<< HEAD
    "sinon": "^6.2.0",
=======
    "sinon": "^6.3.1",
>>>>>>> 5714acc1
    "socket.io-client": "^2.1.1"
  },
  "engines": {
    "node": ">= 6.11.2"
  },
  "license": "Apache-2.0"
}<|MERGE_RESOLUTION|>--- conflicted
+++ resolved
@@ -25,11 +25,7 @@
     "bytes": "^3.0.0",
     "cli-color": "^1.3.0",
     "commander": "^2.18.0",
-<<<<<<< HEAD
-    "debug": "^4.0.0",
-=======
     "debug": "^4.0.1",
->>>>>>> 5714acc1
     "denque": "^1.3.0",
     "dumpme": "^1.0.2",
     "easy-circular-list": "^1.0.13",
@@ -45,11 +41,7 @@
     "koncorde": "^1.1.8",
     "kuzzle-common-objects": "^3.0.13",
     "kuzzle-sdk": "git://github.com/kuzzleio/sdk-javascript.git#6-beta",
-<<<<<<< HEAD
-    "lodash": "4.17.10",
-=======
     "lodash": "4.17.11",
->>>>>>> 5714acc1
     "moment": "^2.22.2",
     "ms": "^2.1.1",
     "passport": "^0.4.0",
@@ -85,11 +77,7 @@
     "rewire": "^4.0.1",
     "should": "13.2.3",
     "should-sinon": "0.0.6",
-<<<<<<< HEAD
-    "sinon": "^6.2.0",
-=======
     "sinon": "^6.3.1",
->>>>>>> 5714acc1
     "socket.io-client": "^2.1.1"
   },
   "engines": {
