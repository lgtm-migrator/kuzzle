--- conflicted
+++ resolved
@@ -37,12 +37,8 @@
     "json-stable-stringify": "1.0.0",
     "jsonwebtoken": "^5.4.0",
     "lodash": "3.10.1",
-<<<<<<< HEAD
     "ms": "^0.7.1",
-    "newrelic": "1.23.0",
-=======
     "newrelic": "1.24.1",
->>>>>>> f839eb6a
     "ngeohash": "0.6.0",
     "node-units": "0.1.5",
     "node-uuid": "1.4.7",
