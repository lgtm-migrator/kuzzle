<<<<<<< HEAD
function apiSteps () {
=======
var apiSteps = function () {
  this.When(/^I check server health$/, function (callback) {
    this.api.healthCheck()
      .then(body => {
        if (body.error) {
          return callback(new Error(body.error.message));
        }

        if (!body.result) {
          return callback(new Error('No result provided'));
        }

        if (!body.result.status || body.result.status !== 'green') {
          return callback('Expected {status: green"} got: ' + JSON.stringify(body.result));
        }

        this.result = body.result;
        callback();
      })
      .catch(error => callback(error));
  });

>>>>>>> 15c9db78
  this.When(/^I get server informations$/, function (callback) {
    this.api.getServerInfo()
      .then(body => {
        if (body.error) {
          return callback(new Error(body.error.message));
        }

        if (!body.result) {
          return callback(new Error('No result provided'));
        }

        try {
          const routeInfo = body.result.serverInfo.kuzzle.api.routes.server.info;
          if (!routeInfo || routeInfo.controller !== 'server' || routeInfo.action !== 'info') {
            return callback(new Error('Unexpected/incorrect serverInfo content'));
          }
        }
        catch(e) {
          callback(e);
        }

        this.result = body.result;
        callback();
      })
      .catch(error => callback(error));
  });

  this.When(/^I get server configuration$/, function (callback) {
    this.api.getServerConfig()
      .then(body => {
        if (body.error) {
          return callback(new Error(body.error.message));
        }

        if (!body.result) {
          return callback(new Error('No result provided'));
        }

        this.result = body.result;
        callback();
      })
      .catch(error => callback(error));
  });
}

module.exports = apiSteps;<|MERGE_RESOLUTION|>--- conflicted
+++ resolved
@@ -1,7 +1,4 @@
-<<<<<<< HEAD
 function apiSteps () {
-=======
-var apiSteps = function () {
   this.When(/^I check server health$/, function (callback) {
     this.api.healthCheck()
       .then(body => {
@@ -23,7 +20,6 @@
       .catch(error => callback(error));
   });
 
->>>>>>> 15c9db78
   this.When(/^I get server informations$/, function (callback) {
     this.api.getServerInfo()
       .then(body => {
