--- conflicted
+++ resolved
@@ -52,21 +52,17 @@
 
 ApiREST.prototype.create = function (body, index) {
   var options = {
-<<<<<<< HEAD
+    url: this.pathApi(((typeof index !== 'string') ? this.world.fakeIndex : index) + '/' + this.world.fakeCollection + '/_create'),
+    method: 'POST',
+    json: body
+  };
+
+  return this.callApi(options);
+};
+
+ApiREST.prototype.publish = function (body, index) {
+  var options = {
     url: this.pathApi(((typeof index !== 'string') ? this.world.fakeIndex : index) + '/' + this.world.fakeCollection),
-=======
-    url: this.pathApi(this.world.fakeCollection) + '/_create',
-    method: 'POST',
-    json: body
-  };
-
-  return this.callApi(options);
-};
-
-ApiREST.prototype.publish = function (body) {
-  var options = {
-    url: this.pathApi(this.world.fakeCollection),
->>>>>>> 77d83887
     method: 'POST',
     json: body
   };
