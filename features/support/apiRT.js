/**
 * This file contains the main API method for real-time protocols.
 * Avoid to add a new function in each api protocols when a new action in Kuzzle is added.
 *
 * NOTE: must be added in api REST because the apiREST file doesn't extend this ApiRT
 */

var
  _ = require('lodash'),
  ApiRT = function () {
    this.world = null;
    this.clientId = null;
    this.subscribedRooms = {};
    this.responses = null;
  };

ApiRT.prototype.send = function () {};
ApiRT.prototype.sendAndListen = function () {};

ApiRT.prototype.create = function (body, index, collection, jwtToken) {
  var
    msg = {
      controller: 'write',
      collection: collection || this.world.fakeCollection,
      index: index || this.world.fakeIndex,
      action: 'create',
      body: body
    };

  if (jwtToken !== undefined) {
    msg.headers = {
      authorization :'Bearer ' + jwtToken
    };
  }

  return this.send(msg);
};

ApiRT.prototype.publish = function (body, index) {
  var
    msg = {
      controller: 'write',
      collection: this.world.fakeCollection,
      index: index || this.world.fakeIndex,
      action: 'publish',
      body: body
    };

  return this.send(msg);
};

ApiRT.prototype.createOrReplace = function (body, index, collection) {
  var
    msg = {
      controller: 'write',
      collection: collection || this.world.fakeCollection,
      index: index || this.world.fakeIndex,
      action: 'createOrReplace',
      body: body
    };

  return this.send(msg);
};

ApiRT.prototype.replace = function (body, index, collection) {
  var
    msg = {
      controller: 'write',
      collection: collection || this.world.fakeCollection,
      index: index || this.world.fakeIndex,
      action: 'replace',
      body: body
    };

  return this.send(msg);
};

ApiRT.prototype.get = function (id, index) {
  var
    msg = {
      controller: 'read',
      collection: this.world.fakeCollection,
      index: index || this.world.fakeIndex,
      action: 'get',
      _id: id
    };

  return this.send(msg);
};

ApiRT.prototype.search = function (filters, index, collection) {
  var
    msg = {
      controller: 'read',
      collection: collection || this.world.fakeCollection,
      index: index || this.world.fakeIndex,
      action: 'search',
      body: filters
    };

  return this.send(msg);
};

ApiRT.prototype.count = function (filters, index, collection) {
  var
    msg = {
      controller: 'read',
      collection: collection || this.world.fakeCollection,
      index: index || this.world.fakeIndex,
      action: 'count',
      body: filters
    };

  return this.send(msg);
};

ApiRT.prototype.update = function (id, body, index) {
  var
    msg = {
      controller: 'write',
      collection: this.world.fakeCollection,
      index: index || this.world.fakeIndex,
      action: 'update',
      _id: id,
      body: body
    };

  return this.send(msg);
};

ApiRT.prototype.deleteById = function (id, index) {
  var
    msg = {
      controller: 'write',
      collection: this.world.fakeCollection,
      index: index || this.world.fakeIndex,
      action: 'delete',
      _id: id
    };

  return this.send(msg);
};

ApiRT.prototype.deleteByQuery = function (filters, index, collection) {
  var
    msg = {
      controller: 'write',
      collection: collection || this.world.fakeCollection,
      index: index || this.world.fakeIndex,
      action: 'deleteByQuery',
      body: filters
    };

  return this.send(msg);
};

ApiRT.prototype.updateMapping = function (index) {
  var
    msg = {
      controller: 'admin',
      collection: this.world.fakeCollection,
      index: index || this.world.fakeIndex,
      action: 'updateMapping',
      body: this.world.schema
    };

  return this.send(msg);
};

ApiRT.prototype.bulkImport = function (bulk, index, collection) {
  var
    msg = {
      controller: 'bulk',
      collection: collection || this.world.fakeCollection,
      index: index || this.world.fakeIndex,
      action: 'import',
      body: {bulkData: bulk}
    };

  return this.send(msg);
};

ApiRT.prototype.globalBulkImport = function (bulk) {
  var
    msg = {
      controller: 'bulk',
      action: 'import',
      body: {bulkData: bulk}
    };

  return this.send(msg);
};

ApiRT.prototype.subscribe = function (filters, client) {
  var
    msg = {
      controller: 'subscribe',
      collection: this.world.fakeCollection,
      index: this.world.fakeIndex,
      action: 'on',
      users: 'all',
      body: null
    };

  if (filters) {
    msg.body = filters;
  }

  return this.sendAndListen(msg, client);
};

ApiRT.prototype.unsubscribe = function (room, clientId) {
  var
    msg = {
      clientId: clientId,
      controller: 'subscribe',
      collection: this.world.fakeCollection,
      index: this.world.fakeIndex,
      action: 'off',
      body: { roomId: room }
    };

  this.subscribedRooms[clientId][room].close();
  delete this.subscribedRooms[clientId];

  return this.send(msg, false);
};

ApiRT.prototype.countSubscription = function () {
  var
    clients = Object.keys(this.subscribedRooms),
    rooms = Object.keys(this.subscribedRooms[clients[0]]),
    msg = {
      controller: 'subscribe',
      collection: this.world.fakeCollection,
      index: this.world.fakeIndex,
      action: 'count',
      body: {
        roomId: rooms[0]
      }
    };

  return this.send(msg);
};

ApiRT.prototype.getStats = function (dates) {
  var
    msg = {
      controller: 'admin',
      action: 'getStats',
      body: dates
    };

  return this.send(msg);
};

ApiRT.prototype.getLastStats = function () {
  var
    msg = {
      controller: 'admin',
      action: 'getLastStats'
    };

  return this.send(msg);
};

ApiRT.prototype.getAllStats = function () {
  var
    msg = {
      controller: 'admin',
      action: 'getAllStats'
    };

  return this.send(msg);
};

ApiRT.prototype.listCollections = function (index, type) {
  var
    msg = {
      controller: 'read',
      index: index || this.world.fakeIndex,
      action: 'listCollections',
      body: {type}
    };

  return this.send(msg);
};

ApiRT.prototype.now = function () {
  var
    msg = {
      controller: 'read',
      action: 'now'
    };

  return this.send(msg);
};

ApiRT.prototype.truncateCollection = function (index, collection) {
  var
    msg = {
      controller: 'admin',
      collection: collection || this.world.fakeCollection,
      index: index || this.world.fakeIndex,
      action: 'truncateCollection'
    };

  return this.send(msg);
};

ApiRT.prototype.listSubscriptions = function () {
  var
    msg = {
      controller: 'subscribe',
      action: 'list'
    };

  return this.send(msg);
};

ApiRT.prototype.deleteIndexes = function () {
  var
    msg = {
      controller: 'admin',
      action: 'deleteIndexes'
    };

  return this.send(msg);
};

ApiRT.prototype.listIndexes = function () {
  var
    msg = {
      controller: 'read',
      action: 'listIndexes'
    };

  return this.send(msg);
};

ApiRT.prototype.createIndex = function (index) {
  var
    msg = {
      controller: 'admin',
      action: 'createIndex',
      index: index
    };

  return this.send(msg);
};

ApiRT.prototype.deleteIndex = function (index) {
  var
    msg = {
      controller: 'admin',
      action: 'deleteIndex',
      index: index
    };

  return this.send(msg);
};

ApiRT.prototype.removeRooms = function (rooms, index) {
  var
    msg = {
      controller: 'admin',
      action: 'removeRooms',
      collection: this.world.fakeCollection,
      index: index || this.world.fakeIndex,
      body: {rooms: rooms}
    };

  return this.send(msg);
};

ApiRT.prototype.getServerInfo = function () {
  var
    msg = {
      controller: 'read',
      action: 'serverInfo',
      body: {}
    };

  return this.send(msg);
};

ApiRT.prototype.login = function (strategy, credentials) {
  var
    msg = {
      controller: 'auth',
      action: 'login',
      body: {
        strategy: strategy,
        username: credentials.username,
        password: credentials.password,
        expiresIn: credentials.expiresIn
      }
    };

  return this.send(msg);
};

ApiRT.prototype.logout = function(jwtToken) {
  var
    msg = {
      controller: 'auth',
      action: 'logout',
      headers: {
        authorization: 'Bearer ' + jwtToken
      }
    };

  return this.send(msg);
};

ApiRT.prototype.createOrReplaceRole = function (id, body) {
  var
    msg = {
      controller: 'security',
      action: 'createOrReplaceRole',
      _id: id,
      body: body
    };

  return this.send(msg);
};

ApiRT.prototype.getRole = function (id) {
  var
    msg = {
      controller: 'security',
      action: 'getRole',
      _id: id
    };

  return this.send(msg);
};

ApiRT.prototype.mGetRoles = function (body) {
  var
    msg = {
      controller: 'security',
      action: 'mGetRoles',
      body: body
    };

  return this.send(msg);
};

ApiRT.prototype.searchRoles = function (body) {
  var
    msg = {
      controller: 'security',
      action: 'searchRoles',
      body: body
    };

  return this.send(msg);
};

ApiRT.prototype.deleteRole = function (id) {
  var
    msg = {
      controller: 'security',
      action: 'deleteRole',
      _id: id
    };

  return this.send(msg);
};

ApiRT.prototype.createOrReplaceRole = function (id, body) {
  var
    msg = {
      controller: 'security',
      action: 'createOrReplaceRole',
      _id: id,
      body: body
    };

  return this.send(msg);
};

ApiRT.prototype.getProfile = function (id) {
  var
    msg = {
      controller: 'security',
      action: 'getProfile',
      _id: id
    };

  return this.send(msg);
};

ApiRT.prototype.getProfileRights = function (id) {
  var
    msg = {
      controller: 'security',
      action: 'getProfileRights',
      _id: id
    };

  return this.send(msg);
};

ApiRT.prototype.mGetProfiles = function (body) {
  var
    msg = {
      controller: 'security',
      action: 'mGetProfiles',
      body: body
    };

  return this.send(msg);
};

ApiRT.prototype.createOrReplaceProfile = function (id, body) {
  var
    msg = {
      controller: 'security',
      action: 'createOrReplaceProfile',
      _id: id,
      body: body
    };

  return this.send(msg);
};

ApiRT.prototype.searchProfiles = function (body) {
  var
    msg = {
      controller: 'security',
      action: 'searchProfiles',
      body: body
    };

  return this.send(msg);
};

ApiRT.prototype.deleteProfile = function (id) {
  var
    msg = {
      controller: 'security',
      action: 'deleteProfile',
      _id: id
    };

  return this.send(msg);
};

ApiRT.prototype.getUser = function (id) {
  return this.send({
    controller: 'security',
    action: 'getUser',
    _id: id
  });
};

ApiRT.prototype.getUserRights = function (id) {
  return this.send({
    controller: 'security',
    action: 'getUserRights',
    _id: id
  });
};

ApiRT.prototype.getCurrentUser = function () {
  return this.send({
    controller: 'auth',
    action: 'getCurrentUser'
  });
};

ApiRT.prototype.getMyRights = function (id) {
  return this.send({
    controller: 'auth',
    action: 'getMyRights',
    _id: id
  });
};

ApiRT.prototype.searchUsers = function (body) {
  return this.send({
    controller: 'security',
    action: 'searchUsers',
    body: {
      filter: body
    }
  });
};

ApiRT.prototype.deleteUser = function (id) {
  return this.send({
    controller: 'security',
    action: 'deleteUser',
    _id: id
  });
};

ApiRT.prototype.createOrReplaceUser = function (body, id) {
  return this.send({
    controller: 'security',
    action: 'createOrReplaceUser',
    body: body,
    _id: id
  });
};

ApiRT.prototype.updateSelf = function (body) {
  return this.send({
    controller: 'auth',
    action: 'updateSelf',
    body: body
  });
};

ApiRT.prototype.createUser = function (body, id) {
  var msg = {
    controller: 'security',
    action: 'createUser',
    body: body
  };
  if (id !== undefined) {
    msg._id = id;
  }

  return this.send(msg);
};

ApiRT.prototype.createRestrictedUser = function (body, id) {
  var msg = {
    controller: 'security',
    action: 'createRestrictedUser',
    body: body
  };
  if (id !== undefined) {
    msg._id = id;
  }

  return this.send(msg);
};

ApiRT.prototype.checkToken = function (token) {
  return this.send({
    controller: 'auth',
    action: 'checkToken',
    body: {token}
  });
};

ApiRT.prototype.refreshIndex = function (index) {
  return this.send({
    index: index,
    controller: 'admin',
    action: 'refreshIndex'
  });
};

ApiRT.prototype.callMemoryStorage = function (command, args) {
  return this.send(_.extend({
    controller: 'ms',
    action: command
  }, args));
};

ApiRT.prototype.setAutoRefresh = function (index, autoRefresh) {
  return this.send({
    index: index,
    controller: 'admin',
    action: 'setAutoRefresh',
    body: {
      autoRefresh: autoRefresh
    }
  });
};

ApiRT.prototype.getAutoRefresh = function (index) {
  return this.send({
    index: index,
    controller: 'admin',
    action: 'getAutoRefresh'
  });
};

<<<<<<< HEAD
ApiRT.prototype.indexExists = function (index) {
  return this.send({
    index,
    controller: 'read',
    action: 'indexExists'
  });
};

ApiRT.prototype.collectionExists = function (index, collection) {
  return this.send({
    index,
    collection,
    controller: 'read',
    action: 'collectionExists'
=======
ApiRT.prototype.getSpecifications = function (index, collection) {
  return this.send({
    index: index,
    collection: collection,
    controller: 'admin',
    action: 'getSpecifications'
  });
};

ApiRT.prototype.updateSpecifications = function (specifications) {
  return this.send({
    index: null,
    collection: null,
    controller: 'admin',
    action : 'updateSpecifications',
    body: specifications
  });
};

ApiRT.prototype.validateSpecifications = function (specifications) {
  return this.send({
    index: null,
    collection: null,
    controller: 'admin',
    action : 'validateSpecifications',
    body: specifications
  });
};

ApiRT.prototype.validateDocument = function (index, collection, document) {
  return this.create(document, index, collection);
};

ApiRT.prototype.deleteSpecifications = function (index, collection) {
  return this.send({
    index: index,
    collection: collection,
    controller: 'admin',
    action : 'deleteSpecifications',
    body: null
>>>>>>> 026cd10d
  });
};

module.exports = ApiRT;<|MERGE_RESOLUTION|>--- conflicted
+++ resolved
@@ -682,7 +682,6 @@
   });
 };
 
-<<<<<<< HEAD
 ApiRT.prototype.indexExists = function (index) {
   return this.send({
     index,
@@ -697,7 +696,9 @@
     collection,
     controller: 'read',
     action: 'collectionExists'
-=======
+  });
+};
+
 ApiRT.prototype.getSpecifications = function (index, collection) {
   return this.send({
     index: index,
@@ -738,7 +739,6 @@
     controller: 'admin',
     action : 'deleteSpecifications',
     body: null
->>>>>>> 026cd10d
   });
 };
 
