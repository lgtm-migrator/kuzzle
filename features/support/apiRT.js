/**
 * This file contains the main API method for real-time protocols.
 * Avoid to add a new function in each api protocols when a new action in Kuzzle is added.
 *
 * NOTE: must be added in api REST because the apiREST file doesn't extend this ApiRT
 */

var
  _ = require('lodash'),
  ApiRT = function () {
    this.world = null;
    this.clientId = null;
    this.subscribedRooms = {};
    this.responses = null;
  };

ApiRT.prototype.send = function () {};
ApiRT.prototype.sendAndListen = function () {};

ApiRT.prototype.create = function (body, index, collection, jwtToken) {
  var
    msg = {
      controller: 'write',
      collection: collection || this.world.fakeCollection,
      index: index || this.world.fakeIndex,
      action: 'create',
      body: body
    };

  if (jwtToken !== undefined) {
    msg.headers = {
      authorization :'Bearer ' + jwtToken
    };
  }

  return this.send(msg);
};

ApiRT.prototype.publish = function (body, index) {
  var
    msg = {
      controller: 'write',
      collection: this.world.fakeCollection,
      index: index || this.world.fakeIndex,
      action: 'publish',
      body: body
    };

  return this.send(msg);
};

ApiRT.prototype.createOrReplace = function (body, index, collection) {
  var
    msg = {
      controller: 'write',
      collection: collection || this.world.fakeCollection,
      index: index || this.world.fakeIndex,
      action: 'createOrReplace',
      body: body
    };

  return this.send(msg);
};

ApiRT.prototype.replace = function (body, index, collection) {
  var
    msg = {
      controller: 'write',
      collection: collection || this.world.fakeCollection,
      index: index || this.world.fakeIndex,
      action: 'replace',
      body: body
    };

  return this.send(msg);
};

ApiRT.prototype.get = function (id, index) {
  var
    msg = {
      controller: 'read',
      collection: this.world.fakeCollection,
      index: index || this.world.fakeIndex,
      action: 'get',
      _id: id
    };

  return this.send(msg);
};

ApiRT.prototype.search = function (query, index, collection) {
  var
    msg = {
      controller: 'read',
      collection: collection || this.world.fakeCollection,
      index: index || this.world.fakeIndex,
      action: 'search',
      body: query
    };

  return this.send(msg);
};

<<<<<<< HEAD
ApiRT.prototype.count = function (query, index, collection) {
=======
ApiRT.prototype.scroll = function (scrollId) {
  var
    msg = {
      controller: 'read',
      action: 'scroll',
      body: {
        scrollId
      }
    };

  return this.send(msg);
};

ApiRT.prototype.count = function (filters, index, collection) {
>>>>>>> 8122f7dd
  var
    msg = {
      controller: 'read',
      collection: collection || this.world.fakeCollection,
      index: index || this.world.fakeIndex,
      action: 'count',
      body: query
    };

  return this.send(msg);
};

ApiRT.prototype.update = function (id, body, index) {
  var
    msg = {
      controller: 'write',
      collection: this.world.fakeCollection,
      index: index || this.world.fakeIndex,
      action: 'update',
      _id: id,
      body: body
    };

  return this.send(msg);
};

ApiRT.prototype.deleteById = function (id, index) {
  var
    msg = {
      controller: 'write',
      collection: this.world.fakeCollection,
      index: index || this.world.fakeIndex,
      action: 'delete',
      _id: id
    };

  return this.send(msg);
};

ApiRT.prototype.deleteByQuery = function (query, index, collection) {
  var
    msg = {
      controller: 'write',
      collection: collection || this.world.fakeCollection,
      index: index || this.world.fakeIndex,
      action: 'deleteByQuery',
      body: query
    };

  return this.send(msg);
};

ApiRT.prototype.updateMapping = function (index) {
  var
    msg = {
      controller: 'admin',
      collection: this.world.fakeCollection,
      index: index || this.world.fakeIndex,
      action: 'updateMapping',
      body: this.world.schema
    };

  return this.send(msg);
};

ApiRT.prototype.bulkImport = function (bulk, index, collection) {
  var
    msg = {
      controller: 'bulk',
      collection: collection || this.world.fakeCollection,
      index: index || this.world.fakeIndex,
      action: 'import',
      body: {bulkData: bulk}
    };

  return this.send(msg);
};

ApiRT.prototype.globalBulkImport = function (bulk) {
  var
    msg = {
      controller: 'bulk',
      action: 'import',
      body: {bulkData: bulk}
    };

  return this.send(msg);
};

ApiRT.prototype.subscribe = function (filters, client) {
  var
    msg = {
      controller: 'subscribe',
      collection: this.world.fakeCollection,
      index: this.world.fakeIndex,
      action: 'on',
      users: 'all',
      body: null
    };

  if (filters) {
    msg.body = filters;
  }

  return this.sendAndListen(msg, client);
};

ApiRT.prototype.unsubscribe = function (room, clientId) {
  var
    msg = {
      clientId: clientId,
      controller: 'subscribe',
      collection: this.world.fakeCollection,
      index: this.world.fakeIndex,
      action: 'off',
      body: { roomId: room }
    };

  this.subscribedRooms[clientId][room].close();
  delete this.subscribedRooms[clientId];

  return this.send(msg, false);
};

ApiRT.prototype.countSubscription = function () {
  var
    clients = Object.keys(this.subscribedRooms),
    rooms = Object.keys(this.subscribedRooms[clients[0]]),
    msg = {
      controller: 'subscribe',
      collection: this.world.fakeCollection,
      index: this.world.fakeIndex,
      action: 'count',
      body: {
        roomId: rooms[0]
      }
    };

  return this.send(msg);
};

ApiRT.prototype.getStats = function (dates) {
  var
    msg = {
      controller: 'admin',
      action: 'getStats',
      body: dates
    };

  return this.send(msg);
};

ApiRT.prototype.getLastStats = function () {
  var
    msg = {
      controller: 'admin',
      action: 'getLastStats'
    };

  return this.send(msg);
};

ApiRT.prototype.getAllStats = function () {
  var
    msg = {
      controller: 'admin',
      action: 'getAllStats'
    };

  return this.send(msg);
};

ApiRT.prototype.listCollections = function (index, type) {
  var
    msg = {
      controller: 'read',
      index: index || this.world.fakeIndex,
      action: 'listCollections',
      body: {type}
    };

  return this.send(msg);
};

ApiRT.prototype.now = function () {
  var
    msg = {
      controller: 'read',
      action: 'now'
    };

  return this.send(msg);
};

ApiRT.prototype.truncateCollection = function (index, collection) {
  var
    msg = {
      controller: 'admin',
      collection: collection || this.world.fakeCollection,
      index: index || this.world.fakeIndex,
      action: 'truncateCollection'
    };

  return this.send(msg);
};

ApiRT.prototype.listSubscriptions = function () {
  var
    msg = {
      controller: 'subscribe',
      action: 'list'
    };

  return this.send(msg);
};

ApiRT.prototype.deleteIndexes = function () {
  var
    msg = {
      controller: 'admin',
      action: 'deleteIndexes'
    };

  return this.send(msg);
};

ApiRT.prototype.listIndexes = function () {
  var
    msg = {
      controller: 'read',
      action: 'listIndexes'
    };

  return this.send(msg);
};

ApiRT.prototype.createIndex = function (index) {
  var
    msg = {
      controller: 'admin',
      action: 'createIndex',
      index: index
    };

  return this.send(msg);
};

ApiRT.prototype.deleteIndex = function (index) {
  var
    msg = {
      controller: 'admin',
      action: 'deleteIndex',
      index: index
    };

  return this.send(msg);
};

ApiRT.prototype.removeRooms = function (rooms, index) {
  var
    msg = {
      controller: 'admin',
      action: 'removeRooms',
      collection: this.world.fakeCollection,
      index: index || this.world.fakeIndex,
      body: {rooms: rooms}
    };

  return this.send(msg);
};

ApiRT.prototype.getServerInfo = function () {
  var
    msg = {
      controller: 'read',
      action: 'serverInfo',
      body: {}
    };

  return this.send(msg);
};

ApiRT.prototype.login = function (strategy, credentials) {
  var
    msg = {
      controller: 'auth',
      action: 'login',
      body: {
        strategy: strategy,
        username: credentials.username,
        password: credentials.password,
        expiresIn: credentials.expiresIn
      }
    };

  return this.send(msg);
};

ApiRT.prototype.logout = function(jwtToken) {
  var
    msg = {
      controller: 'auth',
      action: 'logout',
      headers: {
        authorization: 'Bearer ' + jwtToken
      }
    };

  return this.send(msg);
};

ApiRT.prototype.createOrReplaceRole = function (id, body) {
  var
    msg = {
      controller: 'security',
      action: 'createOrReplaceRole',
      _id: id,
      body: body
    };

  return this.send(msg);
};

ApiRT.prototype.getRole = function (id) {
  var
    msg = {
      controller: 'security',
      action: 'getRole',
      _id: id
    };

  return this.send(msg);
};

ApiRT.prototype.mGetRoles = function (body) {
  var
    msg = {
      controller: 'security',
      action: 'mGetRoles',
      body: body
    };

  return this.send(msg);
};

ApiRT.prototype.searchRoles = function (body) {
  var
    msg = {
      controller: 'security',
      action: 'searchRoles',
      body: body
    };

  return this.send(msg);
};

ApiRT.prototype.deleteRole = function (id) {
  var
    msg = {
      controller: 'security',
      action: 'deleteRole',
      _id: id
    };

  return this.send(msg);
};

ApiRT.prototype.createOrReplaceRole = function (id, body) {
  var
    msg = {
      controller: 'security',
      action: 'createOrReplaceRole',
      _id: id,
      body: body
    };

  return this.send(msg);
};

ApiRT.prototype.getProfile = function (id) {
  var
    msg = {
      controller: 'security',
      action: 'getProfile',
      _id: id
    };

  return this.send(msg);
};

ApiRT.prototype.getProfileRights = function (id) {
  var
    msg = {
      controller: 'security',
      action: 'getProfileRights',
      _id: id
    };

  return this.send(msg);
};

ApiRT.prototype.mGetProfiles = function (body) {
  var
    msg = {
      controller: 'security',
      action: 'mGetProfiles',
      body: body
    };

  return this.send(msg);
};

ApiRT.prototype.createOrReplaceProfile = function (id, body) {
  var
    msg = {
      controller: 'security',
      action: 'createOrReplaceProfile',
      _id: id,
      body: body
    };

  return this.send(msg);
};

ApiRT.prototype.searchProfiles = function (body) {
  var
    msg = {
      controller: 'security',
      action: 'searchProfiles',
      body: body
    };

  return this.send(msg);
};

ApiRT.prototype.deleteProfile = function (id) {
  var
    msg = {
      controller: 'security',
      action: 'deleteProfile',
      _id: id
    };

  return this.send(msg);
};

ApiRT.prototype.searchValidations = function (body) {
  var
    msg = {
      controller: 'read',
      action: 'search',
      body
    };

  return this.send(msg);
};

ApiRT.prototype.getUser = function (id) {
  return this.send({
    controller: 'security',
    action: 'getUser',
    _id: id
  });
};

ApiRT.prototype.getUserRights = function (id) {
  return this.send({
    controller: 'security',
    action: 'getUserRights',
    _id: id
  });
};

ApiRT.prototype.getCurrentUser = function () {
  return this.send({
    controller: 'auth',
    action: 'getCurrentUser'
  });
};

ApiRT.prototype.getMyRights = function (id) {
  return this.send({
    controller: 'auth',
    action: 'getMyRights',
    _id: id
  });
};

ApiRT.prototype.searchUsers = function (body) {
  return this.send({
    controller: 'security',
    action: 'searchUsers',
    body: {
      query: body
    }
  });
};

ApiRT.prototype.deleteUser = function (id) {
  return this.send({
    controller: 'security',
    action: 'deleteUser',
    _id: id
  });
};

ApiRT.prototype.createOrReplaceUser = function (body, id) {
  return this.send({
    controller: 'security',
    action: 'createOrReplaceUser',
    body: body,
    _id: id
  });
};

ApiRT.prototype.updateSelf = function (body) {
  return this.send({
    controller: 'auth',
    action: 'updateSelf',
    body: body
  });
};

ApiRT.prototype.createUser = function (body, id) {
  var msg = {
    controller: 'security',
    action: 'createUser',
    body: body
  };
  if (id !== undefined) {
    msg._id = id;
  }

  return this.send(msg);
};

ApiRT.prototype.createRestrictedUser = function (body, id) {
  var msg = {
    controller: 'security',
    action: 'createRestrictedUser',
    body: body
  };
  if (id !== undefined) {
    msg._id = id;
  }

  return this.send(msg);
};

ApiRT.prototype.checkToken = function (token) {
  return this.send({
    controller: 'auth',
    action: 'checkToken',
    body: {token}
  });
};

ApiRT.prototype.refreshIndex = function (index) {
  return this.send({
    index: index,
    controller: 'admin',
    action: 'refreshIndex'
  });
};

ApiRT.prototype.callMemoryStorage = function (command, args) {
  return this.send(_.extend({
    controller: 'ms',
    action: command
  }, args));
};

ApiRT.prototype.setAutoRefresh = function (index, autoRefresh) {
  return this.send({
    index: index,
    controller: 'admin',
    action: 'setAutoRefresh',
    body: {
      autoRefresh: autoRefresh
    }
  });
};

ApiRT.prototype.getAutoRefresh = function (index) {
  return this.send({
    index: index,
    controller: 'admin',
    action: 'getAutoRefresh'
  });
};

ApiRT.prototype.getSpecifications = function (index, collection) {
  return this.send({
    index: index,
    collection: collection,
    controller: 'admin',
    action: 'getSpecifications'
  });
};

ApiRT.prototype.updateSpecifications = function (specifications) {
  return this.send({
    index: null,
    collection: null,
    controller: 'admin',
    action : 'updateSpecifications',
    body: specifications
  });
};

ApiRT.prototype.validateSpecifications = function (specifications) {
  return this.send({
    index: null,
    collection: null,
    controller: 'admin',
    action : 'validateSpecifications',
    body: specifications
  });
};

ApiRT.prototype.validateDocument = function (index, collection, document) {
  return this.create(document, index, collection);
};

ApiRT.prototype.deleteSpecifications = function (index, collection) {
  return this.send({
    index: index,
    collection: collection,
    controller: 'admin',
    action : 'deleteSpecifications',
    body: null
  });
};

module.exports = ApiRT;<|MERGE_RESOLUTION|>--- conflicted
+++ resolved
@@ -101,9 +101,6 @@
   return this.send(msg);
 };
 
-<<<<<<< HEAD
-ApiRT.prototype.count = function (query, index, collection) {
-=======
 ApiRT.prototype.scroll = function (scrollId) {
   var
     msg = {
@@ -117,8 +114,7 @@
   return this.send(msg);
 };
 
-ApiRT.prototype.count = function (filters, index, collection) {
->>>>>>> 8122f7dd
+ApiRT.prototype.count = function (query, index, collection) {
   var
     msg = {
       controller: 'read',
