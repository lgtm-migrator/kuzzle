/* eslint-disable no-console */

var
  rc = require('rc'),
  params = rc('kuzzle'),
  KuzzleServer = require('../../lib/api/kuzzleServer');

module.exports = function () {
  var 
    data = {},
    service,
    kuzzle = new Kuzzle();
  
  service = params._[2];
  if (!service) {
    console.error('Error: missing required argument: service name');
    process.exit(1);
  }
  data.service = service;
  data.enable = true;
  data.pid = params.pid;

<<<<<<< HEAD
  var kuzzle = new KuzzleServer();

  kuzzle.remoteActions.do('enableServices', params, {enable: true});
=======
  kuzzle.remoteActions.do('enableServices', data);
>>>>>>> c31f3587
};<|MERGE_RESOLUTION|>--- conflicted
+++ resolved
@@ -6,11 +6,11 @@
   KuzzleServer = require('../../lib/api/kuzzleServer');
 
 module.exports = function () {
-  var 
+  var
     data = {},
     service,
-    kuzzle = new Kuzzle();
-  
+    kuzzle = new KuzzleServer();
+
   service = params._[2];
   if (!service) {
     console.error('Error: missing required argument: service name');
@@ -20,11 +20,5 @@
   data.enable = true;
   data.pid = params.pid;
 
-<<<<<<< HEAD
-  var kuzzle = new KuzzleServer();
-
-  kuzzle.remoteActions.do('enableServices', params, {enable: true});
-=======
   kuzzle.remoteActions.do('enableServices', data);
->>>>>>> c31f3587
 };