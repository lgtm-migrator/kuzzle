version: '3.4'

x-kuzzle-config: &kuzzle-config
<<<<<<< HEAD
  image: kuzzleio/core-dev:nvm
  command: > 
    bash -c "
      source /root/.bashrc &&
      nvm install $NODE_VERSION --default &&
=======
  image: kuzzleio/kuzzle-runner:${NODE_VERSION:-16}
  command: > 
    bash -c "
>>>>>>> bece3727
      node ./docker/scripts/start-kuzzle-dev.js --enable-plugins kuzzle-plugin-cluster,functional-test-plugin
    "
  volumes:
    - "..:/var/app"
  cap_add:
    - SYS_PTRACE
  ulimits:
    nofile: 65536
  sysctls:
    - net.core.somaxconn=8192
  depends_on:
    - redis
    - elasticsearch
  environment:
    - kuzzle_services__storageEngine__client__node=http://elasticsearch:9200
    - kuzzle_services__storageEngine__commonMapping__dynamic=true
    - kuzzle_services__internalCache__node__host=redis
    - kuzzle_services__memoryStorage__node__host=redis
    - kuzzle_server__protocols__mqtt__enabled=true
    - kuzzle_server__protocols__mqtt__developmentMode=false
    - kuzzle_http__accessControlAllowOrigin=localhost
    - kuzzle_limits__loginsPerSecond=50
    - NODE_ENV=development
    - NODE_VERSION=${NODE_VERSION:-}
    - DEBUG=none
    - SECRETS_FILE_PREFIX=/var/app/
    # Travis env var must be propagated into the container
    - TRAVIS
    - TRAVIS_COMMIT
    - TRAVIS_JOB_NUMBER
    - TRAVIS_BRANCH
    - TRAVIS_JOB_ID
    - TRAVIS_PULL_REQUEST
    - TRAVIS_REPO_SLUG
    # cluster
    - kuzzle_plugins__cluster__privileged=true
    - kuzzle_plugins__cluster__minimumNodes=3

services:
  nginx:
    image: nginx:1.19-alpine
    container_name: kuzzle_nginx
    depends_on:
      - kuzzle_node_1
      - kuzzle_node_2
      - kuzzle_node_3
    ports:
      - "7512:7512"
    volumes:
      - ../docker/nginx-dev:/etc/nginx/conf.d

  kuzzle_node_1:
    <<: *kuzzle-config
    container_name: kuzzle_node_1
    ports:
      - "17510:7512" # Kuzzle API port, used to check if it is up
      - "1883:1883" # TCP load balancing is hard with nginx

  kuzzle_node_2:
    <<: *kuzzle-config
    container_name: kuzzle_node_2
    ports:
      - "17511:7512"

  kuzzle_node_3:
    <<: *kuzzle-config
    container_name: kuzzle_node_3
    ports:
      - "17512:7512"

  redis:
    image: redis:6
    container_name: kuzzle_redis

  elasticsearch:
    image: kuzzleio/elasticsearch:7
    container_name: kuzzle_elasticsearch
    ulimits:
      nofile: 65536<|MERGE_RESOLUTION|>--- conflicted
+++ resolved
@@ -1,17 +1,9 @@
 version: '3.4'
 
 x-kuzzle-config: &kuzzle-config
-<<<<<<< HEAD
-  image: kuzzleio/core-dev:nvm
-  command: > 
-    bash -c "
-      source /root/.bashrc &&
-      nvm install $NODE_VERSION --default &&
-=======
   image: kuzzleio/kuzzle-runner:${NODE_VERSION:-16}
   command: > 
     bash -c "
->>>>>>> bece3727
       node ./docker/scripts/start-kuzzle-dev.js --enable-plugins kuzzle-plugin-cluster,functional-test-plugin
     "
   volumes:
