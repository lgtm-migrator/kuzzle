/*
 * Kuzzle, a backend software, self-hostable and ready to use
 * to power modern apps
 *
 * Copyright 2015-2020 Kuzzle
 * mailto: support AT kuzzle.io
 * website: http://kuzzle.io
 *
 * Licensed under the Apache License, Version 2.0 (the "License");
 * you may not use this file except in compliance with the License.
 * You may obtain a copy of the License at
 *
 * https://www.apache.org/licenses/LICENSE-2.0
 *
 * Unless required by applicable law or agreed to in writing, software
 * distributed under the License is distributed on an "AS IS" BASIS,
 * WITHOUT WARRANTIES OR CONDITIONS OF ANY KIND, either express or implied.
 * See the License for the specific language governing permissions and
 * limitations under the License.
 */

'use strict';

const assert = require('assert');
const KuzzleEventEmitter = require('./core/events/emitter');
const Bluebird = require('bluebird');
const path = require('path');
const { murmurHash128: murmur } = require('murmurhash-native');
const stringify = require('json-stable-stringify');
const _ = require('lodash');
const Koncorde = require('koncorde');
const { Vault } = require('kuzzle-vault');
const fs = require('fs');

const config = require('./config');
const EntryPoints = require('./core/entrypoints');
const Funnel = require('./api/funnel');
const HotelClerk = require('./core/hotelClerk');
const Janitor = require('./core/janitor');
const Notifier = require('./core/notifier');
const PassportWrapper = require('./core/auth/passportWrapper');
const PluginsManager = require('./core/plugins/manager');
const Repositories = require('./core/models/repositories');
const Router = require('./core/router');
const Statistics = require('./core/statistics');
const TokenManager = require('./core/auth/tokenManager');
const Validation = require('./core/validation');
const InternalIndexBootstrap = require('./core/storage/bootstrap/internalIndexBootstrap');
const IndexStorage = require('./core/storage/indexStorage');
const CacheEngine = require('./core/cache/cacheEngine');
const StorageEngine = require('./core/storage/storageEngine');
const runShutdown = require('./util/shutdown');
const Logger = require('./util/log');

/**
 * @class Kuzzle
 * @extends EventEmitter
 */
class Kuzzle extends KuzzleEventEmitter {
  constructor() {
    super(
      config.plugins.common.maxConcurrentPipes,
      config.plugins.common.pipesBufferSize);

    this.config = config;
    this.log = new Logger(this);

    this.rootPath = path.resolve(path.join(__dirname, '..'));

    this.cacheEngine = new CacheEngine(this);

    this.storageEngine = new StorageEngine(this);

    // Restricted storage engine for kuzzle internal index ('%kuzzle')
    this.internalIndex = new IndexStorage(
      this.storageEngine.config.internalIndex.name,
      this.storageEngine.internal);
    // Attach bootstraper to internal index engine
    this.internalIndex.bootstrap = new InternalIndexBootstrap(
      this,
      this.internalIndex);

    this.pluginsManager = new PluginsManager(this);

    this.tokenManager = new TokenManager(this);

    this.repositories = new Repositories(this);

    this.passport = new PassportWrapper();

    // The funnel dispatches messages to API controllers
    this.funnel = new Funnel(this);

    // The router listens to client requests and pass them to the funnel
    this.router = new Router(this);

    // Room subscriptions core components
    this.hotelClerk = new HotelClerk(this);

    // Notifications core component
    this.notifier = new Notifier(this);

    // Statistics core component
    this.statistics = new Statistics(this);

    // Network entry points
    this.entryPoints = new EntryPoints(this);

    // Validation core component
    this.validation = new Validation(this);

    // Janitor component
    this.janitor = new Janitor(this);

    // Vault component (will be initialized after bootstrap)
    this.vault = null;
  }

  /**
   * Initializes all the needed components of a Kuzzle Server instance.
   *
   * By default, this script runs a standalone Kuzzle Server instance:
   *   - Internal services
   *   - Controllers
   *
   * @this {Kuzzle}
   */
  start (params = {}) {
    registerSignalHandlers(this);

    return Bluebird.resolve()
      .then(() => this.cacheEngine.init())
      .then(() => this.log.info('[✔] Cache engine initialized'))
      .then(() => this.storageEngine.init())
      .then(() => this.internalIndex.init())
      .then(() => this.log.info('[✔] Storage engine initialized'))
      .then(() => {
        this.vault = initVault(params.vaultKey, params.secretsFile);
      })
      .then(() => this.validation.init())
      .then(() => this.repositories.init())
      .then(() => this.funnel.init())
      .then(() => this.janitor.loadMappings(params.mappings))
      .then(() => this.janitor.loadFixtures(params.fixtures))
      .then(() => this.pluginsManager.init(params.additionalPlugins))
      .then(() => this.pluginsManager.run())
      .then(() => this.log.info('[✔] Core components loaded'))
      .then(() => {
        if (!params.securities) {
          return null;
        }

        this.log.info('[ℹ] Loading default rights... This can take some time.');

        return this.janitor.loadSecurities(params.securities);
      })
      .then(() => {
        this.log.info('[✔] Default rights loaded');
        this.router.init();
        this.statistics.init();

        this.koncorde = new Koncorde({
          maxMinTerms: this.config.limits.subscriptionMinterms,
          regExpEngine: this.config.realtime.pcreSupport ? 'js' : 're2',
          seed: this.config.internal.hash.seed
        });

        return this.validation.curateSpecification();
      })
      .then(() => this.repositories.role.sanityCheck())
      .then(() => this.entryPoints.init())
      .then(() => {
        this.emit('core:kuzzleStart', 'Kuzzle is started');
        return null;
      })
      .catch(error => {
        this.log.error(error);
        throw error;
      });
  }

  adminExists () {
    const query = {
      terms: {
        profileIds: ['admin']
      }
    };

    return this.internalIndex.count('users', { query })
      .then(count => count > 0);
  }

  static hash (input) {
    let inString;

    switch (typeof input) {
      case 'string':
      case 'number':
      case 'boolean':
        inString = input;
        break;
      default:
        inString = stringify(input);
    }

    return murmur(Buffer.from(inString), 'hex', config.internal.hash.seed);
  }
}

/**
 * Register handlers and do a kuzzle dump for:
 * - system signals
 * - unhandled-rejection
 * - uncaught-exception
 *
 * @param {Kuzzle} kuzzle
 */
function registerSignalHandlers (kuzzle) {
  // Remove external listeners (PM2) to avoid other listeners to exit current
  // process
  process.removeAllListeners('unhandledRejection');
  process.on('unhandledRejection', (reason, promise) => {
    if (reason !== undefined) {
      kuzzle.log.error(
        `ERROR: unhandledRejection: ${reason.message}`,
        reason.stack,
        promise);
    } else {
      kuzzle.log.error(`ERROR: unhandledRejection: ${promise}`);
    }

    // Crashing on an unhandled rejection is a good idea during development
    // as it helps spotting code errors. And according to the warning messages,
    // this is what Node.js will do automatically in future versions anyway.
    if (process.env.NODE_ENV === 'development') {
      kuzzle.log.error('Kuzzle caught an unhandled rejected promise and will shutdown.');
      kuzzle.log.error('This behavior is only triggered if NODE_ENV is set to "development"');

      throw reason;
    }
  });

  process.removeAllListeners('uncaughtException');
  process.on('uncaughtException', err => {
    kuzzle.log.error(`ERROR: uncaughtException: ${err.message}\n${err.stack}`);
    dumpAndExit(kuzzle, 'uncaught-exception');
  });

  // abnormal termination signals => generate a core dump
  for (const signal of ['SIGQUIT', 'SIGABRT']) {
    process.removeAllListeners(signal);
    process.on(signal, () => {
      kuzzle.log.error(`ERROR: Caught signal: ${signal}`);
      dumpAndExit(kuzzle, 'signal-'.concat(signal.toLowerCase()));
    });
  }

  // signal SIGTRAP is used to generate a kuzzle dump without stopping it
  process.removeAllListeners('SIGTRAP');
  process.on('SIGTRAP', () => {
    kuzzle.log.error('Caught signal SIGTRAP => generating a core dump');
    kuzzle.janitor.dump('signal-sigtrap');
  });

  // gracefully exits on normal termination
  for (const signal of ['SIGINT', 'SIGTERM']) {
    process.removeAllListeners(signal);
    process.on(signal, () => runShutdown(kuzzle));
  }
}

async function dumpAndExit(kuzzle, suffix) {
  if (kuzzle.config.dump.enabled) {
    try {
      await kuzzle.janitor.dump(suffix);
    }
    catch(error) {
      // this catch is just there to prevent unhandled rejections, there is
      // nothing to do with that error
    }
  }

  await runShutdown(kuzzle);
}

function initVault (vaultKey, secretsFile) {
<<<<<<< HEAD
  const defaultEncryptedSecretsFile = path.resolve(`${__dirname}/../config/secrets.enc.json`);
  const encryptedSecretsFile = secretsFile
    || process.env.KUZZLE_SECRETS_FILE
    || defaultEncryptedSecretsFile;
=======
  const defaultEncryptedSecretsFile =
    path.resolve(`${__dirname}/../config/secrets.enc.json`);
  const encryptedSecretsFile =
    secretsFile || process.env.KUZZLE_SECRETS_FILE || defaultEncryptedSecretsFile;

>>>>>>> 39cae1f8
  let key = vaultKey;

  if (_.isEmpty(vaultKey) && !_.isEmpty(process.env.KUZZLE_VAULT_KEY)) {
    key = process.env.KUZZLE_VAULT_KEY;
  }

  const fileExists = fs.existsSync(encryptedSecretsFile);
<<<<<<< HEAD
  const vault = new Vault(key, null, encryptedSecretsFile);
=======
  const vault = new Vault(key);
>>>>>>> 39cae1f8

  if (!_.isEmpty(secretsFile) || !_.isEmpty(process.env.KUZZLE_SECRETS_FILE)) {
    assert(
      fileExists,
      `A secret file has been provided but Kuzzle cannot find it at '${encryptedSecretsFile}'.`);

    assert(
      !_.isEmpty(key),
      'A secret file has been provided but Kuzzle cannot find the Vault key. Aborting.');
  }

  if (key) {
    assert(
      fs.existsSync(encryptedSecretsFile),
      `A Vault key is present but Kuzzle cannot find the secret file at '${encryptedSecretsFile}'. Aborting.`);

    vault.decrypt(encryptedSecretsFile);
  }

  return vault;
}

module.exports = Kuzzle;<|MERGE_RESOLUTION|>--- conflicted
+++ resolved
@@ -284,30 +284,17 @@
 }
 
 function initVault (vaultKey, secretsFile) {
-<<<<<<< HEAD
-  const defaultEncryptedSecretsFile = path.resolve(`${__dirname}/../config/secrets.enc.json`);
-  const encryptedSecretsFile = secretsFile
-    || process.env.KUZZLE_SECRETS_FILE
-    || defaultEncryptedSecretsFile;
-=======
   const defaultEncryptedSecretsFile =
     path.resolve(`${__dirname}/../config/secrets.enc.json`);
   const encryptedSecretsFile =
     secretsFile || process.env.KUZZLE_SECRETS_FILE || defaultEncryptedSecretsFile;
 
->>>>>>> 39cae1f8
-  let key = vaultKey;
-
   if (_.isEmpty(vaultKey) && !_.isEmpty(process.env.KUZZLE_VAULT_KEY)) {
     key = process.env.KUZZLE_VAULT_KEY;
   }
 
   const fileExists = fs.existsSync(encryptedSecretsFile);
-<<<<<<< HEAD
-  const vault = new Vault(key, null, encryptedSecretsFile);
-=======
   const vault = new Vault(key);
->>>>>>> 39cae1f8
 
   if (!_.isEmpty(secretsFile) || !_.isEmpty(process.env.KUZZLE_SECRETS_FILE)) {
     assert(
