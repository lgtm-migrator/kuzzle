/*
 * Kuzzle, a backend software, self-hostable and ready to use
 * to power modern apps
 *
 * Copyright 2015-2022 Kuzzle
 * mailto: support AT kuzzle.io
 * website: http://kuzzle.io
 *
 * Licensed under the Apache License, Version 2.0 (the "License");
 * you may not use this file except in compliance with the License.
 * You may obtain a copy of the License at
 *
 * https://www.apache.org/licenses/LICENSE-2.0
 *
 * Unless required by applicable law or agreed to in writing, software
 * distributed under the License is distributed on an "AS IS" BASIS,
 * WITHOUT WARRANTIES OR CONDITIONS OF ANY KIND, either express or implied.
 * See the License for the specific language governing permissions and
 * limitations under the License.
 */

"use strict";

const { difference } = require("lodash");
const Bluebird = require("bluebird");

const kerror = require("../../kerror");
const actionEnum = require("./actionEnum");
const { koncordeTest } = require("../../util/koncordeCompat");
const {
  DocumentNotification,
  ServerNotification,
  UserNotification,
} = require("./notification");

/**
 * Notification are meant to be dispatched on "channels" created when subscribing.
 * But some notification like TokenExpired don't have a specific channel to be received on,
 * so we need a constant channel name to send Kuzzle notification without having to subscribe.
 */
const KUZZLE_NOTIFICATION_CHANNEL = "kuzzle:notification:server";

/**
 * @typedef {Object} DocumentChanges
 * @property {string}  _id              of the document
 * @property {Object}  [_source]        of the document
 * @property {Object}  [_updatedFields] applied to the document (for updates)
 * @property {boolean} [created]        -- tells if this is a CREATE or REPLACE
 *                                      (for actionEnum.WRITE)
 */

/**
 * @class NotifierController
 */
class NotifierController {
  constructor(realtimeModule) {
    this.module = realtimeModule;
    this.ttl = global.kuzzle.config.limits.subscriptionDocumentTTL;
  }

  async init() {
    /**
     * Low-level document notification method, allocating a new Notification
     * message and dispatching it to a precomputed list of rooms.
     * @param {Array.<string>} rooms - list of koncorde rooms to notify
     * @param {DocumentNotification} notification
     * @param {Object} [opts]
     */
    global.kuzzle.onAsk(
      "core:realtime:document:dispatch",
      (rooms, notification, opts) => {
        return this._notifyDocument(rooms, notification, opts);
      }
    );

    /**
     * Low-level user notification method, allocating a new Notification
     * message and dispatching it to the provided room
     * @param {string} room
     * @param {UserNotification}
     * @param {Object} [opts]
     */
    global.kuzzle.onAsk(
      "core:realtime:user:sendMessage",
      (room, notification, opts) => {
        return this._notifyUser(room, notification, opts);
      }
    );

    /**
     * Notify about document creations, updates, replacements or deletions
     * @param {Request} request
     * @param {notifyActionEnum} action applied to documents
     * @param {Array.<DocumentChanges>} docs
     */
    global.kuzzle.onAsk(
      "core:realtime:document:mNotify",
      (request, action, docs) => this.notifyDocuments(request, action, docs)
    );

    /**
     * Notify about document creations, updates, replacements or deletions
     * @param {Request} request
     * @param {notifyActionEnum} action applied to documents
     * @param {DocumentChanges} doc
     */
    global.kuzzle.onAsk(
      "core:realtime:document:notify",
      (request, action, doc) => this.notifyDocuments(request, action, [doc])
    );

    /**
     * Send a "token expired" notification to the target user
     * @param {string} connectionId
     */
    global.kuzzle.onAsk("core:realtime:tokenExpired:notify", (connectionId) =>
      this.notifyTokenExpired(connectionId)
    );

    /**
     * Publish the provided request content to listening subscribers
     * @param {Request} request
     */
    global.kuzzle.onAsk("core:realtime:publish", (request) =>
      this.publish(request)
    );
  }

  /**
   * Broadcasts a notification about a document change or a
   * real-time message
   *
   * @param {Array} rooms - Subscribed rooms to notify
   * @param {Request} request - Request at the origin of the notification
   * @param {string} scope - 'in' or 'out'
   * @param {object} content - Document or message
   *
   * @returns {Promise}
   */
  async notifyDocument(rooms, request, scope, action, content) {
    if (rooms.length === 0) {
      return;
    }

    const notification = DocumentNotification.fromRequest(
      request,
      scope,
      action,
      content
    );

    global.kuzzle.emit("core:notify:document", {
      notification,
      rooms,
    });

    await this._notifyDocument(rooms, notification, {
      fromCluster: false,
    });
  }

  /**
   * Broadcast a notification about a user entering or leaving
   * the provided room
   *
   * @param {string} room - Room entered or left
   * @param {Request} request - User (un)subscription request
   * @param {string} scope - 'in' or 'out'
   * @param {object} content - Notification additional informations
   *
   * @returns {Promise}
   */
  notifyUser(room, request, scope, content) {
    const notification = UserNotification.fromRequest(request, scope, content);

    global.kuzzle.emit("core:notify:user", {
      notification,
      room,
    });

    return this._notifyUser(room, notification, {
      fromCluster: false,
    });
  }

  /**
   * Send a "token expired" notification to the target user
   *
   * @param {string} connectionId - User's connection identifier
   * @returns {Promise}
   */
  async notifyTokenExpired(connectionId) {
    await this._dispatch(
      "notify:server",
      [KUZZLE_NOTIFICATION_CHANNEL], // Sending notification on Kuzzle notification channel
      new ServerNotification("TokenExpired", "Authentication Token Expired"),
      connectionId
    );

    await this.module.hotelClerk.removeConnection(connectionId);
  }

  /**
   * Publish the content of the provided request to listening subscribers
   *
   * @param {Request} request
   * @returns {Promise.<Object>}
   */
  publish(request) {
    const rooms = this._test(request);

    if (rooms.length === 0) {
      return Bluebird.resolve(null);
    }

    return this.notifyDocument(rooms, request, "in", "publish", {
      _id: request.input.args._id,
      _source: request.input.body,
    });
  }

  /**
   * Notify about a created document
   *
   * @param {Request} request
   * @param {DocumentChanges} document created
   * @returns {Promise.<Array.<string>>} list of matched rooms
   */
  async notifyDocumentCreate(request, document) {
    const rooms = this._test(request, document._source, document._id);

    if (rooms.length > 0) {
      await this.notifyDocument(rooms, request, "in", "create", document);
    }

    return rooms;
  }

  /**
   * Notify about a replaced document
   *
   * @param {Request} request
   * @param {DocumentChanges} document
   * @param {string} cache notification content for that document
   * @returns {Promise.<Array.<string>} list of matched rooms
   */
  async notifyDocumentReplace(request, document, cache = null) {
    const rooms = this._test(request, document._source, document._id);

    if (rooms.length > 0) {
      await this.notifyDocument(rooms, request, "in", "replace", document);
    }

    if (cache !== null) {
      const stopListening = difference(JSON.parse(cache), rooms);

      await this.notifyDocument(
        stopListening,
        request,
        "out",
        "replace",
        document
      );
    }

    return rooms;
  }

  /**
   * Computes document notifications and sends them to subscribed users.
   * @param  {Request} request
   * @param  {notifyActionEnum} action
   * @param  {Array.<DocumentChanges>} documents
   * @return {Promise}
   */
  async notifyDocuments(request, action, documents) {
    const prefix = getCachePrefix(request);
    let cached = action === actionEnum.REPLACE || action === actionEnum.UPDATE;

    const cacheIds = documents.map((doc) => {
      if (
        (action === actionEnum.WRITE || action === actionEnum.UPSERT) &&
        !cached
      ) {
        cached = doc.created !== true; // force a bool value if undefined
      }

      return prefix + doc._id;
    });

    const cache = cached
      ? await global.kuzzle.ask("core:cache:internal:mget", cacheIds)
      : [];

    const result = await Bluebird.map(documents, (doc, index) => {
      switch (action) {
        case actionEnum.CREATE:
          return this.notifyDocumentCreate(request, doc);

        case actionEnum.DELETE:
          return this.notifyDocumentDelete(request, doc);

        case actionEnum.REPLACE:
          return this.notifyDocumentReplace(request, doc, cache[index]);

        case actionEnum.UPDATE:
          return this.notifyDocumentUpdate(request, doc, cache[index]);

        case actionEnum.UPSERT:
          return doc.created
            ? this.notifyDocumentCreate(request, doc)
            : this.notifyDocumentUpdate(request, doc, cache[index]);

        case actionEnum.WRITE:
          return doc.created
            ? this.notifyDocumentCreate(request, doc)
            : this.notifyDocumentReplace(request, doc, cache[index]);

        default:
          throw kerror.get(
            "core",
            "fatal",
            "assertion_failed",
            `unknown notify action "${doc.action}"`
          );
      }
    });

    const toDelete = [];

    await Bluebird.map(result, (rooms, index) => {
      if (rooms.length > 0) {
        return global.kuzzle.ask(
          "core:cache:internal:store",
          cacheIds[index],
          JSON.stringify(rooms),
          { ttl: this.ttl }
        );
      }

      toDelete.push(cacheIds[index]);
      return null;
    });

    if (toDelete.length > 0) {
      await global.kuzzle.ask("core:cache:internal:del", toDelete);
    }
  }

  /**
   * Notify rooms on a document update
   * @param {Request} request
   * @param {DocumentChanges} document
   * @param {string} cache notification content for that document
   * @returns {Promise.<Array.<string>} list of matched rooms
   */
  async notifyDocumentUpdate(request, document, cache = null) {
    const rooms = this._test(request, document._source, document._id);

    if (rooms.length > 0) {
      await this.notifyDocument(rooms, request, "in", "update", document);
    }

    if (cache !== null) {
      const stopListening = difference(JSON.parse(cache), rooms);

      await this.notifyDocument(
        stopListening,
        request,
        "out",
        "update",
        document
      );
    }

    return rooms;
  }

  /**
   * Notify about a document deletion
   *
   * @param {Request} request
   * @param {DocumentChanges} document
   * @returns {Promise.<Array>} returns an empty array ("no room match anymore")
   */
  async notifyDocumentDelete(request, document) {
    const rooms = this._test(request, document._source, document._id);

    if (rooms.length > 0) {
      await this.notifyDocument(rooms, request, "out", "delete", document);
    }

    return [];
  }

  /**
   * Trigger a notify global event and, if accepted by plugins,
   * dispatch the payload to subscribers
   *
   * @param {Array} channels - Subscribers channels to notify
   * @param {Notification.User|Notification.Document|Notification.Server} notification
   * @param {string} [connectionId] - Notify this connection, or broadcast
   *                                   if not provided
   * @param {boolean} [trigger] - If set to true, triggers Kuzzle plugins
   *
   * @returns {Promise}
   */
  async _dispatch(event, channels, notification, connectionId) {
    try {
      let updated = await global.kuzzle.pipe(event, notification);
<<<<<<< HEAD
      updated = await global.kuzzle.pipe("notify:dispatch", updated);

      const action = connectionId ? "notify" : "broadcast";

      global.kuzzle.entryPoint.dispatch(action, {
        channels,
        connectionId,
        payload: updated,
=======
      /**
       * @deprecated  Should be replaced by `core:realtime:notification:dispatch`
       */
      updated = await global.kuzzle.pipe('notify:dispatch', updated);

      const updatedInfo = await global.kuzzle.pipe('core:realtime:notification:dispatch:before', {
        channels: channels,
        connectionId: connectionId,
        notification: updated,
      });

      const action = updatedInfo.connectionId ? 'notify' : 'broadcast';

      global.kuzzle.entryPoint.dispatch(action, {
        channels: updatedInfo.channels,
        connectionId: updatedInfo.connectionId,
        payload: updatedInfo.notification
>>>>>>> 99af866b
      });
    } catch (error) {
      global.kuzzle.log.error(error);
    }
  }

  /**
   * Broadcasts a notification about a document change or a
   * real-time message.
   *
   * When this method is called from the node who received
   * the request triggering notification, then every channel is notified
   * regardless of the "cluster" option.
   *
   * When this method is called from the cluster synchronization,
   * then only the channels having the "cluster: true" option are notified
   *
   * @param {Array} rooms - Subscribed rooms to notify
   * @param {DocumentNotification} notification
   * @param {object} [options] - fromCluster (true)
   *
   * @returns {Promise}
   */
  _notifyDocument(rooms, notification, { fromCluster = true } = {}) {
    const channels = [];

    for (const room of rooms) {
      const hotelClerkRoom = this.module.hotelClerk.rooms.get(room);

      if (hotelClerkRoom === undefined) {
        continue;
      }

      for (const [channelId, channel] of hotelClerkRoom.channels.entries()) {
        const executeOnNode = fromCluster ? channel.cluster : true;
        const matchScope =
          channel.scope === "all" || channel.scope === notification.scope;

        if (matchScope && executeOnNode) {
          channels.push(channelId);
        }
      }
    }

    if (channels.length === 0) {
      return Bluebird.resolve();
    }

    return this._dispatch("notify:document", channels, notification);
  }

  /**
   * Broadcast a notification about a user entering or leaving
   * the provided room
   *
   * @param {string} room - Room entered or left
   * @param {UserNotification} notification
   * @param {object} content - Notification additional informations
   *
   * @returns {Promise}
   */
  _notifyUser(room, notification, { fromCluster = true } = {}) {
    const channels = [];
    const hotelClerkRoom = this.module.hotelClerk.rooms.get(room);

    if (hotelClerkRoom !== undefined) {
      for (const [id, channel] of hotelClerkRoom.channels.entries()) {
        const match =
          channel.users === "all" || channel.users === notification.user;
        const executeOnNode = fromCluster ? channel.cluster : true;

        if (executeOnNode && match) {
          channels.push(id);
        }
      }
    }

    if (channels.length === 0) {
      return Bluebird.resolve();
    }

    return this._dispatch("notify:user", channels, notification);
  }

  /**
   * DRYification for calls to Koncorde's test method from a Request object
   * @param {Request} request
   * @param {Object} source - document's source
   * @param {String} id
   *
   * @returns {Array.<string>}
   */
  _test(request, source = null, id = null) {
    return koncordeTest(
      global.kuzzle.koncorde,
      request.input.args.index,
      request.input.args.collection,
      source || request.input.body || {},
      id || request.input.args._id
    );
  }
}

function getCachePrefix(request) {
  // use redis key hash tag
  // (see https://redis.io/topics/cluster-spec#keys-distribution-model)
  return `{notif/${request.input.args.index}/${request.input.args.collection}}/`;
}

module.exports = NotifierController;<|MERGE_RESOLUTION|>--- conflicted
+++ resolved
@@ -408,16 +408,6 @@
   async _dispatch(event, channels, notification, connectionId) {
     try {
       let updated = await global.kuzzle.pipe(event, notification);
-<<<<<<< HEAD
-      updated = await global.kuzzle.pipe("notify:dispatch", updated);
-
-      const action = connectionId ? "notify" : "broadcast";
-
-      global.kuzzle.entryPoint.dispatch(action, {
-        channels,
-        connectionId,
-        payload: updated,
-=======
       /**
        * @deprecated  Should be replaced by `core:realtime:notification:dispatch`
        */
@@ -435,7 +425,6 @@
         channels: updatedInfo.channels,
         connectionId: updatedInfo.connectionId,
         payload: updatedInfo.notification
->>>>>>> 99af866b
       });
     } catch (error) {
       global.kuzzle.log.error(error);
