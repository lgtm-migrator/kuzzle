--- conflicted
+++ resolved
@@ -14,22 +14,16 @@
     // Nothing to do (eslint complains if this method is not implemented)
   }
 
-<<<<<<< HEAD
-  async preventNodeEviction(params: { enable?: boolean }): Promise<void> {
+  async preventNodeEviction(params: {
+    enable?: boolean;
+  }): Promise<void> {
     if (params.enable === undefined) {
-      throw kerror.get("api", "assert", "missing_argument", "evictionPrevented");
-=======
-  async preventNodeEviction(params: {
-    evictionPrevented?: boolean;
-  }): Promise<void> {
-    if (params.evictionPrevented === undefined) {
       throw kerror.get(
         "api",
         "assert",
         "missing_argument",
-        "evictionPrevented"
+        "enable"
       );
->>>>>>> e16e9b1e
     }
 
     global.kuzzle.ask("cluster:node:preventEviction", params.enable);
