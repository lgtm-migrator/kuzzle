--- conflicted
+++ resolved
@@ -604,36 +604,7 @@
         request.response.setHeader('Content-Encoding', result.encoding);
 
         response.cork(() => {
-<<<<<<< HEAD
           this.httpWriteRequestHeaders(request, response, message);
-=======
-          response.writeStatus(Buffer.from(request.response.status.toString()));
-
-          response.writeHeader(HTTP_HEADER_CONNECTION, CLOSE);
-
-          for (const header of this.httpConfig.headers) {
-            // If header is missing, add the default one
-            if (request.response.headers[header[2]] === undefined) {
-              response.writeHeader(header[0], header[1]);
-            }
-          }
-
-          // Access-Control-Allow-Origin Logic
-          if ( request.response.headers['Access-Control-Allow-Origin'] === undefined
-            && message.headers
-            && message.headers.origin
-          ) {
-            response.writeHeader(
-              HTTP_HEADER_ACCESS_CONTROL_ALLOW_ORIGIN,
-              Buffer.from(message.headers.origin));
-
-            response.writeHeader(HTTP_HEADER_VARY, ORIGIN);
-          }
-
-          for (const [key, value] of Object.entries(request.response.headers)) {
-            response.writeHeader(Buffer.from(key), Buffer.from(value.toString()));
-          }
->>>>>>> 09e03b80
 
           const [ success ] = response.tryEnd(
             result.compressed,
@@ -662,6 +633,8 @@
    */
   httpWriteRequestHeaders (request, response, message) {
     response.writeStatus(Buffer.from(request.response.status.toString()));
+    
+    response.writeHeader(HTTP_HEADER_CONNECTION, CLOSE);
 
     for (const header of this.httpConfig.headers) {
       // If header is missing, add the default one
