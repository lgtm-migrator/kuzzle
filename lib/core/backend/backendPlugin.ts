--- conflicted
+++ resolved
@@ -87,19 +87,9 @@
    *
    * @param name Plugin name
    */
-<<<<<<< HEAD
   get<TPlugin extends Plugin> (name: string): TPlugin {
     if (! this._application._plugins[name]) {
       throw assertionError.get('plugin_not_found', name, didYouMean(name, this.list()));
-=======
-  get(name: string): Plugin {
-    if (!this._application._plugins[name]) {
-      throw assertionError.get(
-        "plugin_not_found",
-        name,
-        didYouMean(name, this.list())
-      );
->>>>>>> 18fd4e18
     }
 
     return this._application._plugins[name].plugin;
