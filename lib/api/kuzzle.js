--- conflicted
+++ resolved
@@ -48,15 +48,12 @@
   Validation = require('./core/validation'),
   Request = require('kuzzle-common-objects').Request,
   InternalEngineBootstrap = require('../services/internalEngine/bootstrap'),
-<<<<<<< HEAD
   runShutdown = require('../util/shutdown'),
   { format } = require('util'),
   errorCodes = require('../config/error-codes'),
-  { errors } = require('kuzzle-common-objects');
-=======
+  { errors } = require('kuzzle-common-objects'),
   Vault = require('./core/vault'),
   runShutdown = require('../util/shutdown');
->>>>>>> 5edcf312
 
 /**
  * For a specific event, returns the event and all its wildcarded versions
