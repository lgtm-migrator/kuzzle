/*
 * Kuzzle, a backend software, self-hostable and ready to use
 * to power modern apps
 *
 * Copyright 2015-2020 Kuzzle
 * mailto: support AT kuzzle.io
 * website: http://kuzzle.io
 *
 * Licensed under the Apache License, Version 2.0 (the "License");
 * you may not use this file except in compliance with the License.
 * You may obtain a copy of the License at
 *
 * https://www.apache.org/licenses/LICENSE-2.0
 *
 * Unless required by applicable law or agreed to in writing, software
 * distributed under the License is distributed on an "AS IS" BASIS,
 * WITHOUT WARRANTIES OR CONDITIONS OF ANY KIND, either express or implied.
 * See the License for the specific language governing permissions and
 * limitations under the License.
 */
import _ from 'lodash';
import { version } from './../../package.json';
import {
  DefinitionsDocument, 
  DocumentCountComponent,
<<<<<<< HEAD
  DocumentReplaceComponent,
} from './swagger/documents/document';
=======
  DocumentGetComponent,
  DocumentCreateOrReplaceComponent,
  DocumentCreateComponent,
} from './openapi/documents/document';
import { Inflector } from './../util/inflector';
>>>>>>> 7074e231

const routeUrlMatch = /:([^/]*)/g;

/**
 * Genrate basic openApi Controller
 */
function generateController(route: any, response: any) {
  if (route.controller !== undefined) {
    if (!_.some(response.tags, {name: route.controller})) {
      const capitalizedController = Inflector.upFirst(route.controller);
      response.tags.push({description: `${capitalizedController} Controller`, name: route.controller});
    }
    if (route.openapi.tags === undefined) {
      route.openapi.tags = [];
    }
    if (!route.openapi.tags.includes(route.controller)) {
      route.openapi.tags.push(route.controller);
    }
  }
}

/**
 * Genrate basic openApi Summary
 */
function generateSummary(route: any) {
  if (route.openapi.description === undefined) {
    route.openapi.description = `Controller: ${route.controller}.`;
  }
  if (route.openapi.summary === undefined) {
    route.openapi.summary = `Action: ${route.action}.`;
  }
}

/**
 * Genrate basic openApi Parameters
 */
function generateParameters(route: any) {
  if (route.openapi.parameters === undefined) {
    route.openapi.parameters = [];

    let m = routeUrlMatch.exec(route.path);
    while (m !== null) {
      routeUrlMatch.lastIndex++;
      route.openapi.parameters.push({
        in: 'path',
        name: m[1],
        required: true,
        schema: {type: 'string'}
      });

      m = routeUrlMatch.exec(route.path);
    }
  }
  if (route.openapi.parameters.length === 0) {
    route.openapi.parameters = undefined;
  }
}

/**
 * Genrate basic openApi Response
 */
function generateResponse(route: any) {
  if (route.openapi.responses === undefined) {
    route.openapi.responses = {
      '200': {
        description: 'OK'
      }
    };
  }
}

/**
 * Generates JSON OpenApi object
 *
 * @returns {object} openApi object
 */
/* eslint-disable @typescript-eslint/no-unused-vars */
export function generateOpenApi(): any {
/* eslint-enable @typescript-eslint/no-unused-vars */
  const routes = [];

  global.kuzzle.config.http.routes.forEach(_route => routes.push({ ..._route }));
  global.kuzzle.pluginsManager.routes.forEach(_route => routes.push({ ..._route }));

  /* eslint-disable sort-keys */
  const response = {
    swagger: '2.0',
    info: {
      title: 'Kuzzle API',
      description: 'The Kuzzle HTTP API',
      contact: {
        name: 'Kuzzle team',
        url: 'http://kuzzle.io',
        email: 'hello@kuzzle.io',
        discord: 'http://join.discord.kuzzle.io'
      },
      license: {
        name: 'Apache 2',
        url: 'http://opensource.org/licenses/apache2.0'
      },
      version: version
    },
    externalDocs: {
      description: 'Kuzzle API Documentation',
      url: 'https://docs.kuzzle.io/core/2/api/'
    },
    servers: [
      {
        url: 'https://{baseUrl}:{port}',
        description: 'Kuzzle Base Url',
        variables: {
          baseUrl: {
            default: 'localhost'
          },
          port: {
            default: '7512'
          }
        }

      }
    ],
    tags: [
      {
        name: 'document',
        description: 'document controller'
      }
    ],
    schemes: [
      'https',
      'http'
    ],
    paths: {},
    components: {
      ...DefinitionsDocument,
      schemas: {
        ...DocumentCountComponent,
<<<<<<< HEAD
        ...DocumentReplaceComponent,
=======
        ...DocumentGetComponent,
        ...DocumentCreateOrReplaceComponent,
        ...DocumentCreateComponent,
>>>>>>> 7074e231
      }
    }
  };
  /* eslint-enable sort-keys */

  for (const route of routes) {
    // Make sure route verbs are lowercase
    if (route.verb !== undefined) {
      route.verb = route.verb.toLowerCase();
    }

    // Set :param notation to {param}
    route.formattedPath = route.path.replace(routeUrlMatch, '{$1}');

    if (response.paths[route.formattedPath] === undefined) {
      response.paths[route.formattedPath] = {};
    }

    if (response.paths[route.formattedPath][route.verb] !== undefined) {
      continue;
    }

    // If custom specification, return as it is
    if (route.openapi) {
      response.paths[route.formattedPath][route.verb] = route.openapi;
      continue;
    }

    if (route.openapi === undefined) {
      route.openapi = {};
    }

    generateController(route, response);

    generateSummary(route);

    generateParameters(route);

    generateResponse(route);

    response.paths[route.formattedPath][route.verb] = route.openapi;
  }

  return response;
}<|MERGE_RESOLUTION|>--- conflicted
+++ resolved
@@ -23,16 +23,12 @@
 import {
   DefinitionsDocument, 
   DocumentCountComponent,
-<<<<<<< HEAD
   DocumentReplaceComponent,
-} from './swagger/documents/document';
-=======
   DocumentGetComponent,
   DocumentCreateOrReplaceComponent,
   DocumentCreateComponent,
 } from './openapi/documents/document';
 import { Inflector } from './../util/inflector';
->>>>>>> 7074e231
 
 const routeUrlMatch = /:([^/]*)/g;
 
@@ -169,13 +165,10 @@
       ...DefinitionsDocument,
       schemas: {
         ...DocumentCountComponent,
-<<<<<<< HEAD
         ...DocumentReplaceComponent,
-=======
         ...DocumentGetComponent,
         ...DocumentCreateOrReplaceComponent,
         ...DocumentCreateComponent,
->>>>>>> 7074e231
       }
     }
   };
