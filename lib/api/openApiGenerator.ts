/*
 * Kuzzle, a backend software, self-hostable and ready to use
 * to power modern apps
 *
 * Copyright 2015-2020 Kuzzle
 * mailto: support AT kuzzle.io
 * website: http://kuzzle.io
 *
 * Licensed under the Apache License, Version 2.0 (the "License");
 * you may not use this file except in compliance with the License.
 * You may obtain a copy of the License at
 *
 * https://www.apache.org/licenses/LICENSE-2.0
 *
 * Unless required by applicable law or agreed to in writing, software
 * distributed under the License is distributed on an "AS IS" BASIS,
 * WITHOUT WARRANTIES OR CONDITIONS OF ANY KIND, either express or implied.
 * See the License for the specific language governing permissions and
 * limitations under the License.
 */
import _ from 'lodash';
import { KuzzleRequest } from './request';
import { version } from './../../package.json';
import {
  DefinitionsDocument, 
  DocumentCountComponent, 
  DocumentDeleteByQuery,
  DocumentDeleteByQueryComponent,
} from './swagger/documents/document';

const routeUrlMatch = /:([^/]*)/g;

/**
 * Generates JSON OpenApi object
 *
 * @returns {object} openApi object
 */
/* eslint-disable @typescript-eslint/no-unused-vars */
export function generateOpenApi(_request: KuzzleRequest): any {
/* eslint-enable @typescript-eslint/no-unused-vars */
  const routes = [];

  global.kuzzle.config.http.routes.forEach(_route => routes.push({ ..._route }));
  global.kuzzle.pluginsManager.routes.forEach(_route => routes.push({ ..._route }));

  /* eslint-disable sort-keys */
  const response = {
    openapi: '3.0.1',
    info: {
      title: 'Kuzzle API',
      description: 'The Kuzzle HTTP API',
      contact: {
        name: 'Kuzzle team',
        url: 'http://kuzzle.io',
        email: 'hello@kuzzle.io'
      },
      license: {
        name: 'Apache 2',
        url: 'http://opensource.org/licenses/apache2.0'
      },
      version: version
    },
    externalDocs: {
      description: 'Kuzzle API Documentation',
      url: 'https://docs.kuzzle.io/core/2/api/'
    },
    servers: [
      {
        url: 'https://{baseUrl}:{port}',
        description: 'Kuzzle Base Url',
        variables: {
          baseUrl: {
            default: 'localhost'
          },
          port: {
            default: '7512'
          }
        }

      }
    ],
    tags: [
      {
        name: 'document',
        description: 'document controller'
      }
    ],
<<<<<<< HEAD
    paths: {
      '/count': {
        DocumentCount
      },
      '/deleteByQuery': {
        DocumentDeleteByQuery
      }
    },
=======
    paths: {},
>>>>>>> 214b6ab5
    components: {
      ...DefinitionsDocument,
      schemas: {
<<<<<<< HEAD
        DocumentCountComponent,
        DocumentDeleteByQueryComponent
=======
        ...DocumentCountComponent,
>>>>>>> 214b6ab5
      }
    }
  };
  /* eslint-enable sort-keys */

  routes.forEach(route => {
    // Make sure route verbs are lowercase
    if (route.verb !== undefined) {
      route.verb = route.verb.toLowerCase();
    }

    // Set :param notation to {param}
    route.formattedPath = route.path.replace(routeUrlMatch, '{$1}');

    if (response.paths[route.formattedPath] === undefined) {
      response.paths[route.formattedPath] = {};
    }

    if (response.paths[route.formattedPath][route.verb] !== undefined) {
      return;
    }

    // If custom specification, return as it is
    if (route.openapi) {
      response.paths[route.formattedPath][route.verb] = route.openapi;
      return;
    }

    if (route.info === undefined) {
      route.info = {};
    }
    if (route.controller !== undefined) {
      if (!_.some(response.tags, {name: route.controller})) {
        const capitalizedController = route.controller.charAt(0).toUpperCase() + route.controller.slice(1);
        response.tags.push({description: `${capitalizedController} Controller`, name: route.controller});
      }
      if (route.info.tags === undefined) {
        route.info.tags = [];
      }
      if (!route.info.tags.includes(route.controller)) {
        route.info.tags.push(route.controller);
      }
    }

    if (route.info.description === undefined) {
      route.info.description = `Controller: ${route.controller}.`;
    }
    if (route.info.summary === undefined) {
      route.info.summary = `Action: ${route.action}.`;
    }
    if (route.info.parameters === undefined) {
      route.info.parameters = [];

      let m = routeUrlMatch.exec(route.path);
      while (m !== null) {
        routeUrlMatch.lastIndex++;
        route.info.parameters.push({
          in: 'path',
          name: m[1],
          required: true,
          schema: {type: 'string'}
        });

        m = routeUrlMatch.exec(route.path);
      }
    }

    if (route.info.parameters.length === 0) {
      route.info.parameters = undefined;
    }

    if (route.info.responses === undefined) {
      route.info.responses = {
        '200': {
          description: 'OK'
        }
      };
    }

    response.paths[route.formattedPath][route.verb] = route.info;
  });

  return response;
}<|MERGE_RESOLUTION|>--- conflicted
+++ resolved
@@ -24,7 +24,6 @@
 import {
   DefinitionsDocument, 
   DocumentCountComponent, 
-  DocumentDeleteByQuery,
   DocumentDeleteByQueryComponent,
 } from './swagger/documents/document';
 
@@ -85,27 +84,12 @@
         description: 'document controller'
       }
     ],
-<<<<<<< HEAD
-    paths: {
-      '/count': {
-        DocumentCount
-      },
-      '/deleteByQuery': {
-        DocumentDeleteByQuery
-      }
-    },
-=======
     paths: {},
->>>>>>> 214b6ab5
     components: {
       ...DefinitionsDocument,
       schemas: {
-<<<<<<< HEAD
-        DocumentCountComponent,
-        DocumentDeleteByQueryComponent
-=======
         ...DocumentCountComponent,
->>>>>>> 214b6ab5
+        ...DocumentDeleteByQueryComponent
       }
     }
   };
