--- conflicted
+++ resolved
@@ -24,7 +24,6 @@
 import {
   DefinitionsDocument, 
   DocumentCountComponent,
-  DocumentUpdate,
   DocumentUpdateComponent,
 } from './swagger/documents/document';
 
@@ -85,27 +84,12 @@
         description: 'document controller'
       }
     ],
-<<<<<<< HEAD
-    paths: {
-      '/count': {
-        DocumentCount
-      },
-      '/update': {
-        DocumentUpdate,
-      }
-    },
-=======
     paths: {},
->>>>>>> 4337473b
     components: {
       ...DefinitionsDocument,
       schemas: {
-<<<<<<< HEAD
-        DocumentCountComponent,
-        DocumentUpdateComponent
-=======
         ...DocumentCountComponent,
->>>>>>> 4337473b
+        ...DocumentUpdateComponent
       }
     }
   };
