--- conflicted
+++ resolved
@@ -24,7 +24,6 @@
 import {
   DefinitionsDocument, 
   DocumentCountComponent,
-  DocumentReplace,
   DocumentReplaceComponent,
 } from './swagger/documents/document';
 
@@ -85,27 +84,12 @@
         description: 'document controller'
       }
     ],
-<<<<<<< HEAD
-    paths: {
-      '/count': {
-        DocumentCount
-      },
-      '/replace': {
-        DocumentReplace
-      }
-    },
-=======
     paths: {},
->>>>>>> 214b6ab5
     components: {
       ...DefinitionsDocument,
       schemas: {
-<<<<<<< HEAD
-        DocumentCountComponent,
-        DocumentReplaceComponent,
-=======
         ...DocumentCountComponent,
->>>>>>> 214b6ab5
+        ...DocumentReplaceComponent,
       }
     }
   };
