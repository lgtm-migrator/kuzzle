--- conflicted
+++ resolved
@@ -30,11 +30,12 @@
   Bluebird = require('bluebird'),
   _ = require('lodash'),
   CircularList = require('easy-circular-list'),
-  {GatewayTimeoutError, PluginImplementationError} = require('kuzzle-common-objects').errors,
   fs = require('fs'),
-  pm2 = require('pm2');
-
-let pm2Promise = null;
+  pm2 = require('pm2'),
+  {GatewayTimeoutError, PluginImplementationError} = require('kuzzle-common-objects').errors;
+
+let
+  pm2Promise = null;
 
 /*
  We use the console to display information, as there may be no logger plugin available while installing/launching
@@ -94,7 +95,7 @@
 
         if (pluginInfo.object.hasOwnProperty('controllers')) {
           p.controllers = _.uniq(Object.keys(pluginInfo.object.controllers));
-          p.controllers = p.controllers.map(item => pluginInfo.name + '/' + item);
+          p.controllers = p.controllers.map(item => `${pluginInfo.name}/${item}`);
         }
 
         if (pluginInfo.object.hasOwnProperty('routes')) {
@@ -116,48 +117,25 @@
   /**
    * Attach events hooks and pipes given by plugins
    */
-<<<<<<< HEAD
   run() {
     const pluginsWorker = _.pickBy(this.plugins, plugin => plugin.config.threads);
-=======
-  this.run = function pluginRun () {
-    let promises;
-    let pluginsWorker = _.pickBy(this.plugins, plugin => plugin.config.threads);
->>>>>>> c2019dd6
 
     if (Object.keys(pluginsWorker).length > 0) {
       pm2Promise = pm2Init(this.workers, pluginsWorker, this.kuzzle.config);
     }
 
-<<<<<<< HEAD
-    return new Bluebird((resolve, reject) => {
-      async.forEachOf(this.plugins, (plugin, pluginName, callback) => {
-        const {pipeWarnTime, pipeTimeout} = this.config.common;
-
-        if (plugin.config.threads) {
-          debug('[%s] starting worker with %d treads', pluginName, plugin.config.threads);
-
-          initWorkers(plugin, pluginName, this.kuzzle.config)
-            .then(() => callback())
-            .catch(err => {
-              this.silent || console.log('Plugin', pluginName, ' errored with message: ', err.message, '. Skipping...'); // eslint-disable-line no-console
-              callback();
-            });
-
-          return true;
-        }
-=======
     if (Object.keys(this.plugins).length === 0) {
-      return Promise.resolve();
-    }
->>>>>>> c2019dd6
-
-    promises = Object.keys(this.plugins).map((pluginName) => {
+      return Bluebird.resolve();
+    }
+
+    const promises = Object.keys(this.plugins).map(pluginName => {
       const
         plugin = this.plugins[pluginName],
-        pipeWarnTime = this.config.common.pipeWarnTime,
-        pipeTimeout = this.config.common.pipeTimeout,
-        initTimeout = this.config.common.initTimeout;
+        {
+          pipeWarnTime,
+          pipeTimeout,
+          initTimeout
+        } = this.config.common;
 
       if (plugin.config.threads) {
         debug('[%s] starting worker with %d threads', pluginName, plugin.config.threads);
@@ -166,88 +144,54 @@
           .timeout(initTimeout)
           .catch(err => {
             this.silent || console.log('Plugin', pluginName, ' errored with message: ', err.message, '. Skipping...'); // eslint-disable-line no-console
-            return Promise.resolve();
+            return Bluebird.resolve();
           });
       }
 
-<<<<<<< HEAD
-          plugin.object.init(
-            plugin.config,
-            plugin.config.privileged ? new PrivilegedPluginContext(this.kuzzle, pluginName) : new PluginContext(this.kuzzle, pluginName)
-          );
-        }
-        catch (e) {
-          console.warn(`WARNING: Unable to init plugin ${pluginName}: ${e.message}`, e.stack); // eslint-disable-line no-console
-          callback();
-          return true;
-        }
-
-        if (plugin.object.hooks) {
-          initHooks(plugin, this.kuzzle);
-        }
-=======
       debug('[%s] starting plugin in %s mode', pluginName, plugin.config.privileged ? 'privileged' : 'standard');
 
       // We sandbox the Promise.resolve into a Promise to be able to catch throwed errors if any
-      return new Promise((resolve) => {
+      return new Bluebird(resolve => {
         // Promise.resolve allows to convert any type of return into a bluebird Promise.
         // It allows to apply a timeout on it
-        return Promise.resolve(plugin.object.init(
+        return Bluebird.resolve(plugin.object.init(
           plugin.config,
-          plugin.config.privileged ? new PrivilegedPluginContext(kuzzle, pluginName) : new PluginContext(kuzzle, pluginName)
+          plugin.config.privileged ? new PrivilegedPluginContext(this.kuzzle, pluginName) : new PluginContext(this.kuzzle, pluginName)
         ))
           .timeout(initTimeout)
           .then(initStatus => {
             if (initStatus === false) {
-              return Promise.reject(new Error(`Something went wrong during the initialization of the plugin ${pluginName}.`));
+              return Bluebird.reject(new Error(`Something went wrong during the initialization of the plugin ${pluginName}.`));
             }
             if (plugin.object.hooks) {
-              initHooks(plugin, kuzzle);
+              initHooks(plugin, this.kuzzle);
             }
 
             if (plugin.object.pipes) {
               initPipes(this, plugin, pipeWarnTime, pipeTimeout);
             }
->>>>>>> c2019dd6
 
             if (plugin.object.controllers) {
               initControllers(this.controllers, this.routes, plugin, pluginName);
             }
 
             if (plugin.object.scope) {
-              injectScope(plugin.object.scope, kuzzle.passport);
+              injectScope(plugin.object.scope, this.kuzzle.passport);
             }
 
-<<<<<<< HEAD
-        if (plugin.object.scope) {
-          injectScope(plugin.object.scope, this.kuzzle.passport);
-        }
-
-        debug('[%s] plugin started', pluginName);
-        callback();
-      }, err => {
-        if (err) {
-          return reject(err);
-        }
-        resolve({});
-      });
-    });
-  }
-=======
             debug('[%s] plugin started', pluginName);
 
             resolve();
           });
       })
-      .catch(e => {
-        console.warn(`WARNING: Unable to init plugin ${pluginName}: ${e.message}`, e.stack); // eslint-disable-line no-console
-        return Promise.resolve();
-      });
-    });
-
-    return Promise.all(promises);
-  };
->>>>>>> c2019dd6
+        .catch(e => {
+          console.warn(`WARNING: Unable to init plugin ${pluginName}: ${e.message}`, e.stack); // eslint-disable-line no-console
+          return Bluebird.resolve();
+        });
+    });
+
+    return Bluebird.all(promises);
+  }
 
   /**
    * Trigger an event for emit event and chain pipes
@@ -286,6 +230,8 @@
     });
   }
 }
+
+
 
 /**
  * Start the plugin worker with its configuration with PM2 when the connection is done
@@ -367,8 +313,7 @@
           }
         }, err => {
           if (err) {
-            // eslint-disable-next-line no-console
-            console.error(`ERROR: Unable to send data to plugin ${pluginName}: ${err.message}`, err.stack);
+            console.error(`ERROR: Unable to send data to plugin ${pluginName}: ${err.message}`, err.stack);  // eslint-disable-line no-console
           }
         });
       });
@@ -410,28 +355,24 @@
  */
 function initPipes (manager, plugin, pipeWarnTime, pipeTimeout) {
   let
-    _pipeWarnTime = pipeWarnTime,
-    _pipeTimeout = pipeTimeout;
+    _warnTime = pipeWarnTime,
+    _timeout = pipeTimeout;
 
   if (plugin.config && plugin.config.pipeWarnTime !== undefined) {
-    _pipeWarnTime = plugin.config.pipeWarnTime;
+    _warnTime = plugin.config.pipeWarnTime;
   }
   if (plugin.config && plugin.config.pipeTimeout !== undefined) {
-    _pipeTimeout = plugin.config.pipeTimeout;
+    _timeout = plugin.config.pipeTimeout;
   }
 
   _.forEach(plugin.object.pipes, (fn, pipe) => {
     if (Array.isArray(fn)) {
       fn
         .filter(target => typeof plugin.object[target] === 'function')
-        .forEach(func => registerPipe(manager, plugin, _pipeWarnTime, _pipeTimeout, pipe, func));
+        .forEach(func => registerPipe(manager, plugin, _warnTime, _timeout, pipe, func));
     }
     else if (typeof plugin.object[fn] === 'function') {
-      registerPipe(manager, plugin, _pipeWarnTime, _pipeTimeout, pipe, fn);
-    }
-    else {
-      // eslint-disable-next-line no-console
-      console.error(`Unable to register "${fn}": not a function nor an array of functions. Ignoring...`);
+      registerPipe(manager, plugin, _warnTime, _timeout, pipe, fn);
     }
   });
 }
@@ -446,10 +387,6 @@
     else if (typeof plugin.object[fn] === 'function') {
       registerHook(kuzzle, plugin, event, fn);
     }
-    else {
-      // eslint-disable-next-line no-console
-      console.error(`Unable to register "${fn}": not a function nor an array of functions. Ignoring...`);
-    }
   });
 }
 
@@ -493,10 +430,8 @@
     Object.keys(plugin.object.controllers).forEach(controller => {
       delete controllers[`${pluginName}/${controller}`];
     });
-    return;
-  }
-
-  if (plugin.object.routes) {
+  }
+  else if (plugin.object.routes) {
     plugin.object.routes.forEach(route => {
       const valid = Object.keys(route).every(key => {
         if (['verb', 'url', 'controller', 'action'].indexOf(key) === -1) {
@@ -602,7 +537,6 @@
  */
 function getWildcardEvent (event) {
   const indexDelimiter = event.indexOf(':');
-
   if (indexDelimiter !== 1) {
     return event.substring(0, indexDelimiter+1) + '*';
   }
@@ -659,9 +593,8 @@
  * @param {string} rootPath - Kuzzle root directory
  */
 function loadPlugins(config, rootPath) {
-  const
-    pluginsDir = path.resolve(path.join(rootPath, 'plugins/enabled')),
-    loadedPlugins = {};
+  const pluginsDir = path.resolve(path.join(rootPath, 'plugins/enabled'));
+  const loadedPlugins = {};
 
   const pluginList = fs.readdirSync(pluginsDir)
     .filter(element => {
