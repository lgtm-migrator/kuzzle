var
  GatewayTimeoutError = require('kuzzle-common-objects').Errors.gatewayTimeoutError,
  PluginContext = require('./pluginContext'),
  PrivilegedPluginContext = require('./privilegedPluginContext'),
  async = require('async'),
  path = require('path'),
  q = require('q'),
  _ = require('lodash'),
  CircularList = require('easy-circular-list'),
  pm2 = require('pm2'),
  pm2Promise = null,
  workerPrefix = 'kpw:';

/*
 We use the console to display information, as there may be no logger plugin available while installing/launching
 plugins
 */
/*eslint-disable no-console */

/**
 * @param kuzzle
 * @constructor
 */
function PluginsManager (kuzzle) {
  this.kuzzle = kuzzle;
  this.plugins = {};
  this.pipes = {};
  this.controllers = {};
  this.routes = [];
  this.workers = {};
  this.isDummy = false;
  this.isServer = false;
  this.config = kuzzle.config.pluginsManager;

  /**
   * Initialize configured plugin in config/defaultPlugins.json and config/customPlugins.json
   *
   * @param {Boolean} isServer, true if this is a server instance, false for worker instances
   * @param {Boolean} isDummy, true if we are trying to test pluginsManager
   * @returns {Promise}
   */
  this.init = function (isServer, isDummy) {
    this.isDummy = isDummy || false;
    this.isServer = isServer;

    if (this.isDummy) {
      return q();
    }

    return getPluginsList(kuzzle, this.isServer)
      .then(plugins => {
        this.plugins = plugins;
        loadPlugins(this.plugins);
      });
  };

  /**
   * Attach events hooks and pipes given by plugins
   */
  this.run = function () {
    var
      pluginsWorker,
<<<<<<< HEAD
      deferred = q.defer(),
      context = new PluginContext(kuzzle),
      privilegedContext = new PrivilegedPluginContext(kuzzle);
=======
      deferred = q.defer();
>>>>>>> 27f63774

    if (this.isDummy) {
      return q({});
    }

    console.log('Loading plugins...');

    if (this.isServer) {
      pluginsWorker = _.pickBy(this.plugins, plugin => plugin.config.threads !== undefined);

      if (Object.keys(pluginsWorker).length > 0) {
        pm2Promise = pm2Init(this.workers, pluginsWorker, this.isDummy);
      }
    }

    async.forEachOf(this.plugins, (plugin, pluginName, callback) => {
      var
        pipeWarnTime = this.config.pipeWarnTime,
        pipeTimeout = this.config.pipeTimeout;

      if (!plugin.activated) {
        console.log('Plugin', pluginName, 'deactivated. Skipping...');
        callback();
        return true;
      }

      if (plugin.config.threads) {
        if (this.isServer) {
          initWorkers(plugin, pluginName)
            .then(() => {
              callback();
            });
        }

        return true;
      }

      plugin.object.init(
        plugin.config,
        plugin.config.privileged ? privilegedContext : context,
        this.isDummy
      );

      if (plugin.object.hooks) {
        initHooks(plugin, kuzzle);
      }

      if (plugin.object.pipes) {
        initPipes.call(this, this.pipes, plugin, pipeWarnTime, pipeTimeout);
      }

      if (plugin.object.controllers) {
        initControllers(this.controllers, this.routes, plugin, pluginName);
      }

      console.log('Plugin', pluginName, 'started');
      callback();
    }, (err) => {
      if (err) {
        return deferred.reject(err);
      }
      return deferred.resolve({});
    });

    return deferred.promise;
  };

  /**
   * Trigger an event for emit event and chain pipes
   *
   * @param event
   * @param data
   * @returns {Promise}
   */
  this.trigger = function (event, data) {
    var deferred;

    if (this.isDummy) {
      this.kuzzle.emit(event, data);
      return q(data);
    }

    deferred = q.defer();

    triggerPipes.call(this, event, data)
      .then(modifiedData => {

        // Execute in parallel Hook and Worker because we don't have to wait or execute in a particular order
        async.parallel([
          callback => {
            triggerWorkers.call(this, event, modifiedData)
              .then(() => callback())
              .catch((e) => callback(e));
          },
          callback => {
            triggerHooks.call(this, event, modifiedData)
              .then(() => callback())
              .catch((e) => callback(e));
          }
        ], (err) => {
          if (err) {
            return deferred.reject(err);
          }

          deferred.resolve(modifiedData);
        });
      })
      .catch(error => {
        deferred.reject(error);
      });

    return deferred.promise;
  };

 /**
   * Inject plugin controllers within funnel Controller
   */
  this.injectControllers = function () {
    _.forEach(this.controllers, function (controller, name) {
      kuzzle.funnel.controllers[name] = controller();
    });
  };
}


/**
 * Start the plugin worker with its configuration with PM2 when the connection is done
 *
 * @param {Object} plugin
 * @param {String} pluginName
 */
function initWorkers (plugin, pluginName) {
  return pm2Promise
    .then(() => {
      return q.ninvoke(pm2, 'start', {
        name: workerPrefix + pluginName,
        script: path.join(__dirname, 'pluginsWorkerWrapper.js'),
        'exec_mode': 'cluster',
        instances: plugin.config.threads,
        'kill_timeout': plugin.config.killTimeout || 6000,
        'max_memory_restart': plugin.config.maxMemoryRestart || '100M',
        watch: false
      });
    })
    .catch(err => {
      if (err) {
        return q.reject(new Error('Error with plugin', pluginName, err));
      }
    });
}

/**
 * Initialize the PM2 connection, create the communication bus and listen event.
 * When a worker is started, he sends the event "ready"
 *   Then, we send to this worker its configuration in order to let it initialize
 * When a worker is initialized, he sends the event "initialized"
 *   Then, we add it to the object `workers` with its PM2 id and attached events
 * When a worker is stopped (kill, crash, etc), we catch it with "process:event"
 *   Then, we remove the PM2 id from the list and clean the object `workers` if there is no more process in this cluster
 *
 * @param {Object} workers contains all cluster name, that contains all PM2 ids and events
 * @param {Object} pluginsWorker contains all plugin worker defined by user with config
 * @param {Boolean} isDummy
 * @returns {Promise}
 */
function pm2Init (workers, pluginsWorker, isDummy) {
  return q.ninvoke(pm2, 'connect')
    .then(() => {
      return q.ninvoke(pm2, 'list');
    })
    .then(list => {
      /*jshint -W106 */
      var
        deferred = q.defer(),
        names = list
        .filter(process => process.name.indexOf(workerPrefix) !== -1)
        .map(process => process.pm_id);
      /*jshint +W106 */

      async.each(names, (name, callback) => {
        pm2.delete(name, err => {
          callback(err);
        });
      }, err => {
        if (err) {
          return deferred.reject(err);
        }

        return deferred.resolve();
      });

      return deferred.promise;
    })
    .then(() => {
      return q.ninvoke(pm2, 'launchBus');
    })
    .then(bus => {
      bus.on('ready', packet => {
        var pluginName = packet.process.name.replace(workerPrefix, '');

        if (!pluginsWorker[pluginName] || !pluginsWorker[pluginName].config) {
          return false;
        }

        /*jshint -W106 */
        pm2.sendDataToProcessId(packet.process.pm_id, {
          topic: 'initialize',
          data: {
            config: pluginsWorker[pluginName].config,
            isDummy: isDummy,
            path: pluginsWorker[pluginName].path
          }
        }, (err) => {
          if (err) {
            console.error('Error with send data to specific process for plugin', pluginName, err);
          }
        });
        /*jshint +W106 */
      });


      bus.on('initialized', packet => {
        if (!workers[packet.process.name]) {
          workers[packet.process.name] = {pmIds: new CircularList(), events: []};
        }

        if (workers[packet.process.name].events.length === 0) {
          workers[packet.process.name].events = packet.data.events;
        }

        /*jshint -W106 */
        workers[packet.process.name].pmIds.add(packet.process.pm_id);
        /*jshint +W106 */
      });

      bus.on('process:event', function(packet) {
        if (packet.event) {
          if (packet.event === 'exit') {
            if (workers[packet.process.name]) {
              /*jshint -W106 */
              workers[packet.process.name].pmIds.remove(packet.process.pm_id);
              /*jshint +W106 */

              // /!\ We remove it only once from workers, exit event is received twice
              if (workers[packet.process.name].pmIds && workers[packet.process.name].pmIds.getSize() === 0) {
                delete workers[packet.process.name];
              }
            }
          }
        }
      });

      return q();
    })
    .catch(err => {
      return q.reject('Error with PM2', err);
    });
}

function initPipes (pipes, plugin, pipeWarnTime, pipeTimeout) {
  if (plugin.config && plugin.config.pipeWarnTime !== undefined) {
    pipeWarnTime = plugin.config.pipeWarnTime;
  }
  if (plugin.config && plugin.config.pipeTimeout !== undefined) {
    pipeTimeout = plugin.config.pipeTimeout;
  }

  _.forEach(plugin.object.pipes, (fn, pipe) => {
    if (Array.isArray(fn)) {
      fn
        .filter(target => typeof plugin.object[target] === 'function')
        .forEach(func => registerPipe.call(this, pipes, plugin, pipeWarnTime, pipeTimeout, pipe, func));
    }
    else if (typeof plugin.object[fn] === 'function') {
      registerPipe.call(this, pipes, plugin, pipeWarnTime, pipeTimeout, pipe, fn);
    }
  });
}

function initHooks (plugin, kuzzle) {
  _.forEach(plugin.object.hooks, (fn, event) => {
    if (Array.isArray(fn)) {
      fn
        .filter(target => typeof plugin.object[target] === 'function')
        .forEach(func => registerHook(kuzzle, plugin, event, func));
    }
    else if (typeof plugin.object[fn] === 'function') {
      registerHook(kuzzle, plugin, event, fn);
    }
  });
}

function initControllers (controllers, routes, plugin, pluginName) {
  _.forEach(plugin.object.controllers, (controller, controllerName) => {
    if (plugin.object[controller]) {
      controllers[pluginName + '/' + controllerName] = plugin.object[controller].bind(plugin.object);
    }
  });

  if (plugin.object.routes) {
    plugin.object.routes.forEach(route => {
      route.url = '/' + pluginName + route.url;
      route.controller = pluginName + '/' + route.controller;
      routes.push(route);
    });
  }
}

/**
 * Emit event
 *
 * @this PluginsManager
 * @param event
 * @param data
 * @returns {Promise}
 */
function triggerHooks(event, data) {
  this.kuzzle.emit(event, data);

  return q(data);
}

/**
 * Chain call all attached functions plugins on the specific event
 *
 * @this PluginsManager
 * @param event
 * @param data
 * @returns {Promise}
 */
function triggerPipes(event, data) {
  var
    deferred = q.defer(),
    preparedPipes = [],
    wildcardEvent = getWildcardEvent(event);

  if (this.pipes && this.pipes[event] && this.pipes[event].length) {
    preparedPipes = this.pipes[event];
  }

  if (wildcardEvent && this.pipes && this.pipes[wildcardEvent] && this.pipes[wildcardEvent].length) {
    preparedPipes = preparedPipes.concat(this.pipes[wildcardEvent]);
  }

  if (preparedPipes.length === 0) {
    deferred.resolve(data);
    return deferred.promise;
  }

  async.waterfall([function (callback) { callback(null, data); }].concat(preparedPipes), function (error, result) {
    if (error) {
      return deferred.reject(error);
    }

    deferred.resolve(result);
  });

  return deferred.promise;
}

/**
 * For a specific event, return the corresponding wildcard
 * @example
 *  getWildcardEvent('data:create') // return 'data:*'
 * @param {String} event
 * @returns {String|Boolean} wildcard event
 */
function getWildcardEvent (event) {
  var indexDelimiter = event.indexOf(':');
  if (indexDelimiter !== 1) {
    return event.substring(0, indexDelimiter+1) + '*';
  }

  return false;
}

/**
 * Send the event to next workers for each cluster that have defined the event
 *
 * @this PluginsManager
 * @param {String} event
 * @param {Object} data
 * @returns {Promise}
 */
function triggerWorkers(event, data) {
  var
    deferred = q.defer(),
    wildcardEvent = getWildcardEvent(event);

  if (Object.keys(this.workers).length === 0) {
    return q(data);
  }

  async.forEachOf(this.workers, (worker, workerName, callback) => {
    var pmId;

    if (worker.events.indexOf(event) === -1 && worker.events.indexOf(wildcardEvent) === -1) {
      return callback();
    }

    pmId = worker.pmIds.getNext();
    pm2.sendDataToProcessId(pmId, {
      topic: 'trigger',
      data: {
        event: event,
        message: data
      },
      id: pmId
    }, (err, res) => {
      callback(err, res);
    });
  }, (err) => {
    if (err) {
      return deferred.reject(err);
    }

    deferred.resolve(data);
  });

  return deferred.promise;
}

/**
 * Retrieve the plugins list from the database and returns it,
 * along with their configuration
 *
 * @param kuzzle
 * @param isServer
 * @returns {Promise}
 */
function getPluginsList(kuzzle, isServer) {
  var
    plugins = {};

  return kuzzle.internalEngine
    .search(kuzzle.config.pluginsManager.dataCollection)
    .then(result => {
      result.hits.forEach(p => {
        if (!p._source.config.loadedBy) {
          p._source.config.loadedBy = 'all';
        }

        if (p._source.config.loadedBy === 'all' || (p._source.config.loadedBy === 'server') === isServer) {
          plugins[p._id] = p._source;
        }
      });

      return plugins;
    });
}

/**
 * Loads installed plugins in memory
 *
 * @param plugins - list of installed plugins to load
 */
function loadPlugins(plugins) {
  _.forEach(plugins, (plugin, name) => {
    if (!plugin.path) {
      plugin.object = new (require(name))();
    } else {
      plugin.object = new (require(plugin.path))();
    }
  });
}

/**
 * Register a pipe function on an event
 * @param {Array} pipes - list of registered pipes
 * @param {object} plugin
 * @param {number} warnDelay - delay before a warning is issued
 * @param {number} timeoutDelay - delay after which the function is timed out
 * @param {string} event name
 * @param {function} fn - function to attach
 */
function registerPipe(pipes, plugin, warnDelay, timeoutDelay, event, fn) {
  if (!pipes[event]) {
    pipes[event] = [];
  }

  pipes[event].push((data, callback) => {
    var
      pipeWarnTimer,
      pipeTimeoutTimer;

    if (warnDelay) {
      pipeWarnTimer = setTimeout(() => {
        this.trigger('log:warn', `Pipe plugin ${plugin.name} exceeded ${warnDelay}ms to execute.`);
      }, warnDelay);
    }

    if (timeoutDelay) {
      pipeTimeoutTimer = setTimeout(() => {
        var errorMsg = `Timeout error. Pipe plugin ${plugin.name} exceeded ${timeoutDelay}ms to execute. Aborting pipe`;
        this.trigger('log:error', errorMsg);

        callback(new GatewayTimeoutError(errorMsg));
      }, timeoutDelay);
    }

    plugin.object[fn](data, function (err, object) {
      if (pipeWarnTimer !== undefined) {
        clearTimeout(pipeWarnTimer);
      }
      if (pipeTimeoutTimer !== undefined) {
        clearTimeout(pipeTimeoutTimer);
      }

      callback(err, object);
    });
  });
}

/**
 * Register a listener function on an event
 *
 * @param {object} kuzzle instance
 * @param {object} plugin
 * @param {string} event
 * @param {function} fn - function to attach
 */
function registerHook(kuzzle, plugin, event, fn) {
  kuzzle.on(event, function (message) {
    plugin.object[fn](message, event);
  });
}

module.exports = PluginsManager;

/*eslint-enable no-console */<|MERGE_RESOLUTION|>--- conflicted
+++ resolved
@@ -15,6 +15,7 @@
  We use the console to display information, as there may be no logger plugin available while installing/launching
  plugins
  */
+
 /*eslint-disable no-console */
 
 /**
@@ -60,13 +61,9 @@
   this.run = function () {
     var
       pluginsWorker,
-<<<<<<< HEAD
       deferred = q.defer(),
       context = new PluginContext(kuzzle),
       privilegedContext = new PrivilegedPluginContext(kuzzle);
-=======
-      deferred = q.defer();
->>>>>>> 27f63774
 
     if (this.isDummy) {
       return q({});
