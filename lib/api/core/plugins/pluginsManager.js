--- conflicted
+++ resolved
@@ -129,18 +129,11 @@
             plugin.config,
             plugin.config.privileged ? new PrivilegedPluginContext(kuzzle) : new PluginContext(kuzzle)
           );
-<<<<<<< HEAD
         }
         catch (e) {
-          console.error(`ERROR: Unable to init plugin ${pluginName}: ${e.message}`, e.stack); // eslint-disable-line no-console
+          console.warn(`WARNING: Unable to init plugin ${pluginName}: ${e.message}`, e.stack); // eslint-disable-line no-console
           callback();
           return true;
-=======
-        } catch (e) {
-          console.warn(`Something went wrong while starting ${pluginName}:`, e.message); // eslint-disable-line no-console
-          callback();
-          return false;
->>>>>>> c6c1370c
         }
 
         if (plugin.object.hooks) {
