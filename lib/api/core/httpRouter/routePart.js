--- conflicted
+++ resolved
@@ -111,15 +111,11 @@
   part = querystring.unescape(part);
 
   if (has(routePart.subparts, part)) {
-<<<<<<< HEAD
-    return getHandlerPart(routePart.subparts[part], parts, routeHandler, placeholders);
-=======
     return getHandlerPart(
       routePart.subparts[part],
       parts,
       routeHandler,
       placeholders);
->>>>>>> 5fba725c
   }
 
   if (routePart.subparts['*']) {
