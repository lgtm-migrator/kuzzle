--- conflicted
+++ resolved
@@ -160,26 +160,8 @@
     return deferred.promise;
   };
 
-  /**
-<<<<<<< HEAD
-   * Joins an existing room.
-   *
-   * @param {RequestObject} requestObject
-   * @param {Object} context
-   * @returns {Promise}
-   */
-  this.join = function (requestObject, context) {
-    var
-      deferred = q.defer(),
-      roomId = requestObject.data.body.roomId;
-
-    if (!this.rooms[roomId]) {
-      return Promise.reject(new InternalError('No room found for id ' + roomId));
-    }
-
-    deferred.resolve(subscribeToRoom.call(this, roomId, requestObject, context));
-
-=======
+
+  /**
    * Return all rooms for all filters for all collections
    * with for each rooms the total number of subscribers
    *
@@ -213,7 +195,27 @@
     });
 
     deferred.resolve(new ResponseObject(requestObject, {body: list}));
->>>>>>> eb39c4a2
+    return deferred.promise;
+  };
+
+  /**
+   * Joins an existing room.
+   *
+   * @param {RequestObject} requestObject
+   * @param {Object} context
+   * @returns {Promise}
+   */
+  this.join = function (requestObject, context) {
+    var
+      deferred = q.defer(),
+      roomId = requestObject.data.body.roomId;
+
+    if (!this.rooms[roomId]) {
+      return Promise.reject(new InternalError('No room found for id ' + roomId));
+    }
+
+    deferred.resolve(subscribeToRoom.call(this, roomId, requestObject, context));
+
     return deferred.promise;
   };
 };
