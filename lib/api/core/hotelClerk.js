var
  _ = require('lodash'),
  async = require('async'),
  q = require('q'),
  stringify = require('json-stable-stringify'),
  RequestObject = require('../core/models/requestObject'),
  RealTimeResponseObject = require('../core/models/realTimeResponseObject'),
  ResponseObject = require('../core/models/responseObject'),
  BadRequestError = require('./errors/badRequestError'),
  NotFoundError = require('./errors/notFoundError'),
  InternalError = require('./errors/internalError'),
  PartialError = require('./errors/partialError'),
  // module to manage md5 hash
  crypto = require('crypto');


module.exports = function HotelClerk (kuzzle) {

  this.kuzzle = kuzzle;
  /**
   * A simple list of rooms, containing their associated filter and how many users have subscribed to it
   *
   * Example: subscribing to a chat room where the subject is Kuzzle
   *  rooms = {
   *    'f45de4d8ef4f3ze4ffzer85d4fgkzm41' : { // -> the room id (according to filters and collection)
   *      customers: [ 'connectionId' ], // -> list of users subscribing to this room
   *      channels: {                    // -> room channels
   *        'roomId-<configurationHash>': {   // channel name
   *          state: 'all|pending|done',      // request state filter, default: 'done'
   *          scope: 'all|in|out|none',       // request scope filter, default: 'all'
   *          users: 'all|in|out|none'        // filter users notifications, default: 'none'
   *        }
   *      },
   *      index: 'index', // -> the index name
   *      collection: 'message', // -> the collection name
   *      filters: {
   *        and : {
   *          'message.subject.termSubjectKuzzle': filtersTree.message.subject.termSubjectKuzzle.fn
   *        }
   *      }
   *    }
   *  }
   */
  this.rooms = {};
  /**
   * In addition to this.rooms, this.customers allows managing users and their rooms
   * Example for a customer who subscribes to the room 'chat-room-kuzzle'
   * customers = {
   *  '87fd-gre7ggth544z' : { // -> connection id (like socket id)
   *      'fr4fref4f8fre47fe': { // -> subscribed rooms id
   *        // metadata for this customer's subscription on that room
   *      }
   *   }
   * }
   */
  this.customers = {};

  /**
   * Link a user connection to a room.
   * Create a new room if one doesn't already exist.
   * Notify other subscribers on this room about this new subscription
   *
   * @param {RequestObject} requestObject
   * @param {Object} context
   *
   * @return {Promise} promise. Return a RealTimeResponseObject on success. Reject with error if the
   * user has already subscribed to this room name (just for rooms with same name, there is no error
   * if the room has a different name with same filter) or if there is an error during room creation
   */
  this.addSubscription = function (requestObject, context) {
    var deferred = q.defer();

    createRoom.call(this, requestObject.index, requestObject.collection, requestObject.data.body)
      .then(roomId => {
        return subscribeToRoom.call(this, roomId, requestObject, context);
      })
      .then(response => deferred.resolve(response))
      .catch(error => deferred.reject(error));

    return deferred.promise;
  };

  /**
   * Returns the list of existing channels on a given room, depending of the response object
   *
   * @param roomId
   * @param responseObject
   * @return {Array} list of channels
   */
  this.getChannels = function (roomId, responseObject) {
    var channels = [];

    if (this.rooms[roomId]) {
      Object.keys(this.rooms[roomId].channels).forEach(channel => {
        var
          c = this.rooms[roomId].channels[channel],
          stateMatch = c.state === 'all' || !responseObject.state || responseObject.action === 'publish' || c.state === responseObject.state,
          scopeMatch = c.scope === 'all' || !responseObject.scope || c.scope === responseObject.scope,
          usersMatch = c.users === 'all' || responseObject.controller !== 'subscribe' ||
            c.users === 'in' && responseObject.action === 'on' || c.users === 'out' && responseObject.action === 'off';

        if (stateMatch && scopeMatch && usersMatch) {
          channels.push(channel);
        }
      });
    }

    return channels;
  };

  /**
   * Remove the connection.id from the room and delete it if there is no subscriber left in it
   *
   * @param {RequestObject} requestObject
   * @param {Object} context
   *
   * @returns {Promise} promise
   */
  this.removeSubscription = function (requestObject, context) {
    var
      connection = context.connection,
      deferred = q.defer();

    if (!requestObject.data.body || !requestObject.data.body.roomId) {
      deferred.reject(new BadRequestError('The room ID is mandatory to unsubcribe to a room'));
      return deferred.promise;
    }

    // Remove the room for the customer, don't wait for deletion before continuing
    removeRoomForCustomer.call(this, connection, requestObject.data.body.roomId)
      .then(roomId => deferred.resolve(new RealTimeResponseObject(roomId, requestObject)))
      .catch(error => {
        kuzzle.emit('remsub:error', {error: error});
        deferred.reject(error);
      });

    return deferred.promise;
  };

  /**
   * Return the subscribers count on a given room
   *
   * @param {RequestObject} requestObject
   *
   * @returns {Promise} promise
   */
  this.countSubscription = function (requestObject) {
    var deferred = q.defer();

    if (!requestObject.data.body || !requestObject.data.body.roomId) {
      deferred.reject(new BadRequestError('The room Id is mandatory to count subscriptions'));
      return deferred.promise;
    }

    if (!this.rooms[requestObject.data.body.roomId]) {
      deferred.reject(new NotFoundError('The room Id ' + requestObject.data.body.roomId + ' does not exist'));
      return deferred.promise;
    }

    deferred.resolve(new RealTimeResponseObject(requestObject.data.body.roomId, requestObject, {count: this.rooms[requestObject.data.body.roomId].customers.length}));

    return deferred.promise;
  };

  /**
   * This function will delete a user from this.customers, and
   * decrement the subscribers count in all rooms where he has subscribed to
   * Call the cleanUpRooms function to manage empty rooms
   * Usually called on a user disconnection event
   *
   * @param {Object} connection information
   * @returns {Promise} reject an error or resolve nothing
   */
  this.removeCustomerFromAllRooms = function (connection) {
    var
      deferred = q.defer(),
      rooms;

    if (!this.customers[connection.id]) {
      deferred.reject(new NotFoundError('Unknown user with connection id ' + connection.id));
      return deferred.promise;
    }

    rooms = Object.keys(this.customers[connection.id]);

    async.each(rooms, (roomId, callback) => {
      removeRoomForCustomer.call(this, connection, roomId)
        .then(() => callback())
        .catch(error => callback(error));
    }, (error) => {
      if (error) {
        deferred.reject(error);
      } else {
        deferred.resolve();
      }
    });

    return deferred.promise;
  };


  /**
   * Return all rooms for all filters for all collections
   * with for each rooms the total number of subscribers
   *
   * @param {RequestObject} requestObject
   * @param {object} context
   * @returns {Promise} resolve an object with collection, rooms, subscribers
   */
  this.listSubscriptions = function (requestObject, context) {
    var
      list = {},
      deferred = q.defer();

    var
      requestObjectCollection = {
        action: 'search',
        controller: 'read'
      },
      collectionNotAllowed = [];

    _.forEach(this.rooms, (room, roomId) => {

      if (collectionNotAllowed.indexOf(room.index + '.' + room.collection) !== -1) {
        return false;
      }

      requestObjectCollection.index = room.index;
      requestObjectCollection.collection = room.collection;

      if (context.user.profile.isActionAllowed(requestObjectCollection, context, kuzzle.indexes) === false) {
        collectionNotAllowed.push(room.index + '.' + room.collection);
        return true;
      }

      if (!list[room.index]) {
        list[room.index] = {};
      }

      if (!list[room.index][room.collection]) {
        list[room.index][room.collection] = {};
      }

      list[room.index][room.collection][roomId] = room.customers.length;
    });

    deferred.resolve(new ResponseObject(requestObject,list));
    return deferred.promise;
  };

  /**
   * Joins an existing room.
   *
   * @param {RequestObject} requestObject
   * @param {Object} context
   * @returns {Promise}
   */
  this.join = function (requestObject, context) {
    var
      deferred = q.defer(),
      roomId = requestObject.data.body.roomId;

    if (!this.rooms[roomId]) {
      return Promise.reject(new InternalError('No room found for id ' + roomId));
    }

    deferred.resolve(subscribeToRoom.call(this, roomId, requestObject, context));

    return deferred.promise;
  };

  /**
   * Remove rooms for a given collection
   * If rooms attribute is not provided, all rooms for the collection are removed
   * @param {RequestObject} requestObject
   * @returns {Promise} resolve a response object. May have PartialError if rooms are provided and don't match collection
   */
  this.removeRooms = function (requestObject) {
    var
      responseObject,
      deferred = q.defer();

    if (!requestObject.index) {
      deferred.reject(new BadRequestError('No index provided'));
      return deferred.promise;
    }

    if (!requestObject.collection) {
      deferred.reject(new BadRequestError('No collection provided'));
      return deferred.promise;
    }

    if (!kuzzle.dsl.filtersTree[requestObject.index]) {
      deferred.reject(new NotFoundError('No subscription on this index'));
      return deferred.promise;
    }

    if (!kuzzle.dsl.filtersTree[requestObject.index][requestObject.collection]) {
      deferred.reject(new NotFoundError('No subscription on this collection'));
      return deferred.promise;
    }

    if (requestObject.data && requestObject.data.body && requestObject.data.body.rooms) {
      if (!Array.isArray(requestObject.data.body.rooms)) {
        deferred.reject(new BadRequestError('The rooms attribute must be an array'));
        return deferred.promise;
      }

      removeListRoomsInCollection.call(this, requestObject.index, requestObject.collection, requestObject.data.body.rooms)
        .then((partialErrors) => {
          responseObject = new ResponseObject(requestObject, {acknowledge: true});
          if (partialErrors.length > 0) {
            responseObject.error = new PartialError('Some errors with provided rooms', partialErrors);
            responseObject.status = responseObject.error.status;
          }

          return deferred.resolve(responseObject);
        })
        .catch(error => {
          deferred.reject(error);
        });
    }
    else {
      removeAllRoomsInCollection.call(this, requestObject.index, requestObject.collection)
        .then(() => {
          return deferred.resolve(new ResponseObject(requestObject, {acknowledge: true}));
        })
        .catch(error => {
          deferred.reject(error);
        });
    }

    return deferred.promise;
  };

  this.getRealtimeCollections = function () {
    var collections = [];

    Object.keys(this.rooms).forEach(room => {
      collections.push(this.rooms[room].collection);
    });

    return _.uniq(collections);
  };
};

/** MANAGE ROOMS **/

/**
 * Remove all rooms for provided collection
 * Will remove room from dsl.filtersTree, hotelClerk.rooms and for each customers.
 *
 * @param index
 * @param collection
 * @returns {Promise} resolve nothing
 */
function removeAllRoomsInCollection (index, collection) {
  var
    deferred = q.defer();

  // Remove rooms in global and in each fields
  async.parallel([
    // remove rooms from global subscription
    callbackParallel => {
      if (!this.kuzzle.dsl.filtersTree[index][collection].rooms) {
        return callbackParallel();
      }

      async.each(this.kuzzle.dsl.filtersTree[index][collection].rooms, (roomId, callback) => {
        removeRoomEverywhere.call(this, roomId)
          .then(() => {
            callback();
          })
          .catch(error => {
            callback(error);
          });
      }, error => {
        callbackParallel(error);
      });
    },
    // remove rooms from each fields
    callbackParallel => {
      if (!this.kuzzle.dsl.filtersTree[index][collection].fields) {
        return callbackParallel();
      }

      _.forEach(this.kuzzle.dsl.filtersTree[index][collection].fields, field => {
        _.forEach(field, curryFunction => {
          async.each(curryFunction.rooms, (roomId, callback) => {
            removeRoomEverywhere.call(this, roomId)
              .then(() => {
                callback();
              })
              .catch(error => {
                callback(error);
              });
          }, error => {
            callbackParallel(error);
          });
        });
      });
    }
  ], error => {
    if (error) {
      return deferred.reject(error);
    }

    deferred.resolve();
  });

  return deferred.promise;
}

function removeListRoomsInCollection (index, collection, rooms) {
  var
    deferred = q.defer(),
    partialErrors = [];

  async.each(rooms, (roomId, callback) => {
    if (!this.rooms[roomId]) {
      // don't stop the loop if error occured but return a partial error to user
      partialErrors.push('No room with id ' + roomId);
      return callback();
    }

    if (this.rooms[roomId].index !== index) {
      // don't stop the loop if error occured but return a partial error to user
      partialErrors.push('The room with id ' + roomId + ' doesn\'t correspond to index ' + index);
      return callback();
    }

    if (this.rooms[roomId].collection !== collection) {
      // don't stop the loop if error occured but return a partial error to user
      partialErrors.push('The room with id ' + roomId + ' doesn\'t correspond to collection ' + collection);
      return callback();
    }

    removeRoomEverywhere.call(this, roomId)
      .then(() => {
        callback();
      })
      .catch(error => {
        callback(error);
      });
  }, error => {
    if (error) {
      return deferred.reject(error);
    }

    deferred.resolve(partialErrors);
  });

  return deferred.promise;
}

/**
 * Create new room if needed
 *
 * @param {String} index
 * @param {String} collection
 * @param {Object} filters
 * @returns {Promise} promise
 */
function createRoom (index, collection, filters) {
  var
    deferred = q.defer(),
    self = this,
    sortedFilters = [],
    stringifiedFilters,
    stringifiedObject,
    roomId;

  /*
   Ensure the resulting room id is identical even if the order of filters terms is changed.
   This should do the trick for now, but a deep sort() would probably be better.
    */
  if (filters) {
    Object.keys(filters).forEach(key => sortedFilters.push([key, filters[key]]));
    stringifiedFilters = stringify(sortedFilters.sort((a, b) => {
      return String(a[0]).localeCompare(b[0]);
    }));

    stringifiedObject = stringify({index: index, collection: collection, filters: stringifiedFilters});
  }
  else {
    stringifiedObject = stringify({index: index, collection: collection, filters: filters});
  }
  roomId = crypto.createHash('md5').update(stringifiedObject).digest('hex');

  async.retry(function(callback) {
    // if the room is about to be destroyed, we have to delay its re-creation until its destruction has completed
    if (self.rooms[roomId] && self.rooms[roomId].destroyed) {
      return callback(new InternalError('Cannot create the room ' + roomId + ' because it has been marked for destruction'));
    }

    if (!self.rooms[roomId]) {
      // If it's a new room, we have to calculate filters to apply on the future documents
      addRoomAndFilters.call(self, roomId, index, collection, filters)
        .then(formattedFilters => {
          if (!self.rooms[roomId]) {
            self.kuzzle.pluginsManager.trigger('room:new', {roomId: roomId, index: index, collection: collection, filters: filters});

            self.rooms[roomId] = {
              id: roomId,
              customers: [],
              index: index,
              channels: {},
              collection: collection
            };

            // In case the user subscribe on the whole collection, there is no formattedFilters
            if (formattedFilters) {
              self.rooms[roomId].filters = formattedFilters;
            }
          }

          callback(null, roomId);
        })
        .catch(error => callback(error));
    }
    else {
      callback(null, roomId);
    }
  }, function (err, res) {
    if (err) {
      deferred.reject(err);
    } else {
      deferred.resolve(res);
    }
  });

  return deferred.promise;
}

/**
 * Associate the room to the connectionId in this.clients
 * Allow to manage later disconnection and delete socket/rooms/...
 *
 * @param {Object} connection
 * @param {String} roomId
 * @param {Object} metadata
 */
function addRoomForCustomer (connection, roomId, metadata) {
  if (!this.customers[connection.id]) {
    this.customers[connection.id] = {};
  }

  this.rooms[roomId].customers.push(connection.id);
  this.customers[connection.id][roomId] = metadata;
}

/**
 * Create a channel object and resolve it
 *
 * @param requestObject
 * @return {promise}
 */
function createChannelConfiguration (requestObject) {
  var
    deferred = q.defer(),
    channel = {};

  if (requestObject.state && ['all', 'done', 'pending'].indexOf(requestObject.state) === -1) {
    deferred.reject(new BadRequestError('Incorrect value for the "state" parameter. Expected: all, done or pending. Got: ' + requestObject.state));
    return deferred.promise;
  } else if (!requestObject.state) {
    channel.state = 'done';
  } else {
    channel.state = requestObject.state;
  }

  if (requestObject.scope && ['all', 'in', 'out', 'none'].indexOf(requestObject.scope) === -1) {
    deferred.reject(new BadRequestError('Incorrect value for the "scope" parameter. Expected: all, in, out or none. Got: ' + requestObject.scope));
    return deferred.promise;
  } else if (!requestObject.scope) {
    channel.scope = 'all';
  } else {
    channel.scope = requestObject.scope;
  }

  if (requestObject.users && ['all', 'in', 'out', 'none'].indexOf(requestObject.users) === -1) {
    deferred.reject(new BadRequestError('Incorrect value for the "users" parameter. Expected: all, in, out or none. Got: ' + requestObject.users));
    return deferred.promise;
  } else if (!requestObject.users) {
    channel.users = 'none';
  } else {
    channel.users = requestObject.users;
  }

  deferred.resolve(channel);

  return deferred.promise;
}

/**
 * Delete room if no user has subscribed to it, and remove also the room in the
 * filterTree object
 *
 * @param roomId
 * @returns {Promise}
 */
function cleanUpRooms (roomId) {
  var deferred = q.defer();

  if (this.rooms[roomId].customers.length === 0 && !this.rooms[roomId].destroyed) {
    /*
     This flag ensures that a room is destroyed only once.
     Multiple room cleanup might happen when different users unsubscribe at the same time, and trying
     to destroy the same room multiple times lead to unpredictable results
     */
    this.rooms[roomId].destroyed = true;

    this.kuzzle.dsl.removeRoom(this.rooms[roomId])
      .then(() => {
        this.kuzzle.pluginsManager.trigger('room:remove', roomId);
        deferred.resolve(roomId);
      })
      .catch(error => {
        this.kuzzle.pluginsManager.trigger('log:error', error);
        deferred.reject(error);
      })
      .finally(() => delete this.rooms[roomId]);

  }
  else {
    deferred.resolve(roomId);
  }

  return deferred.promise;
}

/**
 * Remove a room everywhere: in customers, in dsl.filtersTree and this.rooms
 * Allow to delete a room with action admin/removeRooms or admin/removeRooms
 *
 * @param roomId
 */
function removeRoomEverywhere (roomId) {
  return removeRoomForAllCustomers.call(this, roomId)
    .then(() => {
      this.rooms[roomId].customers = [];
      return cleanUpRooms.call(this, roomId);
    });
}

/** MANAGE CUSTOMERS **/

/**
 * Remove the room from subscribed room from the user
 * Return the roomId in user mapping
 *
 * @param {Object} connection
 * @param {String} roomId
 * @return {Promise} promise
 */
function removeRoomForCustomer (connection, roomId) {
  var deferred = q.defer();

  if (!this.customers[connection.id]) {
    deferred.reject(new NotFoundError('The user with connection ' + connection.id + ' doesn\'t exist'));
    return deferred.promise;
  }

  if (!this.customers[connection.id][roomId]) {
    deferred.reject(new NotFoundError('The user with connectionId ' + connection.id + ' doesn\'t listen the room ' + roomId));
    return deferred.promise;
  }

  deferred.resolve(roomId);

  Object.keys(this.rooms[roomId].channels).forEach(channel => {
    this.kuzzle.pluginsManager.trigger('protocol:leaveChannel', {channel, id: connection.id});
  });

  this.rooms[roomId].customers.splice(this.rooms[roomId].customers.indexOf(connection.id), 1);

  cleanUpRooms.call(this, roomId)
    .then(() => {
      var
        count = this.rooms[roomId] ? this.rooms[roomId].customers.length : 0,
        requestObject;

      if (count > 0) {
        requestObject = new RequestObject({
          controller: 'subscribe',
          action: 'off',
          index: this.rooms[roomId].index,
          metadata: this.customers[connection.id][roomId]
        }, null, connection.type);


        this.kuzzle.notifier.notify(roomId, (new RealTimeResponseObject(roomId, requestObject, {count: count})).toJson());
      }

      if (Object.keys(this.customers[connection.id]).length > 1) {
        delete this.customers[connection.id][roomId];
      } else {
        delete this.customers[connection.id];
      }
    });

  return deferred.promise;
}

/**
 * Remove a roomId for all customers (allow to delete a room everywhere)
 *
 * @param roomId
 * @returns {Promise} resolve nothing
 */
function removeRoomForAllCustomers (roomId) {
  var
    deferred = q.defer();

  async.each(Object.keys(this.customers), (customerId, callbackCustomer)=> {
    async.each(Object.keys(this.customers[customerId]), (customerRoomId, callbackRoom) => {
      if (customerRoomId === roomId) {
        delete this.customers[customerId][customerRoomId];
      }

      callbackRoom();
    }, () => {
      callbackCustomer();
    });
  }, () => {
    deferred.resolve();
  });

  return deferred.promise;
}

/** MANAGE FILTERS TREE **/

/**
 * Create curried filters function and add collection/field/filters/room to the filtersTree object
 *
 * Transform something like:
 * {
 *  term: { 'subject': 'kuzzle' }
 * }
 *
 * Into something like:
 * {
 *  subject: { 'termSubjectKuzzle' : { fn: function () {}, rooms: [] } },
 * }
 * And inject it in the right place in filtersTree according to the collection and field
 *
 * @param {String} roomId
 * @param {String} index
 * @param {String} collection
 * @param {Object} filters
 * @return {promise} promise. Resolve a list of path that points to filtersTree object
 */
function addRoomAndFilters (roomId, index, collection, filters) {
  if (!filters || _.isEmpty(filters)) {
    return this.kuzzle.dsl.addCollectionSubscription(roomId, index, collection);
  }

  return this.kuzzle.dsl.addCurriedFunction(roomId, index, collection, filters);
}

/**
 * subscribe the user to an existing room.
 *
 * @param {String} roomId
 * @param {RequestObject} requestObject
 * @param {Object} context
 * @returns {RealTimeResponseObject}
 */
function subscribeToRoom (roomId, requestObject, context) {
  var
    connection = context.connection,
    deferred = q.defer();

  createChannelConfiguration(requestObject)
    .then(channel => {
      var channelName = roomId + '-' + crypto.createHash('md5').update(JSON.stringify(channel)).digest('hex');

<<<<<<< HEAD
    if (!this.customers[connection.id] || !this.customers[connection.id][roomId]) {
      addRoomForCustomer.call(this, connection, roomId, requestObject.metadata);

      this.kuzzle.notifier.notify(roomId, (new RealTimeResponseObject(roomId, requestObject, {count: this.rooms[roomId].customers.length})).toJson());
    }
=======
      if (!this.customers[connection.id] || !this.customers[connection.id][roomId]) {
        addRoomForCustomer.call(this, connection, roomId, requestObject.metadata);
>>>>>>> 672ba725

        this.kuzzle.notifier.notify(roomId, {
          error: null,
          result: new RealTimeResponseObject(roomId, requestObject, {count: this.rooms[roomId].customers.length})
        });
      }

      this.kuzzle.pluginsManager.trigger('protocol:joinChannel', {channel: channelName, id: connection.id});
      this.rooms[roomId].channels[channelName] = channel;
      deferred.resolve(new RealTimeResponseObject(roomId, requestObject, {channel: channelName}));
    })
    .catch(error => deferred.reject(error));

  return deferred.promise;
}<|MERGE_RESOLUTION|>--- conflicted
+++ resolved
@@ -776,21 +776,10 @@
     .then(channel => {
       var channelName = roomId + '-' + crypto.createHash('md5').update(JSON.stringify(channel)).digest('hex');
 
-<<<<<<< HEAD
-    if (!this.customers[connection.id] || !this.customers[connection.id][roomId]) {
-      addRoomForCustomer.call(this, connection, roomId, requestObject.metadata);
-
-      this.kuzzle.notifier.notify(roomId, (new RealTimeResponseObject(roomId, requestObject, {count: this.rooms[roomId].customers.length})).toJson());
-    }
-=======
       if (!this.customers[connection.id] || !this.customers[connection.id][roomId]) {
         addRoomForCustomer.call(this, connection, roomId, requestObject.metadata);
->>>>>>> 672ba725
-
-        this.kuzzle.notifier.notify(roomId, {
-          error: null,
-          result: new RealTimeResponseObject(roomId, requestObject, {count: this.rooms[roomId].customers.length})
-        });
+
+        this.kuzzle.notifier.notify(roomId, (new RealTimeResponseObject(roomId, requestObject, {count: this.rooms[roomId].customers.length})).toJson());
       }
 
       this.kuzzle.pluginsManager.trigger('protocol:joinChannel', {channel: channelName, id: connection.id});
