/*
 * Kuzzle, a backend software, self-hostable and ready to use
 * to power modern apps
 *
 * Copyright 2015-2018 Kuzzle
 * mailto: support AT kuzzle.io
 * website: http://kuzzle.io
 *
 * Licensed under the Apache License, Version 2.0 (the "License");
 * you may not use this file except in compliance with the License.
 * You may obtain a copy of the License at
 *
 * https://www.apache.org/licenses/LICENSE-2.0
 *
 * Unless required by applicable law or agreed to in writing, software
 * distributed under the License is distributed on an "AS IS" BASIS,
 * WITHOUT WARRANTIES OR CONDITIONS OF ANY KIND, either express or implied.
 * See the License for the specific language governing permissions and
 * limitations under the License.
 */

'use strict';

const
  Bluebird = require('bluebird'),
  { Request } = require('kuzzle-common-objects'),
  errorsManager = require('../../util/errors');

const realtimeError = errorsManager.wrap('core', 'realtime');

class HotelClerk {
  constructor (kuzzle) {
    this.kuzzle = kuzzle;

    /**
     * Number of created rooms. Used with the "subscriptionRooms"
     * configuration limit
     */
    this.roomsCount = 0;

    /**
     * A simple list of rooms, containing their associated filter and how many users have subscribed to it
     *
     * Example: subscribing to a chat room where the subject is Kuzzle
     *  rooms = Map<roomId, room>
     *
     * Where:
     *   - the room ID is the filter ID (e.g. 'f45de4d8ef4f3ze4ffzer85d4fgkzm41')
     *   - room is an object with the following properties:
     *   {
     *      customers: Set([ 'connectionId' ]), // -> list of users subscribing to this room
     *      channels: {                    // -> room channels
     *        'roomId-<configurationHash>': {   // channel name
     *          scope: 'all|in|out|none',       // request scope filter, default: 'all'
     *          users: 'all|in|out|none'        // filter users notifications, default: 'none'
     *        }
     *      },
     *      index: 'index', // -> the index name
     *      collection: 'collection', // -> the collection name
     *      id: 'id', // -> the room unique identifier
     *    }
     *  }
     */
    this.rooms = new Map();

    /**
     * In addition to this.rooms, this.customers allows managing users and their rooms
     * Example for a customer who subscribes to the room 'chat-room-kuzzle'
     * customers = Map.<connection id, customer rooms>
     *
     * Where a customer room is an object with the following properties:
     *   Map.<customer ID, Map.<room Id, volatile data>>
     */
    this.customers = new Map();
  }

  /**
   * Link a user connection to a room.
   * Create a new room if one doesn't already exist.
   * Notify other subscribers on this room about this new subscription
   *
   * @param {Request} request
   * @return {Promise} promise. Return a NotificationObject on success.
   *                            Reject with error if the user has already
   *                            subscribed to this room name (just for rooms
   *                            with same name, there is no error if the room
   *                            has a different name with same filter) or if
   *                            there is an error during room creation
   */
  addSubscription (request) {
    const diff = {};

    /*
     * /!\ This check is a duplicate to the one already made by the
     * funnel controller. THIS IS INTENTIONAL.
     *
     * This is to prevent subscriptions to be made on dead
     * connections. And between the funnel and here, there is
     * time for a connection to drop, so while the check
     * on the funnel is useful for many use cases, this one
     * is made on the very last moment and is essential to ensure
     * that no zombie subscription can be performed
     */
    if (!this.kuzzle.router.isConnectionAlive(request.context)) {
      return Bluebird.resolve();
    }

    return this
      ._createRoom(
        request.input.resource.index,
        request.input.resource.collection,
        request.input.body)
      .then(response => {
        Object.assign(diff, response.diff);

        return this._subscribeToRoom(response.roomId, request);
      })
      .then(subResponse => {
        if (subResponse.diff) {
          Object.assign(diff, subResponse.diff);
          return this.kuzzle.pipe('core:hotelClerk:addSubscription', diff)
            .then(() => subResponse.data);
        }

        return subResponse.data;
      });
  }

  /**
   * Return the subscribers count on a given room
   *
   * @param {Request} request
   * @returns {Object}
   */
  countSubscription (request) {
    const
      roomId = request.input.body.roomId,
      room = this.rooms.get(roomId);

    if (room) {
      return {count: room.customers.size};
    }

    realtimeError.throw('room_not_found', roomId);
  }

  /**
   * Given an index, returns an array of collections on which some filters are registered
   * @param {string} index
   * @returns {Array}
   */
  getRealtimeCollections (index) {
<<<<<<< HEAD
    return this.kuzzle.realtime.getCollections(index);
=======
    return this.kuzzle.koncorde.getCollections(index);
>>>>>>> 5fba725c
  }

  /**
   * Joins an existing room.
   *
   * @param {Request} request
   * @returns {Promise.<Object>}
   */
  join (request) {
    const roomId = request.input.body.roomId;

    if (!this.rooms.has(roomId)) {
      realtimeError.throw('room_not_found', roomId);
    }

    let result;

    return this._subscribeToRoom(roomId, request)
      .then(response => {
        result = response.data;
        return this.kuzzle.pipe('core:hotelClerk:join', response.diff);
      })
      .then(() => result);
  }

  /**
   * Return all rooms for all filters for all collections
   * with for each rooms the total number of subscribers
   *
   * @param {Request} request
   * @returns {Promise} resolve an object with collection, rooms, subscribers
   */
  listSubscriptions (request) {
    const
      list = {},
      promises = [];

<<<<<<< HEAD
    for (const index of this.kuzzle.realtime.getIndexes()) {
      for (const collection of this.kuzzle.realtime.getCollections(index)) {
=======
    for (const index of this.kuzzle.koncorde.getIndexes()) {
      for (const collection of this.kuzzle.koncorde.getCollections(index)) {
>>>>>>> 5fba725c
        const isAllowedRequest = new Request({
          controller: 'document',
          action: 'search',
          index,
          collection
        }, request.context);

        promises.push(request.context.user.isActionAllowed(isAllowedRequest)
          .then(isAllowed => {
            if (!isAllowed) {
              return;
            }

<<<<<<< HEAD
            for (const roomId of this.kuzzle.realtime.getFilterIds(index, collection)) {
=======
            for (const roomId of this.kuzzle.koncorde.getFilterIds(index, collection)) {
>>>>>>> 5fba725c
              const room = this.rooms.get(roomId);
              // the room may be currently registered in the real-time engine
              // and not in the hotel clerk
              if (room) {
                if (!list[index]) {
                  list[index] = {};
                }
                if (!list[index][collection]) {
                  list[index][collection] = {};
                }

                list[index][collection][roomId] = room.customers.size;
              }
            }
          }));
      }
    }

    return Bluebird.all(promises)
      .then(() => {
        if (!request.input.args.sorted) {
          return list;
        }

        const sorted = {};

        for (const index of Object.keys(list).sort()) {
          if (!sorted[index]) {
            sorted[index] = {};
          }

          for (const collection of Object.keys(list[index]).sort()) {
            if (!sorted[index][collection]) {
              sorted[index][collection] = {};
            }

            for (const roomId of Object.keys(list[index][collection]).sort()) {
              sorted[index][collection][roomId] = list[index][collection][roomId];
            }
          }
        }

        return sorted;
      });
  }

  /**
   * This function will delete a user from this.customers, and
   * decrement the subscribers count in all rooms where he has subscribed to
   * Usually called on a user disconnection event
   *
   * @param {RequestContext} requestContext
   * @return {Promise}
   */
  removeCustomerFromAllRooms (requestContext) {
    const customer = this.customers.get(requestContext.connection.id);

    if (!customer) {
      // No need to raise an error if the connection has already been cleaned up
      return Bluebird.resolve();
    }

    const promises = [];

    for (const roomId of customer.keys()) {
      promises.push(
        this._removeRoomForCustomer(requestContext, roomId)
          .catch(err => this.kuzzle.log.error(err)));
    }

    return Bluebird.all(promises);
  }

  /**
   * Remove rooms for a given collection
   * If rooms attribute is not provided, all rooms for the collection are removed
   *
   * @throws
   * @param {Request} request
   * @return {Object}
   */
  removeRooms (request) {
    const { index, collection } = request.input.resource;

<<<<<<< HEAD
    if (!this.kuzzle.realtime.exists(index, collection)) {
=======
    if (!this.kuzzle.koncorde.exists(index, collection)) {
>>>>>>> 5fba725c
      return { acknowledged: true };
    }

    if (request.input.body && request.input.body.rooms) {
      if (!Array.isArray(request.input.body.rooms)) {
        realtimeError.throw('invalid_rooms');
      }

      const
        rooms = request.input.body.rooms,
        partialErrors = this._removeListRoomsInCollection(index, collection, rooms);

      return {acknowledged: true, partialErrors};
    }

    this._removeAllRoomsInCollection(index, collection);
    return { acknowledged: true };
  }

  /**
   * Remove the connection.id from the room and delete it if there is no
   * subscriber left in it
   *
   * @param {Request} request
   * @returns {Promise.<String>} removed room unique identifier
   */
  removeSubscription (request) {
    return this._removeRoomForCustomer(
      request.context, request.input.body.roomId);
  }

  /**
   * Associate the room to the connection id in this.clients
   * Allow to manage later disconnection and delete socket/rooms/...
   *
   * @param {Request} request
   * @param {string} roomId
   * @param {object} volatile
   */
  _addRoomForCustomer (request, roomId, volatile) {
    let customer = this.customers.get(request.context.connection.id);

    if (!customer) {
      customer = new Map();
      this.customers.set(request.context.connection.id, customer);
    }

    this.rooms.get(roomId).customers.add(request.context.connection.id);
    customer.set(roomId, volatile);
  }

  /**
   * Create a channel object and resolve it
   *
   * @param {Request} request
   * @return {NotificationObject}
   */
  _createChannelConfiguration (request) {
<<<<<<< HEAD
    const channel = {};

    if (request.input.args.state && ['all', 'done', 'pending'].indexOf(request.input.args.state) === -1) {
      realtimeError.throw('invalid_state');
    }
    channel.state = request.input.args.state || 'done';

    if (request.input.args.scope && ['all', 'in', 'out', 'none'].indexOf(request.input.args.scope) === -1) {
      realtimeError.throw('invalid_scope');
    }
    channel.scope = request.input.args.scope || 'all';

    if (request.input.args.users && ['all', 'in', 'out', 'none'].indexOf(request.input.args.users) === -1) {
      realtimeError.throw('invalid_users');
=======
    const
      channel = {},
      allowed = ['all', 'in', 'out', 'none'];

    channel.scope = request.input.args.scope || 'all';
    if (!allowed.includes(channel.scope)) {
      realtimeError.throw('invalid_scope');
>>>>>>> 5fba725c
    }

    channel.users = request.input.args.users || 'none';
    if (!allowed.includes(channel.users)) {
      realtimeError.throw('invalid_users');
    }

    return channel;
  }

  /**
   * Create new room if needed
   *
   * @this HotelClerk
   * @param {string} index
   * @param {string} collection
   * @param {object} filters
   * @returns {Promise} promise
   */
  _createRoom (index, collection, filters) {
    if (!index) {
      return errorsManager.reject('api', 'assert', 'missing_argument', 'index');
<<<<<<< HEAD
    }

    if (!collection) {
      return errorsManager.reject('api', 'assert', 'missing_argument', 'collection');
=======
>>>>>>> 5fba725c
    }

    if (!collection) {
      return errorsManager.reject('api', 'assert', 'missing_argument', 'collection');
    }

    return this.kuzzle.koncorde.normalize(index, collection, filters)
      .then(normalized => {
        if (this.rooms.has(normalized.id)) {
          return {
            roomId: normalized.id,
            diff: {
              index,
              collection,
              filters: normalized.normalized
            }
          };
        }

        if ( this.kuzzle.config.limits.subscriptionMinterms > 0
          && normalized.normalized.length > this.kuzzle.config.limits.subscriptionMinterms
        ) {
          realtimeError.throw(
            'too_many_terms',
            this.kuzzle.config.limits.subscriptionMinterms,
            normalized.normalized.length);
        }

        if ( this.kuzzle.config.limits.subscriptionRooms > 0
          && this.roomsCount >= this.kuzzle.config.limits.subscriptionRooms
        ) {
          realtimeError.throw('too_many_rooms');
        }

        const
          response = this.kuzzle.koncorde.store(normalized),
          roomId = response.id;

        this.kuzzle.emit('room:new', {index, collection, roomId: response.id});

        /*
         In some very rare cases, the room may have been created between
         the beginning of the function executed at the end of normalize,
         and this one

         Before incrementing the rooms count, we have to make sure this
         is not the case to ensure our counter is right
         */
        if (!this.rooms.has(roomId)) {
          this.roomsCount++;

          this.rooms.set(roomId, {
            index,
            collection,
            id: roomId,
            customers: new Set(),
            channels: {}
          });
        }

        return {roomId, diff: response.diff};
      });
  }

  /**
   * Remove all rooms for provided collection
   * Will remove room from the real-time engine, from the rooms list and for each customers.
   *
   * @this HotelClerk
   * @param index
   * @param collection
   */
  _removeAllRoomsInCollection (index, collection) {
    // we need a copy of the array as it will be progressively be destroyed
    const realtimeFilters = Array.from(this.kuzzle.koncorde.getFilterIds(index, collection));

    for (const roomId of realtimeFilters) {
      this._removeRoomEverywhere(roomId);
    }
  }

  /**
   * @this HotelClerk
   * @param {string} index
   * @param {string} collection
   * @param {String[]} rooms
   */
  _removeListRoomsInCollection (index, collection, rooms) {
    const partialErrors = [];

    for (const roomId of rooms) {
      const room = this.rooms.get(roomId);

      if (!room) {
        partialErrors.push(`No room with id ${roomId}`);
      }
      else if (room.index !== index) {
        partialErrors.push(`The room ${roomId} does not match index ${index}`);
      }
      else if (room.collection !== collection) {
        partialErrors.push(`The room ${roomId} does not match collection ${collection}`);
      }
      else {
        this._removeRoomEverywhere(roomId);
      }
    }

    return partialErrors;
  }

  /**
   * Remove a roomId for all customers (allow to delete a room everywhere)
   *
   * @this HotelClerk
   * @param roomId
   */
  _removeRoomForAllCustomers (roomId) {
    for (const customerId of this.rooms.get(roomId).customers.values()) {
      const customer = this.customers.get(customerId);

      if (customer) {
        customer.delete(roomId);
      }
    }
  }

  /**
   * Remove a room everywhere: in customers, in the real-time engine and in
   * this.rooms
   * Allow to delete a room with action admin/removeRooms or admin/removeRooms
   *
   * @this HotelClerk
   * @param roomId
   */
  _removeRoomEverywhere (roomId) {
    const room = this.rooms.get(roomId);

    if (!room) {
      // room is not registered. Nothing to do but warn in case of
      this.kuzzle.log.warn(`hotelClerk._removeRoomEveryWhere could not find room ${roomId}`);
      return;
    }

    this._removeRoomForAllCustomers(roomId);
    this.roomsCount--;
    this.rooms.delete(roomId);
    this._removeRoomFromRealtimeEngine(roomId);
  }

  /**
   * Remove the room from subscribed room from the user
   * Return the roomId in user mapping
   *
   * @this HotelClerk
   * @param {RequestContext} requestContext
   * @param {string} roomId
   * @param {Boolean} [notify]
   * @return {Promise.<string>}
   */
  _removeRoomForCustomer (requestContext, roomId, notify = true) {
    const
      userId = requestContext.connection.id,
      customer = this.customers.get(userId);

    if (!customer) {
      return realtimeError.reject('not_subscribed', userId, roomId);
    }

    const volatile = customer.get(roomId);

    if (volatile === undefined) {
      return realtimeError.reject('not_subscribed', userId, roomId);
    }

    if (customer.size > 1) {
      customer.delete(roomId);
    }
    else {
      this.customers.delete(userId);
    }

    const room = this.rooms.get(roomId);

    if (!room) {
      this.kuzzle.log.error(`hotelClerk:removeRoom room id ${roomId} not found`);
      return realtimeError.reject('room_not_found', roomId);
    }

    for (const channel of Object.keys(room.channels)) {
      this.kuzzle.entryPoints.leaveChannel(channel, requestContext.connection.id);
    }

    if (room.customers.size === 1) {
      this.roomsCount--;
      this.rooms.delete(roomId);

      try {
        this._removeRoomFromRealtimeEngine(roomId);
      }
      catch(err) {
        return Bluebird.reject(err);
      }

      room.customers = new Set();
    }
    else {
      room.customers.delete(requestContext.connection.id);
    }

    // even if the room is deleted for this node, another one may need the notification
    const request = new Request(
      {
        controller: 'realtime',
        action: 'unsubscribe',
        index: room.index,
        collection: room.collection,
        volatile
      },
      requestContext);

    return this.kuzzle.notifier
      .notifyUser(roomId, request, 'out', {count: room.customers.size})
      .then(() => {
        if (notify) {
          return this.kuzzle.pipe(
            'core:hotelClerk:removeRoomForCustomer',
            { requestContext, room });
        }

        return null;
      })
      .then(() => roomId);
  }

  /**
   * Deletes a room if no user has subscribed to it, and removes it also from the
   * real-time engine
   *
   * @this HotelClerk
   * @param {string} roomId
   */
  _removeRoomFromRealtimeEngine (roomId) {
    this.kuzzle.emit('room:remove', roomId);
    this.kuzzle.koncorde.remove(roomId);
  }

  /**
   * subscribe the user to an existing room.
   *
   * @this HotelClerk
   * @param {string} roomId
   * @param {Request} request
   * @returns {Promise.<Object>}
   */
  _subscribeToRoom (roomId, request) {
    let
      changed = false,
      notifyPromise;
    const
      channel = this._createChannelConfiguration(request),
      channelName = `${roomId}-${this.kuzzle.constructor.hash(channel)}`,
      connectionId = request.context.connection.id,
      customer = this.customers.get(connectionId),
      room = this.rooms.get(roomId),
      diff = {
        roomId,
        connectionId,
        index: room.index,
        collection: room.collection
      };

    if ( !customer || !customer.has(roomId)) {
      changed = true;
      this._addRoomForCustomer(request, roomId, request.input.volatile);

      notifyPromise = this.kuzzle.notifier.notifyUser(
        roomId,
        request,
        'in',
        { count: room.customers.size });
    }
    else {
      notifyPromise = Bluebird.resolve();
    }

    this.kuzzle.entryPoints.joinChannel(
      channelName,
      request.context.connection.id);

    if (!room.channels[channelName]) {
      changed = true;
      room.channels[channelName] = channel;
    }

    diff.changed = changed;

    return notifyPromise
      .then(() => ({diff, data: {roomId, channel: channelName}}));
  }
}

module.exports = HotelClerk;<|MERGE_RESOLUTION|>--- conflicted
+++ resolved
@@ -150,11 +150,7 @@
    * @returns {Array}
    */
   getRealtimeCollections (index) {
-<<<<<<< HEAD
-    return this.kuzzle.realtime.getCollections(index);
-=======
     return this.kuzzle.koncorde.getCollections(index);
->>>>>>> 5fba725c
   }
 
   /**
@@ -192,13 +188,8 @@
       list = {},
       promises = [];
 
-<<<<<<< HEAD
-    for (const index of this.kuzzle.realtime.getIndexes()) {
-      for (const collection of this.kuzzle.realtime.getCollections(index)) {
-=======
     for (const index of this.kuzzle.koncorde.getIndexes()) {
       for (const collection of this.kuzzle.koncorde.getCollections(index)) {
->>>>>>> 5fba725c
         const isAllowedRequest = new Request({
           controller: 'document',
           action: 'search',
@@ -212,11 +203,7 @@
               return;
             }
 
-<<<<<<< HEAD
-            for (const roomId of this.kuzzle.realtime.getFilterIds(index, collection)) {
-=======
             for (const roomId of this.kuzzle.koncorde.getFilterIds(index, collection)) {
->>>>>>> 5fba725c
               const room = this.rooms.get(roomId);
               // the room may be currently registered in the real-time engine
               // and not in the hotel clerk
@@ -301,11 +288,7 @@
   removeRooms (request) {
     const { index, collection } = request.input.resource;
 
-<<<<<<< HEAD
-    if (!this.kuzzle.realtime.exists(index, collection)) {
-=======
     if (!this.kuzzle.koncorde.exists(index, collection)) {
->>>>>>> 5fba725c
       return { acknowledged: true };
     }
 
@@ -364,22 +347,6 @@
    * @return {NotificationObject}
    */
   _createChannelConfiguration (request) {
-<<<<<<< HEAD
-    const channel = {};
-
-    if (request.input.args.state && ['all', 'done', 'pending'].indexOf(request.input.args.state) === -1) {
-      realtimeError.throw('invalid_state');
-    }
-    channel.state = request.input.args.state || 'done';
-
-    if (request.input.args.scope && ['all', 'in', 'out', 'none'].indexOf(request.input.args.scope) === -1) {
-      realtimeError.throw('invalid_scope');
-    }
-    channel.scope = request.input.args.scope || 'all';
-
-    if (request.input.args.users && ['all', 'in', 'out', 'none'].indexOf(request.input.args.users) === -1) {
-      realtimeError.throw('invalid_users');
-=======
     const
       channel = {},
       allowed = ['all', 'in', 'out', 'none'];
@@ -387,7 +354,6 @@
     channel.scope = request.input.args.scope || 'all';
     if (!allowed.includes(channel.scope)) {
       realtimeError.throw('invalid_scope');
->>>>>>> 5fba725c
     }
 
     channel.users = request.input.args.users || 'none';
@@ -410,13 +376,6 @@
   _createRoom (index, collection, filters) {
     if (!index) {
       return errorsManager.reject('api', 'assert', 'missing_argument', 'index');
-<<<<<<< HEAD
-    }
-
-    if (!collection) {
-      return errorsManager.reject('api', 'assert', 'missing_argument', 'collection');
-=======
->>>>>>> 5fba725c
     }
 
     if (!collection) {
