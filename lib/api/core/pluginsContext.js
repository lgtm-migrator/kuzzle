--- conflicted
+++ resolved
@@ -22,14 +22,10 @@
     };
   walk.walkSync(path.join(__dirname, 'errors'), options);
 
-<<<<<<< HEAD
-  context.repositories = function() { return kuzzle.repositories ;};
-=======
   // Add lazy-loading repositories getter:
   context.repositories = function() {
     return kuzzle.repositories;
   };
->>>>>>> 3130f3e4
 
   return context;
 
