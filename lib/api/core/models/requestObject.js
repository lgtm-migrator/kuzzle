var
  BadRequestError = require('../errors/badRequestError'),
  uuid = require('node-uuid'),
  q = require('q'),
  _ = require('lodash'),
  async = require('async');

function RequestObject(object, additionalData, protocol) {
  this.data = {};
  this.metadata = {};
  this.protocol = null;
  this.index = null;
  this.collection = null;
  this.controller = null;
  this.action = null;
  this.requestId = null;
  this.timestamp = null;
  this.state = null;
  this.scope = null;
  this.users = null;

  construct.call(this, object, additionalData, protocol);
}

/**
 * @TODO: implement multi index : store setting into requestobject
 *
 * @param object
 * @param additionalData
 * @param protocol
 * @returns {*}
 */
function construct (object, additionalData, protocol) {
  if (!additionalData) {
    additionalData = {};
  }

<<<<<<< HEAD
  ['action', 'controller', 'index', 'collection', 'state', 'scope', 'users'].forEach(attr => {
=======
  ['action', 'controller', 'collection'].forEach(attr => {
>>>>>>> 25959a1d
    this[attr] = object[attr] || additionalData[attr];
  });

  ['state', 'scope', 'users'].forEach(attr => {
    this[attr] = (object[attr] ? object[attr].toLowerCase() : object[attr]) || (additionalData[attr] ? additionalData[attr].toLowerCase() : additionalData[attr]);
  });

  // the user can define the _id either in body or directly in object
  if (additionalData._id) {
    this.data._id = additionalData._id;
    delete additionalData._id;
  }
  else if (object._id) {
    this.data._id = object._id;
  }
  else if (object.body && object.body._id !== undefined) {
    this.data._id = object.body._id;
  }

  if (object.body !== undefined) {
    this.data.body = object.body;
  }
  else if (object.query !== undefined) {
    this.data = object;
  }
  else if (additionalData.query !== undefined) {
    this.data = additionalData;
  }
  else {
    this.data.body = additionalData.body || additionalData;
  }

  // add protocol into requestObject: rest, ws or mq
  this.protocol = protocol;

  // add the creation date (can be used for 'created at' or 'update at')
  this.timestamp = (new Date().getTime());

  // The request Id is optional, but we have to generate it if the user
  // do not provide it. We need to return this id to let the user know
  // how to get real time information about his data
  this.requestId = object.requestId || uuid.v4();

  // metadata are volatile data passed by users and given back in responses
  if (additionalData.metadata && typeof additionalData.metadata === 'object') {
    this.metadata = additionalData.metadata;
  } else if (object.metadata && typeof object.metadata === 'object') {
    this.metadata = object.metadata;
  }

  return object;
}

RequestObject.prototype.checkInformation = function () {
  var deferred = q.defer();

  async.parallel([
    // Test if the controller is well defined
    function (callback) {
      if (!this.controller) {
        callback(new BadRequestError('No controller provided for object'));
        return false;
      }

      callback(false);
    }.bind(this),

    // Test if the action is well defined
    function (callback) {
      if (!this.action) {
        callback(new BadRequestError('No action provided for object'));
        return false;
      }

      callback(null);
    }.bind(this)
  ], function onTestError (err) {
    if (err) {
      deferred.reject(err);
      return false;
    }

    deferred.resolve();
  });

  return deferred.promise;
};

RequestObject.prototype.isValid = function () {
  var deferred = q.defer();

  // TODO: implement validation
  if (this.data.body === undefined || _.isEmpty(this.data.body)) {
    deferred.reject(new BadRequestError('The body can\'t be empty'));
    return deferred.promise;
  }

  deferred.resolve();
  return deferred.promise;
};

module.exports = RequestObject;<|MERGE_RESOLUTION|>--- conflicted
+++ resolved
@@ -35,11 +35,7 @@
     additionalData = {};
   }
 
-<<<<<<< HEAD
-  ['action', 'controller', 'index', 'collection', 'state', 'scope', 'users'].forEach(attr => {
-=======
-  ['action', 'controller', 'collection'].forEach(attr => {
->>>>>>> 25959a1d
+  ['action', 'controller', 'collection', 'index'].forEach(attr => {
     this[attr] = object[attr] || additionalData[attr];
   });
 
