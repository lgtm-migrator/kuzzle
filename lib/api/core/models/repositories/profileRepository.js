--- conflicted
+++ resolved
@@ -7,7 +7,6 @@
   NotFoundError = require('kuzzle-common-objects').Errors.notFoundError,
   Repository = require('./repository');
 
-<<<<<<< HEAD
 
 function extractRoleIds(policiesOrRoles) {
   return policiesOrRoles.map(element => {
@@ -15,39 +14,15 @@
       return element.roleId;
     }
     return element._id;
-=======
-/**
- * @param {Kuzzle} kuzzle
- * @returns {ProfileRepository}
- */
-module.exports = function (kuzzle) {
-  var extractRoleIds = policiesOrRoles => {
-    return policiesOrRoles.map(element => {
-      if (element.roleId) {
-        return element.roleId;
-      }
-      return element._id;
-    });
-  };
-
-  /**
-   * @class ProfileRepository
-   * @extends Repository
-   * @constructor
-   */
-  function ProfileRepository () {
-    this.profiles = {};
-  }
-
-  ProfileRepository.prototype = new Repository(kuzzle, {
-    index: kuzzle.config.internalIndex,
-    collection: 'profiles',
-    ObjectConstructor: Profile,
-    cacheEngine: kuzzle.services.list.securityCache
->>>>>>> 7a9bd2a2
   });
 }
 
+/**
+ * @class ProfileRepository
+ * @extends Repository
+ * @param {Kuzzle} kuzzle
+ * @constructor
+ */
 function ProfileRepository (kuzzle) {
   Repository.apply(this, arguments);
   this.collection = 'profiles';
