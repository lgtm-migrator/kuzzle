--- conflicted
+++ resolved
@@ -157,13 +157,8 @@
       });
 
       return q.all(promises)
-<<<<<<< HEAD
-        .then(roles => {
-          deferred.resolve(new ResponseObject(requestObject, {hits: roles, total: roles.length}));
-=======
         .then(results => {
           deferred.resolve(new ResponseObject(requestObject, {hits: results, total: results.length}));
->>>>>>> c123e523
         });
 
     })
