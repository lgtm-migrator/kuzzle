var
  _ = require('lodash'),
  Promise = require('bluebird'),
  BadRequestError = require('kuzzle-common-objects').Errors.badRequestError,
  Repository = require('./repository'),
  Role = require('../security/role');

<<<<<<< HEAD
function RoleRepository(kuzzle) {
  Repository.apply(this, arguments);
  this.collection = 'roles';
  this.ObjectConstructor = Role;
  this.roles = {};

  RoleRepository.prototype.init = function() {
    Repository.prototype.init.call(this, {
      cacheEngine: kuzzle.services.list.userCache
    });
  };
=======
/**
 * @param {Kuzzle} kuzzle
 * @returns {RoleRepository}
 */
module.exports = function (kuzzle) {

  /**
   * @class RoleRepository
   * @extends Repository
   * @constructor
   */
  function RoleRepository() {
    this.roles = {};
  }

  RoleRepository.prototype = new Repository(kuzzle, {
    index: kuzzle.config.internalIndex,
    collection: 'roles',
    ObjectConstructor: Role,
    cacheEngine: kuzzle.services.list.securityCache
  });
>>>>>>> 7a9bd2a2

  /**
   * From a list of role ids, retrieves the matching Role objects.
   *
   * @param {Array} roleKeys The role ids to load
   * @returns {Promise} Resolves to an array containing the matching found Role objects.
   */
  RoleRepository.prototype.loadRoles = function (roleKeys) {
    var
      keys = [],
      buffer = {},
      result = [];

    roleKeys.forEach(roleKey => {
      if (this.roles[roleKey]) {
        buffer[roleKey] = this.roles[roleKey];
      }
      else {
        keys.push(roleKey);
      }
    });

    if (keys.length === 0) {
      Object.keys(buffer).forEach(key => {
        result.push(buffer[key]);
      });

      return Promise.resolve(result);
    }

    return this.loadMultiFromDatabase(keys)
      .then(roles => {
        var promises = [];

        roles.forEach(role => {
          buffer[role._id] = role;
          this.roles[role._id] = role;
        });

        _.difference(roleKeys, Object.keys(buffer)).forEach((key) => {
          var role;

          if (kuzzle.config.defaultUserRoles[key] !== undefined) {
            role = new Role();
            promises.push(_.assignIn(role, kuzzle.config.defaultUserRoles[key]));
          }
        });

        if (promises.length === 0) {
          Object.keys(buffer).forEach((key) => {
            result.push(buffer[key]);
          });

          return result;
        }

        return Promise.all(promises)
          .then(results => {
            results.forEach(role => {
              buffer[role._id] = role;
              this.roles[role._id] = role;
            });

            Object.keys(buffer).forEach(key => {
              result.push(buffer[key]);
            });

            return result;
          });
      });
  };

  /**
   * Builds a Role object from a RequestObject
   * @param {RequestObject} requestObject
   * @returns {Role}
   */
  RoleRepository.prototype.getRoleFromRequestObject = function (requestObject) {
    var role = new Role();
    if (requestObject.data._id) {
      role._id = requestObject.data._id;
    }

    Object.keys(requestObject.data.body).forEach((key) => {
      if (key === 'closures') {
        return false;
      }
      else if (key !== '_id') {
        role[key] = requestObject.data.body[key];
      }
    });

    return role;
  };

  /**
   * Get from database the document that represent the role given in parameter
   *
   * @param {string} roleId
   * @returns Promise
   */
  RoleRepository.prototype.loadRole = function (roleId) {
    if (!roleId) {
      return Promise.reject(new BadRequestError('Missing role id'));
    }

    if (typeof roleId !== 'string') {
      return Promise.reject(new BadRequestError('A role ID must be provided'));
    }

    if (this.roles[roleId]) {
      return Promise.resolve(this.roles[roleId]);
    }

    return this.loadOneFromDatabase(roleId)
      .then(loadedRole => {
        if (loadedRole) {
          this.roles[loadedRole._id] = loadedRole;
        }

        return loadedRole;
      });
  };

  /**
   *
   * @param {RequestObject} requestObject
   */
  RoleRepository.prototype.searchRole = function (requestObject) {
    var filter = {};

    requestObject.data.body = requestObject.data.body || {};

    if (requestObject.data.body.controllers && Array.isArray(requestObject.data.body.controllers)) {
      // todo: refactor filter, 'or' is deprecated since es 2.x
      filter = {or: []};

      requestObject.data.body.controllers.forEach(controller => {
        filter.or.push({exists: {field : 'controllers.' + controller}});
      });

      // Manually add wildcard on index because we want to retrieve roles that add rights on all indexes
      if (requestObject.data.body.controllers.length >= 1) {
        filter.or.push({exists: {field: 'controllers.*'}});
      }
    }

    // todo: get list from ES and do a .map on it for filter on collection/controller/action in addition to index
    return this.search(filter, requestObject.data.body.from, requestObject.data.body.size);
  };

  /**
   * Given a Role object, validates its definition and if OK, persist it to the database.
   *
   * @param {Role} role
   * @param {object} context - user's context
   * @param {Object} opts The persistence options
   *
   * @returns Promise
   */
  RoleRepository.prototype.validateAndSaveRole = function (role, context, opts) {
    if (!role._id) {
      return Promise.reject(new BadRequestError('Missing role id'));
    }

    return role.validateDefinition(context)
      .then(() => {
        this.roles[role._id] = role;
        return this.persistToDatabase(role, opts);
      })
      .then(() => role);
  };

  /**
   * Given a Role object, delete it from memory and database
   * @param {Role} role
   * @returns Promise
   */
  RoleRepository.prototype.deleteRole = function (role) {
    if (!role._id) {
      return Promise.reject(new BadRequestError('Missing role id'));
    }

    if (['admin', 'default', 'anonymous'].indexOf(role._id) > -1) {
      return Promise.reject(new BadRequestError(role._id + ' is one of the basic roles of Kuzzle, you cannot delete it, but you can edit it.'));
    }

    return kuzzle.repositories.profile.searchProfiles([ role._id ], 0, 1)
      .then(response => {
        if (response.total > 0) {
          return Promise.reject(new BadRequestError('The role "' + role._id + '" cannot be deleted since it is used by some profile.'));
        }

        return this.deleteFromDatabase(role._id)
          .then(deleteResponse => {
            if (this.roles[role._id]) {
              delete this.roles[role._id];
            }

            return deleteResponse;
          });
      });
  };

  /**
   * From a Role object, returns an object ready to be persisted
   * @param {Role} role
   * @returns {Object}
   */
  RoleRepository.prototype.serializeToDatabase = function (role) {
    var serializedRole = {};

    Object.keys(role).forEach((key) => {
      if (key === 'closures') {
        return false;
      }
      else if (key !== '_id') {
        serializedRole[key] = role[key];
      }
    });

    return serializedRole;
  };

  RoleRepository.prototype.serializeToCache = RoleRepository.prototype.serializeToDatabase;
}

RoleRepository.prototype = new Repository();
RoleRepository.prototype.constructor = RoleRepository;

module.exports = RoleRepository;<|MERGE_RESOLUTION|>--- conflicted
+++ resolved
@@ -5,7 +5,12 @@
   Repository = require('./repository'),
   Role = require('../security/role');
 
-<<<<<<< HEAD
+/**
+ * @class RoleRepository
+ * @extends Repository
+ * @param {Kuzzle} kuzzle
+ * @constructor
+ */
 function RoleRepository(kuzzle) {
   Repository.apply(this, arguments);
   this.collection = 'roles';
@@ -17,29 +22,6 @@
       cacheEngine: kuzzle.services.list.userCache
     });
   };
-=======
-/**
- * @param {Kuzzle} kuzzle
- * @returns {RoleRepository}
- */
-module.exports = function (kuzzle) {
-
-  /**
-   * @class RoleRepository
-   * @extends Repository
-   * @constructor
-   */
-  function RoleRepository() {
-    this.roles = {};
-  }
-
-  RoleRepository.prototype = new Repository(kuzzle, {
-    index: kuzzle.config.internalIndex,
-    collection: 'roles',
-    ObjectConstructor: Role,
-    cacheEngine: kuzzle.services.list.securityCache
-  });
->>>>>>> 7a9bd2a2
 
   /**
    * From a list of role ids, retrieves the matching Role objects.
