var
  _ = require('lodash'),
  q = require('q'),
  vm = require('vm'),
  BadRequestError = require('../../errors/badRequestError'),
  InternalError = require('../../errors/internalError'),
  Sandbox = require('../../sandbox'),
  internalIndex = require('rc')('kuzzle').internalIndex;

function Role () {
  this.indexes = {};
  this.closures = {};
}

function doesIndexExist(requestObject, indexes) {
  return indexes && indexes[requestObject.index] !== undefined;
}

function doesCollectionExist(requestObject, indexes) {
  return indexes && _.contains(indexes[requestObject.index], requestObject.collection);
}

/**
 * @param requestObject
 * @param context - user's context
 * @param indexes - list of existing indexes/collections
 * @returns {*}
 */
Role.prototype.isActionAllowed = function (requestObject, context, indexes) {
  var
    indexRights,
    collectionRights,
    controllerRights,
    actionRights,
    path = [],
    sandboxContext,
    sandboxScript,
    error;

  if (this.indexes === undefined) {
    return false;
  }

  /*
   Security controller's routes are only applicable on the internal index.
   Therefore, the "index" argument is not expected in the request object.
    */
  if (requestObject.controller === 'security' && !this.indexes[internalIndex]) {
    return false;
  }

  if (this.indexes[requestObject.index] !== undefined) {
    indexRights = this.indexes[requestObject.index];
    path.push(requestObject.index);
  }
  // Wildcards doesn't resolve the internal index. The internal index must always be set explicitly
  else if (this.indexes['*'] !== undefined && internalIndex !== requestObject.index) {
    indexRights = this.indexes['*'];
    path.push('*');
  }
  else {
    return false;
  }

  if (!doesIndexExist(requestObject, indexes) &&
    this.indexes._canCreate !== undefined &&
    !this.indexes._canCreate &&
<<<<<<< HEAD
    _.contains(['import', 'create', 'createCollection', 'putMapping', 'createOrUpdate'], requestObject.action)) {
=======
    _.contains(['import', 'create', 'createCollection', 'updateMapping', 'createOrReplace'], requestObject.action) &&
    !doesIndexExist(requestObject, indexes)) {
>>>>>>> 17d0c277
    return false;
  }


  if (indexRights.collections === undefined) {
    return false;
  }

  if (indexRights.collections[requestObject.collection] !== undefined) {
    collectionRights = indexRights.collections[requestObject.collection];
    path.push(requestObject.collection);
  }
  else if (indexRights.collections['*'] !== undefined) {
    collectionRights = indexRights.collections['*'];
    path.push('*');
  }
  else {
    return false;
  }

  if (!doesCollectionExist(requestObject, indexes) &&
    indexRights.collections._canCreate !== undefined &&
    !indexRights.collections._canCreate &&
<<<<<<< HEAD
    _.contains(['import', 'create', 'createCollection', 'putMapping', 'createOrUpdate'], requestObject.action)) {
=======
    _.contains(['import', 'create', 'createCollection', 'updateMapping', 'createOrReplace'], requestObject.action) &&
    !doesCollectionExist(requestObject, indexes)) {
>>>>>>> 17d0c277
    return false;
  }

  if (collectionRights.controllers === undefined) {
    return false;
  }

  if (collectionRights.controllers[requestObject.controller] !== undefined) {
    controllerRights = collectionRights.controllers[requestObject.controller];
    path.push(requestObject.controller);
  }
  else if (collectionRights.controllers['*'] !== undefined) {
    controllerRights = collectionRights.controllers['*'];
    path.push('*');
  }
  else {
    return false;
  }

  if (controllerRights.actions === undefined) {
    return false;
  }

  if (controllerRights.actions[requestObject.action] !== undefined) {
    actionRights = controllerRights.actions[requestObject.action];
    path.push(requestObject.action);
  }
  else if (controllerRights.actions['*'] !== undefined) {
    actionRights = controllerRights.actions['*'];
    path.push('*');
  }
  else {
    return false;
  }

  if (_.isBoolean(actionRights)) {
    // the role configuration is set to a static boolean. We return it as-is.
    return actionRights;
  }

  if (_.isString(actionRights)) {
    // the role configuration is a function. We assume it can be (almost) safely run
    // as it should have previously been validated during creation.

    sandboxContext = vm.createContext({ requestObject: requestObject, context: context });

    if (this.closures[path] === undefined) {
      try {
        sandboxScript = new vm.Script('(function (requestObject, context) { ' + actionRights + '\nreturn false;\n })(requestObject, context)');
        this.closures[path] = sandboxScript;
      }
      catch (err) {
        error = new InternalError('Error parsing rights for role ' + this._id + ' (' + path.join('/') + ') :' + actionRights);
        error.details = err;

        throw (error);
      }
    }

    return this.closures[path].runInContext(sandboxContext);
  }

  throw (new InternalError('Invalid rights given for role ' + this._id + '(' + path.join('/') + ') : ' + actionRights));
};

Role.prototype.validateDefinition = function (context) {
  var
    deferred = q.defer(),
    promises = [];

  if (!_.isObject(this.indexes)) {
    return q.reject(new BadRequestError('The index definition must be an object'));
  }
  if (_.isEmpty(this.indexes)) {
    return q.reject(new BadRequestError('The index definition cannot be empty'));
  }

  Object.keys(this.indexes).every(indexKey => {
    var indexRights = this.indexes[indexKey];

    if (indexKey === '_canCreate') {
      if (!_.isBoolean(indexRights)) {
        deferred.reject(new BadRequestError('Invalid index definition for ' + indexKey + '. Must be an boolean'));
        return false;
      }

      return true;
    }

    if (!_.isObject(indexRights)) {
      deferred.reject(new BadRequestError('Invalid index definition for ' + indexKey + '. Must be an object'));
      return false;
    }
    if (_.isEmpty(indexRights)) {
      deferred.reject(new BadRequestError('Invalid index definition for ' + indexKey + '. Cannot be empty'));
      return false;
    }
    if (indexRights.collections === undefined) {
      deferred.reject(new BadRequestError('Invalid index definition for ' + indexKey + '. `collections` attribute missing'));
      return false;
    }
    if (!_.isObject(indexRights.collections)) {
      deferred.reject(new BadRequestError('Invalid index definition for ' + indexKey + '. `collections` attribute must be an object'));
      return false;
    }
    if (_.isEmpty(indexRights.collections)) {
      deferred.reject(new BadRequestError('Invalid index definition for ' + indexKey + '. `collections` attribute cannot be empty'));
      return false;
    }

    Object.keys(indexRights.collections).every(collectionKey => {
      var collectionRights = indexRights.collections[collectionKey];

      if (collectionKey === '_canCreate') {
        if (!_.isBoolean(collectionRights)) {
          deferred.reject(new BadRequestError('Invalid index definition for ' + [indexKey, collectionKey] + '. Must be an boolean'));
          return false;
        }

        return true;
      }

      if (!_.isObject(collectionRights)) {
        deferred.reject(new BadRequestError('Invalid definition for ' + [indexKey, collectionKey] + '. Must be an object'));
        return false;
      }
      if (_.isEmpty(collectionRights)) {
        deferred.reject(new BadRequestError('Invalid definition for ' + [indexKey, collectionKey] + '. Cannot be empty'));
        return false;
      }
      if (collectionRights.controllers === undefined) {
        deferred.reject(new BadRequestError('Invalid definition for ' + [indexKey, collectionKey] + '. `controllers` attribute missing'));
        return false;
      }
      if (!_.isObject(collectionRights.controllers)) {
        deferred.reject(new BadRequestError('Invalid definition for ' + [indexKey, collectionKey] + '. `controllers` attribute must be an object'));
        return false;
      }
      if (_.isEmpty(collectionRights.controllers)) {
        deferred.reject(new BadRequestError('Invalid definition for ' + [indexKey, collectionKey] + '. `controllers` attribute cannot be empty'));
        return false;
      }

      Object.keys(collectionRights.controllers).every(controllerKey => {
        var controllerRights = collectionRights.controllers[controllerKey];

        if (!_.isObject(controllerRights)) {
          deferred.reject(new BadRequestError('Invalid definition for ' + [indexKey, collectionKey, controllerKey] + '. Must be an object'));
          return false;
        }
        if (_.isEmpty(controllerRights)) {
          deferred.reject(new BadRequestError('Invalid definition for ' + [indexKey, collectionKey, controllerKey] + '. Cannot be empty'));
          return false;
        }
        if (controllerRights.actions === undefined) {
          deferred.reject(new BadRequestError('Invalid definition for ' + [indexKey, collectionKey, controllerKey] + '. `actions` attribute missing'));
          return false;
        }
        if (!_.isObject(controllerRights.actions)) {
          deferred.reject(new BadRequestError('Invalid definition for ' + [indexKey, collectionKey, controllerKey] + '. `actions` attribute must be an object'));
          return false;
        }
        if (_.isEmpty(controllerRights.actions)) {
          deferred.reject(new BadRequestError('Invalid definition for ' + [indexKey, collectionKey, controllerKey] + '. `actions` attribute cannot be empty'));
          return false;
        }

        Object.keys(controllerRights.actions).every(actionKey => {
          var actionRights = controllerRights.actions[actionKey];

          if (!_.isBoolean(actionRights) && !_.isString(actionRights)) {
            deferred.reject(new BadRequestError('Invalid definition for ' + [indexKey, collectionKey, controllerKey, actionKey] + '. Must be a boolean or a string'));
            return false;
          }

          if (_.isString(actionRights)) {
            promises.push((function () {
              var
                sandBox = new Sandbox();

              return sandBox.run({
                sandbox: {
                  requestObject: {
                    index: 'index',
                    collection: 'collection',
                    controller: 'controller',
                    action: 'action',
                    data: {
                      _id: -1,
                      body: {
                        a: true
                      }
                    }
                  },
                  context: {
                    connection: {type: context.connection.type},
                    token: context.token
                  }
                },
                code: '(function (requestObject, context) { ' + actionRights + '\nreturn false;\n})(requestObject, context)'
              })
              .then(result => {
                var error;

                if (result.result !== undefined && _.isBoolean(result.result)) {
                  return q(result.result);
                }

                error = new BadRequestError('Invalid definition for '+ [indexKey, collectionKey, controllerKey, actionKey] + '. Error executing function');
                error.detail = result.err;

                return q.reject(error);
              });
            })());
          }

          return true;
        });

        return true;
      });

      return true;
    });

    return true;
  });

  if (promises.length > 0) {
    q.all(promises)
      .then(() => {
        deferred.resolve(true);
      })
      .catch(error => {
        deferred.reject(error);
      });
  }
  else {
    deferred.resolve(true);
  }

  return deferred.promise;
};

module.exports = Role;<|MERGE_RESOLUTION|>--- conflicted
+++ resolved
@@ -65,12 +65,7 @@
   if (!doesIndexExist(requestObject, indexes) &&
     this.indexes._canCreate !== undefined &&
     !this.indexes._canCreate &&
-<<<<<<< HEAD
-    _.contains(['import', 'create', 'createCollection', 'putMapping', 'createOrUpdate'], requestObject.action)) {
-=======
-    _.contains(['import', 'create', 'createCollection', 'updateMapping', 'createOrReplace'], requestObject.action) &&
-    !doesIndexExist(requestObject, indexes)) {
->>>>>>> 17d0c277
+    _.contains(['import', 'create', 'createCollection', 'updateMapping', 'createOrReplace'], requestObject.action)) {
     return false;
   }
 
@@ -94,12 +89,7 @@
   if (!doesCollectionExist(requestObject, indexes) &&
     indexRights.collections._canCreate !== undefined &&
     !indexRights.collections._canCreate &&
-<<<<<<< HEAD
-    _.contains(['import', 'create', 'createCollection', 'putMapping', 'createOrUpdate'], requestObject.action)) {
-=======
-    _.contains(['import', 'create', 'createCollection', 'updateMapping', 'createOrReplace'], requestObject.action) &&
-    !doesCollectionExist(requestObject, indexes)) {
->>>>>>> 17d0c277
+    _.contains(['import', 'create', 'createCollection', 'updateMapping', 'createOrReplace'], requestObject.action)) {
     return false;
   }
 
