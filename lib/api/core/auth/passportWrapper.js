/*
 * Kuzzle, a backend software, self-hostable and ready to use
 * to power modern apps
 *
 * Copyright 2017 Kuzzle
 * mailto: support AT kuzzle.io
 * website: http://kuzzle.io
 *
 * Licensed under the Apache License, Version 2.0 (the "License");
 * you may not use this file except in compliance with the License.
 * You may obtain a copy of the License at
 *
 * https://www.apache.org/licenses/LICENSE-2.0
 *
 * Unless required by applicable law or agreed to in writing, software
 * distributed under the License is distributed on an "AS IS" BASIS,
 * WITHOUT WARRANTIES OR CONDITIONS OF ANY KIND, either express or implied.
 * See the License for the specific language governing permissions and
 * limitations under the License.
 */

const
  Bluebird = require('bluebird'),
  passport = require('passport'),
  PassportResponse = require('./passportResponse'),
  {
<<<<<<< HEAD
    BadRequestError,
    UnauthorizedError,
    InternalError: KuzzleInternalError
=======
    KuzzleError,
    BadRequestError,
    UnauthorizedError,
    PluginImplementationError
>>>>>>> 586bb167
  } = require('kuzzle-common-objects').errors;

/**
 * @class PassportWrapper
 */
class PassportWrapper {
  constructor() {
    this.scope = {};
  }

  /**
   * @param {{query: Object}}request
   * @param strategy
   * @returns {Promise.<*>}
   */
  authenticate(request, strategy) {
    const response = new PassportResponse();

<<<<<<< HEAD
    try {
      if (!passport._strategy(strategy)) {
        return Bluebird.reject(new BadRequestError(`Unknown authentication strategy ${strategy}`));
      }

      return new Bluebird((resolve, reject) => {
        response.addEndListener(() => resolve(response));
=======
    if (!passport._strategy(strategy)) {
      return Bluebird.reject(new BadRequestError(`Unknown authentication strategy "${strategy}"`));
    }

    return new Bluebird((resolve, reject) => {
      response.addEndListener(() => resolve(response));
>>>>>>> 586bb167

      passport.authenticate(strategy, {scope: this.scope[strategy]}, (err, user, info) => {
        if (err !== null) {
          if (err instanceof KuzzleError) {
            reject(err);
          }
          else {
            reject(new PluginImplementationError(err));
          }
<<<<<<< HEAD
        })(request, response);
      });
    } catch (err) {
      return Bluebird.reject(new KuzzleInternalError(err));
    }
=======
        }
        else if (!user) {
          const error = new UnauthorizedError(info.message);
          error.details = {
            subCode: error.subCodes.AuthenticationError
          };
          reject(error);
        }
        else {
          resolve(user);
        }
      })(request, response);
    });
>>>>>>> 586bb167
  }

  /**
   * Adds a scope for a strategy in this.scope
   * Used by passport.authenticate
   *
   * @param {string} strategy name
   * @param {Array} scope - list of fields in the strategy's scope
   */
  injectScope(strategy, scope) {
    this.scope[strategy] = scope;
  }

  /**
   * Exposes passport.use function
   * Mainly used by the pluginContext
   *
   * @param {string} name - strategy name
   * @param {object} strategy - instantiated strategy object
   */
  use(name, strategy) {
    passport.use(name, strategy);
  }
}

module.exports = PassportWrapper;<|MERGE_RESOLUTION|>--- conflicted
+++ resolved
@@ -24,16 +24,10 @@
   passport = require('passport'),
   PassportResponse = require('./passportResponse'),
   {
-<<<<<<< HEAD
-    BadRequestError,
-    UnauthorizedError,
-    InternalError: KuzzleInternalError
-=======
     KuzzleError,
     BadRequestError,
     UnauthorizedError,
     PluginImplementationError
->>>>>>> 586bb167
   } = require('kuzzle-common-objects').errors;
 
 /**
@@ -52,22 +46,12 @@
   authenticate(request, strategy) {
     const response = new PassportResponse();
 
-<<<<<<< HEAD
-    try {
-      if (!passport._strategy(strategy)) {
-        return Bluebird.reject(new BadRequestError(`Unknown authentication strategy ${strategy}`));
-      }
-
-      return new Bluebird((resolve, reject) => {
-        response.addEndListener(() => resolve(response));
-=======
     if (!passport._strategy(strategy)) {
       return Bluebird.reject(new BadRequestError(`Unknown authentication strategy "${strategy}"`));
     }
 
     return new Bluebird((resolve, reject) => {
       response.addEndListener(() => resolve(response));
->>>>>>> 586bb167
 
       passport.authenticate(strategy, {scope: this.scope[strategy]}, (err, user, info) => {
         if (err !== null) {
@@ -77,13 +61,6 @@
           else {
             reject(new PluginImplementationError(err));
           }
-<<<<<<< HEAD
-        })(request, response);
-      });
-    } catch (err) {
-      return Bluebird.reject(new KuzzleInternalError(err));
-    }
-=======
         }
         else if (!user) {
           const error = new UnauthorizedError(info.message);
@@ -97,7 +74,6 @@
         }
       })(request, response);
     });
->>>>>>> 586bb167
   }
 
   /**
