--- conflicted
+++ resolved
@@ -60,12 +60,7 @@
         this.io.to(connection.id).emit(room, response);
         break;
       case 'amq':
-<<<<<<< HEAD
-console.log('NOTIFIER - replyTo: ', connection.id, ' -- response: ', response);
-        this.services.list.broker.replyTo(connection.id, response);
-=======
         this.services.list.broker.replyTo(connection.replyTo, response);
->>>>>>> be12e67e
         break;
       case 'mqtt':
         this.services.list.broker.addExchange(connection.replyTo, response);
