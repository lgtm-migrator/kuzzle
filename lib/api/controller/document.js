--- conflicted
+++ resolved
@@ -461,11 +461,7 @@
    * @returns {Promise<Object>}
    */
   async deleteByQuery (request) {
-<<<<<<< HEAD
-    const query = this.getBodyObject(request, 'query', {});
-=======
     let query = this.getBodyObject(request, 'query', {});
->>>>>>> ed6096a0
     const refresh = this.getString(request, 'refresh', 'false');
     const source = this.getBoolean(request, 'source');
     const { index, collection } = this.getIndexAndCollection(request);
