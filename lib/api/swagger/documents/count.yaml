DocumentCount:
  post:
    summary: "Counts documents in a collection."
    tags:
      - document
    parameters:
      - name: body
        in: "body"
        description: "Counts documents in a collection."
        required: true
        schema:
          $ref: "#/components/schemas/DocumentCountRequest"
    responses:
      200:
        description: "Counts documents in a collection."
        schema:
          $ref: "#/components/schemas/DocumentCountResponse"

components:
  schemas:
    DocumentCountRequest:
      allOf:
<<<<<<< HEAD
        - $ref: "./definitions.yaml#/definitions/RequestPayload"
    CountResponse:
      allOf:
        - $ref: "./definitions.yaml#/definitions/ResponsePayload"
=======
        - $ref: "#/components/RequestPayload"
    DocumentCountResponse:
      allOf:
        - $ref: "#/components/ResponsePayload"
>>>>>>> ce0e0183
        - type: "object"
          properties:
            result:
              type: "object"
              properties:
                count:
                  type: "integer"<|MERGE_RESOLUTION|>--- conflicted
+++ resolved
@@ -20,17 +20,10 @@
   schemas:
     DocumentCountRequest:
       allOf:
-<<<<<<< HEAD
-        - $ref: "./definitions.yaml#/definitions/RequestPayload"
-    CountResponse:
-      allOf:
-        - $ref: "./definitions.yaml#/definitions/ResponsePayload"
-=======
         - $ref: "#/components/RequestPayload"
     DocumentCountResponse:
       allOf:
         - $ref: "#/components/ResponsePayload"
->>>>>>> ce0e0183
         - type: "object"
           properties:
             result:
