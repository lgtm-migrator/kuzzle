var
  _ = require('lodash'),
  async = require('async'),
  operators = require('./operators'),
  q = require('q'),
  geohash = require('ngeohash'),
  methods;

module.exports = methods = {

  /**
   * Reference to parent. Initialized by the Dsl object
   */
  dsl: {},

  /**
   * Build rooms and filtersTree according to a given filter for 'term' filter (test equality)
   *
   * @param {String} roomId
   * @param {String} collection
   * @param {Object} filter given by user on subscribe
   * @param {Boolean} not if not is true, check if filters are not true
   * @return {Promise} the formatted filter that need to be added to the room
   */
  term: function (roomId, collection, filter, not) {
    return termFunction('term', roomId, collection, filter, not);
  },

  /**
   * Build rooms and filtersTree according to a given filter for 'terms' filter (test equality with one of given value in array)
   *
   * @param {String} roomId
   * @param {String} collection
   * @param {Object} filter given by user on subscribe
   * @param {Boolean} not if not is true, check if filters are not true
   * @return {Promise} the formatted filter that need to be added to the room
   */
  terms: function (roomId, collection, filter, not) {
    return termFunction('terms', roomId, collection, filter, not);
  },

  /**
   * Build filtersTree according to a given filter for 'range' filter and return the formatted filter
   * that can contains filters: gte, gt, lte, lt, from, to
   *
   * @param {String} roomId
   * @param {String} collection
   * @param {Object} filter given by user on subscribe
   * @param {Boolean} not if not is true, check if filters are not true
   * @return {Promise} the formatted filter that need to be added to the room
   */
  range: function (roomId, collection, filter, not) {
    var
      deferred = q.defer(),
      field,
      formattedFilters;

    if (_.isEmpty(filter)) {
      deferred.reject(new Error('A filter can\'t be empty'));
      return deferred.promise;
    }

    field = Object.keys(filter)[0];
    formattedFilters = {};

    async.each(Object.keys(filter[field]), function (fn, callback) {
      var
        value = filter[field][fn],
        curriedFunctionName = '';

      if (not) {
        curriedFunctionName += 'not';
      }
      curriedFunctionName += 'range' + field + fn + value;

      var result = buildCurriedFunction(collection, field, fn, value, curriedFunctionName, roomId, not);
      if (result.error) {
        callback(result.error);
        return false;
      }

      formattedFilters[result.path] = result.filter;

      callback();
    }, function (error) {
      if (error) {
        deferred.reject(new Error(error));
      }

      deferred.resolve({and : formattedFilters});
    });

    return deferred.promise;
  },

  /**
   * Build rooms and filtersTree according to a given filter for 'bool' filter (nested filters with ~and/or)
   *
   * @param {String} roomId
   * @param {String} collection
   * @param {Object} filter given by user on subscribe
   * @param {Boolean} not if not is true, check if filters are not true
   * @return {Promise} the formatted filter that need to be added to the room
   */
  bool: function (roomId, collection, filter, not) {
    var
      deferred = q.defer(),
      allowedBoolFunctions = ['must', 'mustNot', 'should'],
      formattedFilters = {};

    if (_.isEmpty(filter)) {
      deferred.reject(new Error('A filter can\'t be empty'));
      return deferred.promise;
    }

    async.each(Object.keys(filter), function (method, callback) {
      var methodName = _.camelCase(method);

      if (this[methodName] === undefined || allowedBoolFunctions.indexOf(methodName) === -1) {
        callback(new Error('Function ' + method + ' doesn\'t exist'));
        return false;
      }

      this[methodName](roomId, collection, filter[method], not)
        .then(function (subFormattedFilters) {
          formattedFilters = deepExtend(formattedFilters, subFormattedFilters);
          callback();
        })
        .catch(function (error) {
          callback(error);
        });

    }.bind(this), function (error) {
      if (error) {
        deferred.reject(error);
      }

      // check if there is an upper "and" that wrap the whole object
      if ((Object.keys(formattedFilters)[0] !== 'or' && Object.keys(formattedFilters)[0] !== 'and') ||
          Object.keys(formattedFilters).length > 1) {

        formattedFilters = { and: formattedFilters };
      }

      deferred.resolve(formattedFilters);
    });

    return deferred.promise;
  },

  /**
   * Build rooms and filtersTree according to a given filter for 'must' filter (and in nested filters)
   *
   * @param {String} roomId
   * @param {String} collection
   * @param {Object} filters given by user on subscribe
   * @param {Boolean} not if not is true, check if filters are not true
   * @return {Promise} the formatted filter that need to be added to the room
   */
  must: function (roomId, collection, filters, not) {
    var deferred = q.defer();

    getFormattedFilters(roomId, collection, filters, not)
      .then(function (formattedFilters) {
        deferred.resolve({and: formattedFilters});
      })
      .catch(function (error) {
        deferred.reject(error);
      });

    return deferred.promise;
  },

  /**
   * Build rooms and filtersTree according to a given filter for 'must_not' filter (and not in nested filters)
   *
   * @param {String} roomId
   * @param {String} collection
   * @param {Object} filters given by user on subscribe
   * @param {Boolean} not if not is true, invert the boolean result
   * @return {Promise} the formatted filter that need to be added to the room
   */
  mustNot: function (roomId, collection, filters, not) {
    if (not === undefined) {
      not = false;
    }

    return this.must(roomId, collection, filters, !not);
  },

  /**
   * Build rooms and filtersTree according to a given filter for 'should' filter (or in nested filters with a minimum should match option)
   *
   * @param {String} roomId
   * @param {String} collection
   * @param {Object} filters given by user on subscribe
   * @param {Boolean} not if not is true, invert the boolean result
   * @return {Promise} the formatted filter that need to be added to the room
   */
  should: function (roomId, collection, filters, not) {
    var deferred = q.defer();

    getFormattedFilters(roomId, collection, filters, not)
      .then(function (formattedFilters) {
        if (not) {
          deferred.resolve({and: formattedFilters});
        }
        else {
          deferred.resolve({or: formattedFilters});
        }
      })
      .catch(function (error) {
        deferred.reject(error);
      });

    return deferred.promise;
  },

  /**
   * Build rooms and filtersTree according to a given filter for 'and' filter
   *
   * @param {String} roomId
   * @param {String} collection
   * @param {Object} filters given by user on subscribe
   * @param {Boolean} not if not is true, invert the boolean result
   * @return {Promise} the formatted filter that need to be added to the room
   */
  and: function (roomId, collection, filters, not) {
    var deferred = q.defer();

    getFormattedFilters(roomId, collection, filters, not)
      .then(function (formattedFilters) {
        deferred.resolve({and: formattedFilters});
      })
      .catch(function (error) {
        deferred.reject(error);
      });

    return deferred.promise;
  },

  /**
   * Build rooms and filtersTree according to a given filter for 'or' filter
   *
   * @param {String} roomId
   * @param {String} collection
   * @param {Object} filters given by user on subscribe
   * @param {Boolean} not if not is true, invert the boolean result
   * @return {Promise} the formatted filter that need to be added to the room
   */
  or: function (roomId, collection, filters, not) {
    var deferred = q.defer();

    getFormattedFilters(roomId, collection, filters, not)
      .then(function (formattedFilters) {
        deferred.resolve({or: formattedFilters});
      })
      .catch(function (error) {
        deferred.reject(error);
      });

    return deferred.promise;
  },

  /**
   * Build rooms and filtersTree according to a given filter for 'not' filter
   *
   * @param {String} roomId
   * @param {String} collection
   * @param {Object} filters given by user on subscribe
   * @param {Boolean} not if not is true, invert the boolean result
   * @return {Promise} the formatted filter that need to be added to the room
   */
  not: function (roomId, collection, filters, not) {
    if (not === undefined) {
      not = false;
    }

    return this.must(roomId, collection, filters, !not);
  },

  /**
   * Build rooms and filtersTree according to a given filter for 'exists' filter
   *
   * @param {String} roomId
   * @param {String} collection
   * @param {Object} filter given by user on subscribe
   * @param {Boolean} not if not is true, invert the boolean result
   * @return {Promise} the formatted filter that need to be added to the room
   */
  exists: function (roomId, collection, filter, not) {
    var
      deferred = q.defer(),
      fieldName,
      formattedFilters,
      curriedFunctionName = '',
      inGlobals = false;

    if (_.isEmpty(filter)) {
      deferred.reject(new Error('A filter can\'t be empty'));
      return deferred.promise;
    }

    fieldName = filter.field;

    if (!fieldName) {
      deferred.reject(new Error('Filter \'exists\' must contains \'field\' attribute'));
      return deferred.promise;
    }

    formattedFilters = {};

    if (not) {
      curriedFunctionName += 'not';
      inGlobals = true;
    }
    // Clean the field in function name because can contains '.' and we don't want it in the function name
    curriedFunctionName += 'exists' + fieldName.split('.').join('');

    var result = buildCurriedFunction(collection, fieldName, 'exists', fieldName, curriedFunctionName, roomId, not, inGlobals);
    if (result.error) {
      deferred.reject(new Error(result.error));
      return deferred.promise;
    }

    formattedFilters[result.path] = result.filter;

    deferred.resolve(formattedFilters);
    return deferred.promise;
  },

  /**
   * Build rooms and filtersTree according to a given filter for 'geoBoundingBox' filter
   *
   * @param {String} roomId
   * @param {String} collection
   * @param {Object} filter given by user on subscribe
   * @param {Boolean} not if not is true, invert the boolean result
   * @return {Promise} the formatted filter that need to be added to the room
   */
  geoBoundingBox: function (roomId, collection, filter, not) {
    var
      curriedFunctionName,
      deferred = q.defer(),
      fieldName,
      formattedFilters = {},
      geoFilter,
      top,
      left,
      bottom,
      right,
      result,
      tmp;

    if (_.isEmpty(filter)) {
      deferred.reject(new Error('Missing filter'));
      return deferred.promise;
    }

    fieldName = Object.keys(filter)[0];

    geoFilter = filter[fieldName];
    // elastic search DSL allows the undescore notation
    // we need an exception for the linter
    /* jshint camelcase: false */
    if (geoFilter.top_left) {
      geoFilter.topLeft = geoFilter.top_left;
      delete geoFilter.top_left;
    }
    if (geoFilter.bottom_right) {
      geoFilter.bottomRight = geoFilter.bottom_right;
      delete geoFilter.bottom_right;
    }
    /* jshint camelcase: true */

    try {
      // { top: -74.1, left: 40.73, bottom: -71.12, right: 40.01 }
      if (geoFilter.top &&
        geoFilter.left &&
        geoFilter.bottom &&
        geoFilter.right
      ) {
        top = geoFilter.top;
        left = geoFilter.left;
        bottom = geoFilter.bottom;
        right = geoFilter.right;
      }
      // { topLeft: { lat: 40.73, lon: -74.1 }, bottomRight: { lat: 40.01, lon: -71.12 } }
      else if (geoFilter.topLeft &&
        geoFilter.bottomRight &&
        geoFilter.topLeft.lat &&
        geoFilter.topLeft.lon &&
        geoFilter.bottomRight.lat &&
        geoFilter.bottomRight.lon
      ) {
        top = geoFilter.topLeft.lon;
        left = geoFilter.topLeft.lat;
        bottom = geoFilter.bottomRight.lon;
        right = geoFilter.bottomRight.lat;
      }
      // { topLeft: [ -74.1, 40.73 ], bottomRight: [ -71.12, 40.01 ] }
      else if (geoFilter.topLeft &&
        geoFilter.bottomRight &&
        _.isArray(geoFilter.topLeft) &&
        _.isArray(geoFilter.bottomRight)
      ) {
        top = geoFilter.topLeft[0];
        left = geoFilter.topLeft[1];
        bottom = geoFilter.bottomRight[0];
        right = geoFilter.bottomRight[1];
      }
      // { topLeft: "40.73, -74.1", bottomRight: "40.01, -71.12" }
      else if (geoFilter.topLeft &&
        geoFilter.bottomRight &&
        _.isString(geoFilter.topLeft) &&
        _.isString(geoFilter.bottomRight) &&
        /^[-.0-9]+,\s*[-.0-9]+$/.test(geoFilter.topLeft) &&
        /^[-.0-9]+,\s*[-.0-9]+$/.test(geoFilter.bottomRight)
      ) {
        tmp = geoFilter.topLeft.match(/^([-.0-9]+),\s*([-.0-9]+)$/);
        top = tmp[1];
        left = tmp[2];

        tmp = geoFilter.bottomRight.match(/^([-.0-9]+),\s*([-.0-9]+)$/);
        bottom = tmp[1];
        right = tmp[2];
      }
      // { topLeft: "dr5r9ydj2y73", bottomRight: "drj7teegpus6" }
      else if (geoFilter.topLeft &&
        geoFilter.bottomRight &&
        _.isString(geoFilter.topLeft) &&
        _.isString(geoFilter.bottomRight) &&
        /^[0-9a-z]{4,}$/.test(geoFilter.topLeft) &&
        /^[0-9a-z]{4,}$/.test(geoFilter.bottomRight)
      ) {
        tmp = geohash.decode(geoFilter.topLeft);
        top = tmp.longitude;
        left = tmp.latitude;

        tmp = geohash.decode(geoFilter.bottomRight);
        bottom = tmp.longitude;
        right = tmp.latitude;
      }

      if (top && left && bottom && right) {
        if (!_.isNumber(top)) {
          top = parseFloat(top);
        }
        if (!_.isNumber(left)) {
          left = parseFloat(left);
        }
        if (!_.isNumber(bottom)) {
          bottom = parseFloat(bottom);
        }
        if (!_.isNumber(right)) {
          right = parseFloat(right);
        }
      }
      else {
        throw new SyntaxError('Unable to parse GeoBoundingBox coordinates');
      }
    }
    catch (err) {
<<<<<<< HEAD
      deferred.reject(err);
=======
      deferred.reject(err.message);
>>>>>>> d8831cf9
      return deferred.promise;
    }

    curriedFunctionName = [fieldName, 'geoBoundingBox', geohash.encode(left, top), geohash.encode(right, bottom)].join('');
    if (not) {
      curriedFunctionName += 'not';
    }

    result = buildCurriedFunction(
      collection,
      fieldName,
      'geoBoundingBox',
      {top: top, left: left, right: right, bottom: bottom},
      curriedFunctionName,
      roomId,
      not
    );

    if (result.error) {
      deferred.reject(new Error(result.error));
      return deferred.promise;
    }

    formattedFilters[result.path] = result.filter;

    deferred.resolve(formattedFilters);
    return deferred.promise;
  },

  /**
   * Return true only if the point in field is in a specific distance from a geo point
   */
  geoDistance: function () {

  },

  /**
   * Return true only if the point in field is in a range from a specific point
   */
  geoDistanceRange: function () {

  },

  /**
   * Return true only if the point in field is in a polygon of points
   */
  geoPolygon: function () {

  },

  /**
   * Return true only if the point in field is in the square
   */
  geoShape: function() {

  },

  /**
   * Return true only if the value in field pass the regexp test
   */
  regexp: function () {

  }
};


/**
 * Fill object filtersTree with the new filter added by user
 *
 * @param {String} collection the collection name
 * @param {String} field the field where we need to apply the filter
 * @param {String} operatorName the operator name that the user wants to execute against the document (defined in operator.js)
 * @param {*} value the value to test on the field
 * @param {String} curriedFunctionName
 * @param {String} roomId
 * @param {Boolean} not
 * @param {Boolean} inGlobals true if the roomId must be added in global room for the collection (eg, for 'not exists' filter)
 * @returns {Object} an object with the path and the new filter
 */
var buildCurriedFunction = function (collection, field, operatorName, value, curriedFunctionName, roomId, not, inGlobals) {
  var
    curriedFunction,
    path = collection+'.'+field+'.'+curriedFunctionName;

  if (operators[operatorName] === undefined) {
    return {error: 'Operator ' + operatorName + ' doesn\'t exist'};
  }

  if (!this.dsl.filtersTree[collection]) {
    this.dsl.filtersTree[collection] = {};
  }

  if (!this.dsl.filtersTree[collection].fields) {
    this.dsl.filtersTree[collection].fields = {};
  }

  if (!this.dsl.filtersTree[collection].fields[field]) {
    this.dsl.filtersTree[collection].fields[field] = {};
  }

  if (!this.dsl.filtersTree[collection].fields[field][curriedFunctionName]) {
    curriedFunction  = _.curry(operators[operatorName]);
    curriedFunction = _.curry(curriedFunction(field, value));
    if (not) {
      curriedFunction = _.negate(curriedFunction);
    }

    this.dsl.filtersTree[collection].fields[field][curriedFunctionName] = {
      rooms: [],
      fn: curriedFunction
    };
  }

  if (this.dsl.filtersTree[collection].fields[field][curriedFunctionName].rooms.indexOf(roomId) === -1) {
    this.dsl.filtersTree[collection].fields[field][curriedFunctionName].rooms.push(roomId);
  }

  if (inGlobals) {
    if (!this.dsl.filtersTree[collection].rooms) {
      this.dsl.filtersTree[collection].rooms = [];
    }

    if (this.dsl.filtersTree[collection].rooms.indexOf(roomId) === -1) {
      this.dsl.filtersTree[collection].rooms.push(roomId);
    }
  }

  return {
    path: path,
    filter: this.dsl.filtersTree[collection].fields[field][curriedFunctionName]
  };
}.bind(methods);

/**
 * Construct the formattedFilters for filters with conditional operand (bool, and, or, ...)
 *
 * @param {String} roomId
 * @param {String} collection
 * @param {Object} filters given by user on subscribe
 * @param {Boolean} not if not is true, invert the boolean result
 * @return {Promise} the formatted filter that need to be added to the room
 */
var getFormattedFilters = function (roomId, collection, filters, not) {
  var
    deferred = q.defer(),
    formattedFilters;

  if (_.isEmpty(filters)) {
    deferred.reject(new Error('Filters can\'t be empty'));
    return deferred.promise;
  }

  formattedFilters = {};

  if (!Array.isArray(filters)) {
    filters = [filters];
  }

  async.each(filters, function (filter, callback) {
    var
      method,
      methodName;

    if (_.isEmpty(filter)) {
      // just ignore if one of filters is empty, we don't have to rise an error
      callback();
      return false;
    }

    method = Object.keys(filter)[0];
    methodName = _.camelCase(method);

    if (this[methodName] === undefined) {
      callback(new Error('Function ' + method + ' doesn\'t exist'));
      return false;
    }

    this[methodName](roomId, collection, filter[method], not)
      .then(function (subFormattedFilters) {
        formattedFilters = _.extend(formattedFilters, subFormattedFilters);
        callback();
      })
      .catch(function (error) {
        callback(error);
      });

  }.bind(this), function (error) {
    if (error) {
      deferred.reject(error);
    }

    deferred.resolve(formattedFilters);
  });

  return deferred.promise;
}.bind(methods);

/**
 * Allow to merge two object and merge extend entries "and" and "or"
 * @param {Object} filters1
 * @param {Object} filters2
 * @returns {Object} the merged object
 */
var deepExtend = function (filters1, filters2) {

  if (_.isEmpty(filters1)) {
    return filters2;
  }
  if (_.isEmpty(filters2)) {
    return filters1;
  }

  var
    attr,
    resultFilters = _.clone(filters1);

  for (attr in filters2) {
    if (!resultFilters[attr]) {
      resultFilters[attr] = filters2[attr];
    }
    else {
      if ( attr === 'and' || attr === 'or' ) {
        resultFilters[attr] = deepExtend(resultFilters[attr], filters2[attr]);
      }
    }
  }

  return resultFilters;
};

/**
 * Allow to build filter for "term" and "terms" filters
 *
 * @param {String} termType "term" or "terms"
 * @param {String} roomId
 * @param {String} collection
 * @param {Object} filter given by user on subscribe
 * @param {Boolean} not if not is true, check if filters are not true
 * @return {Promise} the formatted filter that need to be added to the room
 */
var termFunction = function (termType, roomId, collection, filter, not) {
  var
    deferred = q.defer(),
    field,
    value,
    formattedFilters,
    curriedFunctionName = '';

  if (_.isEmpty(filter)) {
    deferred.reject(new Error('A filter can\'t be empty'));
    return deferred.promise;
  }

  field = Object.keys(filter)[0];
  value = filter[field];
  formattedFilters = {};

  if (termType === 'terms' && !Array.isArray(value)) {
    deferred.reject(new Error('Filter terms must contains an array'));
    return deferred.promise;
  }

  if (not) {
    curriedFunctionName += 'not';
  }
  // Clean the field in function name because can contains '.' and we don't want it in the function name
  curriedFunctionName += termType + field.split('.').join('') + value;

  var result = buildCurriedFunction(collection, field, termType, value, curriedFunctionName, roomId, not);
  if (result.error) {
    deferred.reject(new Error(result.error));
    return deferred.promise;
  }

  formattedFilters[result.path] = result.filter;

  deferred.resolve(formattedFilters);
  return deferred.promise;
};<|MERGE_RESOLUTION|>--- conflicted
+++ resolved
@@ -461,11 +461,7 @@
       }
     }
     catch (err) {
-<<<<<<< HEAD
       deferred.reject(err);
-=======
-      deferred.reject(err.message);
->>>>>>> d8831cf9
       return deferred.promise;
     }
 
