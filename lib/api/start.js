--- conflicted
+++ resolved
@@ -70,24 +70,13 @@
           this.indexCache.init();
         }
         else {
-          this.services.init({server: false, blacklist: ['mqBroker', 'perf', 'writeEngine', 'readEngine', 'notificationCache', 'monitoring', 'remoteActions', 'statsCache']});
+          this.services.init({server: false, blacklist: ['mqBroker', 'perf', 'writeEngine', 'readEngine', 'notificationCache', 'monitoring', 'statsCache']});
+          this.isDummy = true;
         }
 
-<<<<<<< HEAD
         // The funnel controller dispatch messages between the router controller and other controllers
         this.funnel = new FunnelController(this);
         this.funnel.init();
-=======
-  if (!this.isWorker) {
-    if (!feature.dummy) {
-      this.services.init({server: true});
-      this.indexCache.init();
-    }
-    else {
-      this.services.init({server: false, blacklist: ['mqBroker', 'perf', 'writeEngine', 'readEngine', 'notificationCache', 'monitoring', 'statsCache']});
-      this.isDummy = true;
-    }
->>>>>>> 864ab553
 
         // The router controller listens to client requests and pass them to the funnel controller
         this.router = new RouterController(this);
@@ -120,19 +109,12 @@
         this.workers.init();
       }
 
-<<<<<<< HEAD
       // the repositories need to be instanciated after the services are initialized
       this.repositories = require('./core/models/repositories')(this);
-=======
-  // Start a single set of workers
-  if (this.isWorker === undefined || this.isWorker === true) {
-    this.workers.init();
-  }
-  
-  // The remote actions controller listen to remotes actions from other processes (like the CLI) and pass them to the internal brocker
-  this.remoteActionsController = new RemoteActionsController(this);
-  this.remoteActionsController.init();
->>>>>>> 864ab553
+
+      // The remote actions controller listen to remotes actions from other processes (like the CLI) and pass them to the internal brocker
+      this.remoteActionsController = new RemoteActionsController(this);
+      this.remoteActionsController.init();
 
       kuzzleStarted.resolve({});
     });
