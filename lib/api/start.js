/**
 * Main file executed when you start Kuzzle
 *
 * You may change the default behavior by passing parameters to the kuzzle start command.
 */
var
  q = require('q'),
  servers = require('./core/servers'),
  HotelClerk = require('./core/hotelClerk'),
  Notifier = require('./core/notifier'),
  FunnelController = require('./controllers/funnelController'),
  RouterController = require('./controllers/routerController'),
  Dsl = require('./dsl'),
  // Load all configuration files (database, brokers...)
  config = require('../config');

/**
 * Initializes all the needed components of a Kuzzle instance.
 *
 * By default, this script runs a standalone Kuzzle instance:
 *   - Internal services
 *   - Controllers
 *   - Hooks emitters
 *   - A single set of workers
 *
 * @param {Object} params command line and/or configuration file arguments
 *                        overrides the 'feature' argument
 * @param {Object} feature allow to programatically tune what part of Kuzzle you want to run
 */
module.exports = function start (params, feature) {
  var kuzzleStarted = q.defer();

  if (feature === undefined) {
    feature = {};
  }

  if (params.server) {
    feature.servers = true;
    feature.workers = false;
  }
  else {
    if (params.worker) {
      feature.servers = false;
      feature.workers = true;
    }
  }

<<<<<<< HEAD
  this.config = config(params);

  this.services.init({server: (!feature.dummy && (feature.servers === undefined || feature.servers === true))});
=======
  if (!feature.workers) {
    this.services.init({server: (!feature.dummy) });
>>>>>>> 396c9ae7

    // The funnel controller dispatch messages between the router controller and other controllers
    this.funnel = new FunnelController(this);
    this.funnel.init();

    // The router controller listens to client requests and pass them to the funnel controller
    this.router = new RouterController(this);

    // Room subscriptions core components
    this.hotelClerk = new HotelClerk(this);
    this.dsl = new Dsl(this);

    // Notifications core component
    this.notifier = new Notifier(this);
    this.notifier.init(this);

    if (!feature.dummy) {
      // Initialize hooks
      this.hooks.init();

      // Starts the servers in charge of listening to client queries (HTTP, MQ or WebSocket)
      servers.initAll(this, params);
    }
  }

  // Start a single set of workers
  if (feature.workers === undefined || feature.workers === true) {
    this.workers.init();
  }

  this.log.info('-- KUZZLE INITIALIZATION COMPLETE' +
    (params.server ? ': SERVER MODE' : params.worker ? ': WORKER MODE' : '')
  );

  kuzzleStarted.resolve({});
  return kuzzleStarted.promise;
};<|MERGE_RESOLUTION|>--- conflicted
+++ resolved
@@ -45,14 +45,10 @@
     }
   }
 
-<<<<<<< HEAD
   this.config = config(params);
 
-  this.services.init({server: (!feature.dummy && (feature.servers === undefined || feature.servers === true))});
-=======
   if (!feature.workers) {
     this.services.init({server: (!feature.dummy) });
->>>>>>> 396c9ae7
 
     // The funnel controller dispatch messages between the router controller and other controllers
     this.funnel = new FunnelController(this);
