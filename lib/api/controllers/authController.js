--- conflicted
+++ resolved
@@ -26,18 +26,13 @@
   _ = require('lodash'),
   Token = require('../core/models/security/token'),
   formatProcessing = require('../core/auth/formatProcessing'),
-  {InternalError: KuzzleInternalError} = require('kuzzle-common-objects').errors,
   {
-<<<<<<< HEAD
-    UnauthorizedError,
     InternalError: KuzzleInternalError,
     BadRequestError
   } = require('kuzzle-common-objects').errors,
   {
-=======
     assertIsStrategyRegistered,
     assertIsConnected,
->>>>>>> 4d3ad43d
     assertHasBody,
     assertHasStrategy,
     assertBodyHasNotAttribute,
@@ -129,7 +124,7 @@
           promises = [];
 
         formattedUser = result;
-        
+
         if (this.kuzzle.repositories.user.anonymous()._id === request.context.token.userId) {
           return Bluebird.resolve([]);
         }
