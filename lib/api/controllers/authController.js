var
  q = require('q'),
  PassportWrapper = require('../core/auth/passportWrapper'),
  BadRequestError= require('../core/errors/badRequestError'),
  ResponseObject = require('../core/models/responseObject');

module.exports = function AuthController (kuzzle) {
  this.passport = new PassportWrapper(kuzzle);

  this.logout = function (requestObject, context) {

    return kuzzle.pluginsManager.trigger('auth:logout', context)
      .then(() => {
        return kuzzle.repositories.token.expire(context.token);
      })
      .then(() => {
        return new ResponseObject(requestObject);
      })
      .catch((err) => {
        return q.reject(new ResponseObject(requestObject, err));
      });
  };

  this.login = function (requestObject, context) {
    var
      strategy = requestObject.data.body.strategy || 'local',
      options = {};

    return this.passport.authenticate({query: requestObject.data.body}, strategy)
      .then((userObject) => {
        if (!userObject.headers) {
          if (requestObject.data.body.expiresIn) {
            options.expiresIn = requestObject.data.body.expiresIn;
          }
          return kuzzle.repositories.token.generateToken(userObject, context, options);
        }
        return q(new ResponseObject(requestObject, userObject));
      })
      .then((token) => {
        if (token instanceof ResponseObject) {
          return token;
        }
        return new ResponseObject(requestObject, {
          _id: token.user._id,
          jwt: token._id
        });
      })
      .catch((err) => {
        return q.reject(new ResponseObject(requestObject, err));
      });
  };

  /**
   * Returns the user identified by the given jwt token
   * @param {RequestObject} requestObject
   * @param context
   * @returns {Promise}
   */
  this.getCurrentUser = function (requestObject, context) {
    requestObject.data._id = context.token.user._id;

<<<<<<< HEAD
    return kuzzle.funnel.security.getUser(requestObject)
      .then(response => new ResponseObject(requestObject, response));
=======
    return kuzzle.funnel.controllers.security.getUser(requestObject);
>>>>>>> f3b3d78b
  };


  /**
   * Checks the validity of a token.
   *
   * @param requestObject
   */
  this.checkToken = function (requestObject) {
    if (!requestObject.data.body || !requestObject.data.body.token) {
      return q.reject(new BadRequestError('Cannot check token: no token provided'));
    }

    return kuzzle.repositories.token.verifyToken(requestObject.data.body.token)
      .then(token => {
        return q(new ResponseObject(requestObject, {valid: true, expiresAt: token.expiresAt}));
      })
      .catch(invalid => {
        if (invalid.status === 401) {
          return q(new ResponseObject(requestObject, {valid: false, state: invalid.message}));
        }

        return q.reject(new ResponseObject(requestObject, invalid));
      });
  };
};<|MERGE_RESOLUTION|>--- conflicted
+++ resolved
@@ -59,12 +59,8 @@
   this.getCurrentUser = function (requestObject, context) {
     requestObject.data._id = context.token.user._id;
 
-<<<<<<< HEAD
-    return kuzzle.funnel.security.getUser(requestObject)
+    return kuzzle.funnel.controllers.security.getUser(requestObject)
       .then(response => new ResponseObject(requestObject, response));
-=======
-    return kuzzle.funnel.controllers.security.getUser(requestObject);
->>>>>>> f3b3d78b
   };
 
 
