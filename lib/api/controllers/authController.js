--- conflicted
+++ resolved
@@ -8,15 +8,9 @@
   Request = require('kuzzle-common-objects').Request,
   Token = require('../core/models/security/token'),
   formatProcessing = require('../core/auth/formatProcessing'),
-<<<<<<< HEAD
   assertHasBody = require('./util/requestAssertions').assertHasBody,
-  assertHasBodyHasNotAttribute = require('./util/requestAssertions').assertHasBodyHasNotAttribute,
-  assertHasBodyHasAttribute = require('./util/requestAssertions').assertHasBodyHasAttribute;
-=======
-  assertHadBody = require('./util/requestAssertions').assertHadBody,
   assertBodyHasNotAttribute = require('./util/requestAssertions').assertBodyHasNotAttribute,
   assertBodyHasAttribute = require('./util/requestAssertions').assertBodyHasAttribute;
->>>>>>> 3871b5b8
 
 /**
  * @param {Kuzzle} kuzzle
@@ -49,11 +43,7 @@
   this.login = function authLogin (request) {
     var strategy;
 
-<<<<<<< HEAD
     assertHasBody(request, 'auth:login');
-=======
-    assertHadBody(request, 'login');
->>>>>>> 3871b5b8
     strategy = request.input.body.strategy || 'local';
 
     return kuzzle.passport.authenticate({query: request.input.body}, strategy)
@@ -120,13 +110,8 @@
    * @returns {Promise<Object>}
    */
   this.checkToken = function authCheckToken (request) {
-<<<<<<< HEAD
     assertHasBody(request, 'auth:checkToken');
-    assertHasBodyHasAttribute(request, 'token', 'auth:checkToken');
-=======
-    assertHadBody(request, 'checkToken');
-    assertBodyHasAttribute(request, 'token', 'checkToken');
->>>>>>> 3871b5b8
+    assertBodyHasAttribute(request, 'token', 'auth:checkToken');
 
     return kuzzle.repositories.token.verifyToken(request.input.body.token)
       .then(token => Promise.resolve({valid: true, expiresAt: token.expiresAt}))
@@ -150,15 +135,9 @@
       throw new UnauthorizedError('User must be connected in order to call updateSelf');
     }
 
-<<<<<<< HEAD
-    assertHasBody(request, 'updateSelf');
-    assertHasBodyHasNotAttribute(request, '_id', 'updateSelf');
-    assertHasBodyHasNotAttribute(request, 'profileIds', 'updateSelf');
-=======
-    assertHadBody(request, 'updateSelf');
-    assertBodyHasNotAttribute(request, '_id', 'updateSelf');
-    assertBodyHasNotAttribute(request, 'profileIds', 'updateSelf');
->>>>>>> 3871b5b8
+    assertHasBody(request, 'auth:updateSelf');
+    assertBodyHasNotAttribute(request, '_id', 'auth:updateSelf');
+    assertBodyHasNotAttribute(request, 'profileIds', 'auth:updateSelf');
 
     return kuzzle.repositories.user.load(request.context.token.userId)
       .then(user => kuzzle.repositories.user.persist(_.extend(user, request.input.body), {database: {method: 'update'}}))
