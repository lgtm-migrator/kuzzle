--- conflicted
+++ resolved
@@ -24,35 +24,18 @@
       api = new Router(),
       coverage,
       routes = [
-        {verb: 'get', url: '/_listCollections', controller: 'read', action: 'listCollections'},
-        {verb: 'get', url: '/_listCollections/:type', controller: 'read', action: 'listCollections'},
         {verb: 'get', url: '/_getLastStats', controller: 'admin', action: 'getLastStats'},
         {verb: 'get', url: '/_getAllStats', controller: 'admin', action: 'getAllStats'},
         {verb: 'get', url: '/_now', controller: 'read', action: 'now'},
         {verb: 'get', url: '/_listIndexes', controller: 'read', action: 'listIndexes'},
         {verb: 'get', url: '/_listSubscriptions', controller: 'subscribe', action: 'list'},
         {verb: 'get', url: '/:index/_listCollections', controller: 'read', action: 'listCollections'},
+        {verb: 'get', url: '/:index/_listCollections/:type', controller: 'read', action: 'listCollections'},
         {verb: 'get', url: '/:index/:collection/_mapping', controller: 'admin', action: 'getMapping'},
         {verb: 'get', url: '/:index/:collection/:id', controller: 'read', action: 'get'},
 
         {verb: 'post', url: '/_bulk', controller: 'bulk', action: 'import'},
         {verb: 'post', url: '/_getStats', controller: 'admin', action: 'getStats'},
-<<<<<<< HEAD
-        {verb: 'post', url: '/:collection/_bulk', controller: 'bulk', action: 'import'},
-        {verb: 'post', url: '/:collection/_search', controller: 'read', action: 'search'},
-        {verb: 'post', url: '/:collection/_count', controller: 'read', action: 'count'},
-        {verb: 'post', url: '/:collection/_create', controller: 'write', action: 'create'},
-        {verb: 'post', url: '/:collection', controller: 'write', action: 'publish'},
-        {verb: 'delete', url: '/:collection/_query', controller: 'write', action: 'deleteByQuery'},
-        {verb: 'delete', url: '/:collection/_truncate', controller: 'admin', action: 'truncateCollection'},
-        {verb: 'delete', url: '/:collection/_rooms', controller: 'admin', action: 'removeRooms'},
-        {verb: 'delete', url: '/:collection/:id', controller: 'write', action: 'delete'},
-        {verb: 'delete', url: '/:collection', controller: 'admin', action: 'deleteCollection'},
-        {verb: 'put', url: '/:collection', controller: 'write', action: 'createCollection'},
-        {verb: 'put', url: '/:collection/_mapping', controller: 'admin', action: 'putMapping'},
-        {verb: 'put', url: '/:collection/:id/_:action', controller: 'write'},
-        {verb: 'put', url: '/:collection/:id', controller: 'write', action: 'createOrUpdate'}
-=======
         {verb: 'post', url: '/:index/_bulk', controller: 'bulk', action: 'import'},
         {verb: 'post', url: '/:index/:collection/_bulk', controller: 'bulk', action: 'import'},
         {verb: 'post', url: '/:index/:collection/_search', controller: 'read', action: 'search'},
@@ -73,7 +56,6 @@
         {verb: 'put', url: '/:index/:collection/_mapping', controller: 'admin', action: 'putMapping'},
         {verb: 'put', url: '/:index/:collection/:id/_:action', controller: 'write'},
         {verb: 'put', url: '/:index/:collection/:id', controller: 'write', action: 'createOrUpdate'}
->>>>>>> a4bafd8c
       ];
     routes = routes.concat(kuzzle.pluginsManager.routes);
 
