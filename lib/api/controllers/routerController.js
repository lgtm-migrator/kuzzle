var
  _ = require('lodash'),
  q = require('q'),
  url = require('url'),
  stringify = require('json-stable-stringify'),
  Router = require('router'),
  bodyParser = require('body-parser'),
  finalhandler = require('finalhandler'),
  RequestObject = require('../core/models/requestObject'),
  ResponseObject = require('../core/models/responseObject'),
  PluginImplementationError = require('../core/errors/pluginImplementationError'),
  BadRequestError = require('../core/errors/badRequestError');

var contentTypeCheck = function (request, response, next) {
  var
    errorObject,
    isError = false,
    match = /application\/json(; charset=([a-z0-9A-Z\-]*))?/.exec(request.headers['content-type']);

  if (request.headers['content-type']) {
    if (match === null) {
      isError = true;
      errorObject = new ResponseObject(request, new BadRequestError('Invalid request content-type. Expected "application/json", got: "' + request.headers['content-type'] + '"'));
    } else if (match[2] !== undefined && match[2].toLowerCase() !== 'utf-8') {
      isError = true;
      errorObject = new ResponseObject(request, new BadRequestError('Charset of the Request content-type must be utf-8. Expected "application/json; charset=utf-8", got: "' + request.headers['content-type'] + '"'));
    }

    if (isError) {
      response.writeHead(errorObject.status, {'Content-Type': 'application/json'});
      response.end(stringify(errorObject.toJson()));
      return false;
    }
  }
  next();
};

module.exports = function RouterController(kuzzle) {
  this.router = null;
  this.pluginRouter = null;
  this.routename = 'kuzzle';
  this.kuzzle = kuzzle;
  this.connections = {};

  /**
   * Declares a new connection on a given protocol. Called by protocol plugins.
   * Returns a context object to be used with router.execute() and router.removeConnection()
   *
   * @param {string} protocol - protocol name
   * @param {string} connectionId - unique connection identifier
   * @return {promise} connection context, to be used with other router functions
   */
  this.newConnection = function (protocol, connectionId) {
    var error;

    if (!connectionId || !protocol || typeof connectionId !== 'string' || typeof protocol !== 'string') {
      error = new PluginImplementationError('Rejected new connection declaration: invalid arguments');
      kuzzle.pluginsManager.trigger('log:error', error);
      return q.reject(error);
    }

    if (!this.connections[connectionId]) {
      this.connections[connectionId] = {
        connection: {type: protocol, id: connectionId},
        token: null
      };
    }

    kuzzle.statistics.newConnection(this.connections[connectionId]);

    return q(this.connections[connectionId]);
  };

  /**
   * Called by protocol plugins: forward a received request to Kuzzle.
   * Return a promise resolved or rejected with the corresponding ResponseObject
   *
   * A note about the JWT headers: if this value is falsey, if no "authorization" field is found, if the token is not
   * properly formatted or if the token itself is invalid, then the corresponding user will automatically
   * be set to "anonymous".
   *
   * @param {Object} requestObject - the request to execute
   * @param {String} context - connection context, obtained using the newConnection() method
   * @return {Promise} ResponseObject
   */
  this.execute = function (requestObject, context) {
    var error;

    if (!requestObject) {
      error = new PluginImplementationError('Request execution error: no provided request');
      kuzzle.pluginsManager.trigger('log:error', error);
      return q.reject(new ResponseObject(requestObject, error));
    }

    if (!context || !context.connection) {
      error = new PluginImplementationError('Unable to execute request: ' + requestObject +
        '\nReason: invalid context. Use context.getRouter().newConnection() to get a valid context.');
      kuzzle.pluginsManager.trigger('log:error', error);
      return q.reject(new ResponseObject(requestObject, error));
    }

    if (!context.connection.id || !this.connections[context.connection.id]) {
      error = new PluginImplementationError('Unable to execute request: unknown context. ' +
        'Has context.getRouter().newConnection() been called before executing requests?');
      kuzzle.pluginsManager.trigger('log:error', error);
      return q.reject(new ResponseObject(requestObject, error));
    }

    return kuzzle.repositories.token.verifyToken(getBearerTokenFromHeaders(requestObject.headers))
      .then(userToken => {
        return kuzzle.funnel.execute(requestObject, _.extend(context, {token: userToken}));
      })
      .then(response => {
        return response;
      })
      .catch(e => {
        kuzzle.pluginsManager.trigger('log:error', e);
        return q.reject(new ResponseObject(requestObject, e));
      });
  };

  /**
   * Called by protocol plugins: removes a connection from the connection pool.
   * @param {object} context - connection context, obtained using the newConnection() method
   */
  this.removeConnection = function (context) {
    if (context.connection.id && this.connections[context.connection.id]) {
      delete this.connections[context.connection.id];
      kuzzle.hotelClerk.removeCustomerFromAllRooms(context.connection);
      kuzzle.statistics.dropConnection(context.connection);
    }
    else {
      kuzzle.pluginsManager.trigger('log:error', new PluginImplementationError('Unable to remove connection: ' +
        context + '.\nReason: unknown context'));
    }
  };

  /**
   * Initializes the HTTP routes for the Kuzzle REST API.
   */
  this.initRouterHttp = function () {
    var
      apiBase = new Router(),
      api = new Router(),
      coverage,
      routes = [
        {verb: 'get', url: '/_logout', controller: 'auth', action: 'logout'},
        {verb: 'get', url: '/_getLastStats', controller: 'admin', action: 'getLastStats'},
        {verb: 'get', url: '/_getAllStats', controller: 'admin', action: 'getAllStats'},
        {verb: 'get', url: '/_login/:strategy', controller: 'auth', action: 'login'},
        {verb: 'get', url: '/_now', controller: 'read', action: 'now'},
        {verb: 'get', url: '/_listIndexes', controller: 'read', action: 'listIndexes'},
        {verb: 'get', url: '/_listSubscriptions', controller: 'subscribe', action: 'list'},
        {verb: 'get', url: '/roles/:id', controller: 'security', action: 'getRole'},
        {verb: 'get', url: '/profiles/:id', controller: 'security', action: 'getProfile'},
        {verb: 'get', url: '/:index/_listCollections', controller: 'read', action: 'listCollections'},
        {verb: 'get', url: '/:index/_listCollections/:type', controller: 'read', action: 'listCollections'},
        {verb: 'get', url: '/:index/:collection/_mapping', controller: 'admin', action: 'getMapping'},
        {verb: 'get', url: '/users/_me', controller: 'auth', action: 'getCurrentUser'},
        {verb: 'get', url: '/users/:id', controller: 'security', action: 'getUser'},
        {verb: 'get', url: '/:index/:collection/:id', controller: 'read', action: 'get'},

        {verb: 'post', url: '/_bulk', controller: 'bulk', action: 'import'},
        {verb: 'post', url: '/_getStats', controller: 'admin', action: 'getStats'},
        {verb: 'post', url: '/roles/_search', controller: 'security', action: 'searchRoles'},
        {verb: 'post', url: '/roles/_mget', controller: 'security', action: 'mGetRoles'},
        {verb: 'post', url: '/profiles/_search', controller: 'security', action: 'searchProfiles'},
        {verb: 'post', url: '/profiles/_mget', controller: 'security', action: 'mGetProfiles'},
        {verb: 'post', url: '/users/_search', controller: 'security', action: 'searchUsers'},
        {verb: 'post', url: '/users/_create', controller: 'security', action: 'createUser'},
        {verb: 'post', url: '/users/:id', controller: 'security', action: 'updateUser'},
        {verb: 'post', url: '/_login', controller: 'auth', action: 'login'},
        {verb: 'post', url: '/_checkToken', controller: 'auth', action: 'checkToken'},
        {verb: 'post', url: '/_login/:strategy', controller: 'auth', action: 'login'},
        {verb: 'post', url: '/:index/_bulk', controller: 'bulk', action: 'import'},
        {verb: 'post', url: '/:index/:collection/_bulk', controller: 'bulk', action: 'import'},
        {verb: 'post', url: '/:index/:collection/_search', controller: 'read', action: 'search'},
        {verb: 'post', url: '/:index/:collection/_count', controller: 'read', action: 'count'},
        {verb: 'post', url: '/:index/:collection/_create', controller: 'write', action: 'create'},
        {verb: 'post', url: '/:index/:collection', controller: 'write', action: 'publish'},

        {verb: 'delete', url: '/_deleteIndexes', controller: 'admin', action: 'deleteIndexes'},
        {verb: 'delete', url: '/roles/:id', controller: 'security', action: 'deleteRole'},
        {verb: 'delete', url: '/profiles/:id', controller: 'security', action: 'deleteProfile'},
        {verb: 'delete', url: '/users/:id', controller: 'security', action: 'deleteUser'},
        {verb: 'delete', url: '/:index', controller: 'admin', action: 'deleteIndex'},
        {verb: 'delete', url: '/:index/:collection/_query', controller: 'write', action: 'deleteByQuery'},
        {verb: 'delete', url: '/:index/:collection/_truncate', controller: 'admin', action: 'truncateCollection'},
        {verb: 'delete', url: '/:index/:collection/:id', controller: 'write', action: 'delete'},
        {verb: 'delete', url: '/:index/:collection', controller: 'admin', action: 'deleteCollection'},

        {verb: 'put', url: '/roles/:id', controller: 'security', action: 'createOrReplaceRole'},
        {verb: 'put', url: '/profiles/:id', controller: 'security', action: 'createOrReplaceProfile'},
        {verb: 'put', url: '/users/:id', controller: 'security', action: 'createOrReplaceUser'},
        {verb: 'put', url: '/:index', controller: 'admin', action: 'createIndex'},
        {verb: 'put', url: '/:index/:collection', controller: 'write', action: 'createCollection'},
        {verb: 'put', url: '/:index/:collection/_mapping', controller: 'admin', action: 'updateMapping'},
        {verb: 'put', url: '/:index/:collection/:id/_:action', controller: 'write'},
        {verb: 'put', url: '/:index/:collection/:id', controller: 'write', action: 'createOrReplace'}
      ];
    routes = routes.concat(kuzzle.pluginsManager.routes);

    this.router = new Router();

    this.router.use(contentTypeCheck);

    // create and mount a new router for the coverage API
    if (process.env.FEATURE_COVERAGE === '1') {
      coverage = require('istanbul-middleware');
      this.router.use('/coverage', coverage.createHandler({resetOnGet: true}));
    }

    // create and mount a new router for our API
    this.router.use('/api', apiBase);
    this.router.use('/api/' + kuzzle.config.apiVersion, api);

    /*
     Registering the basic _serverInfo route
     This route is also used to get Kuzzle API Version, so it isn't registered under api/<version> but
     directly under api/
     */
    apiBase.get('/_serverInfo', (request, response) => {
      executeFromRest.call(kuzzle, {controller: 'read', action: 'serverInfo'}, request, response);
    });

    // create and mount a new router for plugins
    this.pluginRouter = new Router();
    api.use('/_plugin', this.pluginRouter);

    // add a body parsing middleware to our API
    api.use(bodyParser.json());

    // Simple hello world to let know to the user that kuzzle is running
    api.get('/', (request, response) => {
      response.writeHead('Access-Control-Allow-Origin', '*');
      response.writeHead('Access-Control-Allow-Headers', 'X-Requested-With');
      response.writeHead(200, {'Content-Type': 'application/json'});
      response.end(stringify({status: 200, error: null, result: 'Hello from Kuzzle :)'}));
    });

    // Register API routes
    routes.forEach(route => {
      api[route.verb](route.url, function (request, response) {
        var params = {
          controller: route.controller
        };

        if (route.action) {
          params.action = route.action;
        }

        executeFromRest.call(kuzzle, params, request, response);
      });
    });
  };

  /**
   * Forward incoming REST requests to the HTTP routes created by the
   * initRouterHttp function.
   *
   * @param request transmitted through the REST API
   * @param response is the HTTP connection handler
   */
  this.routeHttp = function (request, response) {
    kuzzle.pluginsManager.trigger('log:silly', 'Handle HTTP request');

    this.router(request, response, finalhandler(request, response));
  };

  /**
   * Handles requests coming from MQ protocols: AMQP, MQTT & STOMP
   *
   */
  this.routeMQListener = function () {
    kuzzle.services.list.mqBroker.listenExchange(this.routename, function handleMQMessage(msg) {
      var
        context = {
          connection: null,
          user: null
        },
        data,
        requestObject,
        rawContent;

      if (!(msg.content instanceof Buffer)) {
        rawContent = msg.content.toString();
      }
      else {
        rawContent = (new Buffer(msg.content)).toString();
      }

      try {
        data = JSON.parse(rawContent);
      }
      catch (e) {
        kuzzle.pluginsManager.trigger('log:error', {message: 'Parse error', error: e});
        return false;
      }

      kuzzle.pluginsManager.trigger('log:silly', 'Handle MQ input' + msg.fields.routingKey);

      // For MQTT messages, we do not have a replyTo header like with AMQP or STOMP
      // => MQTT client has to send its mqtt client id and subscribe to the topic exchange mqtt.<clientId>
      //    to get feedback from Kuzzle.
      if (msg.properties && msg.properties.replyTo) {
        context.connection = {type: 'amq', id: data.clientId};
      }
      else {
        context.connection = {type: 'mqtt', id: data.clientId};
      }

      requestObject = new RequestObject(data, {}, 'mq');

      kuzzle.repositories.token.verifyToken(getBearerTokenFromHeaders(data.headers))
        .then(userToken => {
          context.token = userToken;

          return kuzzle.funnel.execute(requestObject, context);
        })
        .then(function (responseObject) {
          if (context.connection.type === 'amq') {
            kuzzle.services.list.mqBroker.replyTo(msg.properties.replyTo, responseObject.toJson());
          }
          else {
            kuzzle.services.list.mqBroker.addExchange('mqtt.' + context.connection.id, responseObject.toJson());
          }
        })
        .catch(function (error) {
          var errorObject = new ResponseObject(requestObject, error);
          kuzzle.pluginsManager.trigger('log:error', error);
          if (context.connection.type === 'amq') {
            kuzzle.services.list.mqBroker.replyTo(msg.properties.replyTo, errorObject.toJson());
          }
          else {
            kuzzle.services.list.mqBroker.addExchange('mqtt.' + context.connection.id, errorObject.toJson());
          }
        });
    });
  };

};

/**
 * Transmit HTTP requests to the funnel controller and forward its response back to
 * the client
 *
 * @param params contains the request metadata
 * @param request is the original request from the client
 * @param response is the HTTP connection handler
 */
function executeFromRest(params, request, response) {
  var
    requestObject,
    errorObject,
    data,
<<<<<<< HEAD
=======
    queryParams,
    additionalData,
    isError,
    match,
>>>>>>> d1d80ef5
    context = {
      connection: {
        type: 'rest',
        id: ''
      },
      token: null
    };

  if (!params.controller) {
    errorObject = new ResponseObject(request, new BadRequestError('The "controller" argument is missing'));
    response.writeHead(errorObject.status, {'Content-Type': 'application/json'});
    response.end(stringify(errorObject.toJson()));
    return false;
  }

  contentTypeCheck(request, response, function () {});

  data = {
    controller: params.controller,
    action: params.action || request.params.action,
    collection: request.params.collection
  };

  if (request.params.action) {
    delete request.params.action;
  }
  if (request.params.collection) {
    delete request.params.collection;
  }
  if (request.params.id) {
    data._id = request.params.id;
    delete request.params.id;
  }

  if (request.params.index) {
    data.index = request.params.index;
    delete request.params.index;
  }

  _.forEach(request.params, function (value, param) {
    request.body[param] = value;
  });

  queryParams = url.parse(request.originalUrl, true);
  additionalData = _.merge(request.body, queryParams.query);
  requestObject = new RequestObject(data, additionalData, 'rest');

  response.setHeader('Access-Control-Allow-Origin', '*');
  response.setHeader('Access-Control-Allow-Headers', 'X-Requested-With');

  this.repositories.token.verifyToken(getBearerTokenFromHeaders(request.headers))
    .then(userToken => {
      context.token = userToken;

      return this.funnel.execute(requestObject, context);
    })
    .then(function (responseObject) {
      response.writeHead(responseObject.status, {'Content-Type': 'application/json'});
      response.end(stringify(responseObject.toJson()));
    })
    .catch(error => {
      errorObject = new ResponseObject(requestObject, error);
      this.emit(requestObject.controller + ':websocket:funnel:reject', error);
      this.pluginsManager.trigger('log:error', error);
      response.writeHead(errorObject.status, {'Content-Type': 'application/json'});
      response.end(stringify(errorObject.toJson()));
    });
}

/**
 * Extract the Bearer token from the given headers
 * @param {Object} headers
 * @returns {*}
 */
function getBearerTokenFromHeaders(headers) {
  var
    r;

  if (headers !== undefined && headers.authorization !== undefined) {
    r = /^Bearer (.+)$/.exec(headers.authorization);
    if (r !== null && r[1].trim() !== '') {
      return r[1].trim();
    }
  }

  return null;
}<|MERGE_RESOLUTION|>--- conflicted
+++ resolved
@@ -353,13 +353,8 @@
     requestObject,
     errorObject,
     data,
-<<<<<<< HEAD
-=======
     queryParams,
     additionalData,
-    isError,
-    match,
->>>>>>> d1d80ef5
     context = {
       connection: {
         type: 'rest',
