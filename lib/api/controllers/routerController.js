var
  _ = require('lodash'),
  q = require('q'),
  stringify = require('json-stable-stringify'),
  Router = require('router'),
  bodyParser = require('body-parser'),
  finalhandler = require('finalhandler'),
  RequestObject = require('../core/models/requestObject'),
  ResponseObject = require('../core/models/responseObject'),
  PluginImplementationError = require('../core/errors/pluginImplementationError'),
  BadRequestError = require('../core/errors/badRequestError');

module.exports = function RouterController (kuzzle) {
  this.router = null;
  this.pluginRouter = null;
  this.routename = 'kuzzle';
  this.kuzzle = kuzzle;
  this.connections = {};

  /**
   * Declares a new connection on a given protocol. Called by protocol plugins.
   * Returns a context object to be used with router.execute() and router.removeConnection()
   *
   * @param {string} protocol - protocol name
   * @param {string} connectionId - unique connection identifier
   * @return {promise} connection context, to be used with other router functions
   */
  this.newConnection = function (protocol, connectionId) {
    var error;

    if (!connectionId || !protocol || typeof connectionId !== 'string' || typeof protocol !== 'string') {
      error = new PluginImplementationError('Rejected new connection declaration: invalid arguments');
      kuzzle.pluginsManager.trigger('log:error', error);
      return q.reject(error);
    }

    if (!this.connections[connectionId]) {
      this.connections[connectionId] = {
        connection: {type: protocol, id: connectionId},
        user: null
      };
    }

    kuzzle.statistics.newConnection(this.connections[connectionId]);

    return q(this.connections[connectionId]);
  };

  /**
   * Called by protocol plugins: forward a received request to Kuzzle.
   * Return a promise resolved or rejected with the corresponding ResponseObject
   *
   * A note about the JWT headers: if this value is falsey, if no "authorization" field is found, if the token is not
   * properly formatted or if the token itself is invalid, then the corresponding user will automatically
   * be set to "anonymous".
   *
   * @param {Object} jwtHeaders - Optional JWT headers
   * @param {Object} requestObject - the request to execute
   * @param {String} context - connection context, obtained using the newConnection() method
   * @return {Promise} ResponseObject
   */
  this.execute = function (jwtHeaders, requestObject, context) {
    var error;

    if (!requestObject) {
      error = new PluginImplementationError('Request execution error: no provided request');
      kuzzle.pluginsManager.trigger('log:error', error);
      return q.reject(new ResponseObject({}, error));
    }

    if (!context || !context.connection) {
      error = new PluginImplementationError('Unable to execute request: ' + requestObject +
        '\nReason: invalid context. Use context.getRouter().newConnection() to get a valid context.');
      kuzzle.pluginsManager.trigger('log:error', error);
      return q.reject(new ResponseObject({}, error));
    }

    if (!context.connection.id || !this.connections[context.connection.id]) {
      error = new PluginImplementationError('Unable to execute request: unknown context. ' +
        'Has context.getRouter().newConnection() been called before executing requests?');
      kuzzle.pluginsManager.trigger('log:error', error);
      return q.reject(new ResponseObject({}, error));
    }

    return kuzzle.repositories.user.loadFromToken(getBearerTokenFromHeaders(jwtHeaders))
      .then(user => {
        context.user = user;

        return kuzzle.funnel.execute(requestObject, context);
      })
      .then(response => {
        return response;
      })
      .catch(e => {
        kuzzle.pluginsManager.trigger('log:error', e);
        return q.reject(new ResponseObject({}, e));
      });
  };

  /**
   * Called by protocol plugins: removes a connection from the connection pool.
   * @param {object} context - connection context, obtained using the newConnection() method
   */
  this.removeConnection = function (context) {
    if (context.connection.id && this.connections[context.connection.id]) {
      delete this.connections[context.connection.id];
      kuzzle.hotelClerk.removeCustomerFromAllRooms(context.connection);
      kuzzle.statistics.dropConnection(context.connection);
    }
    else {
      kuzzle.pluginsManager.trigger('log:error', new PluginImplementationError('Unable to remove connection: ' +
        context + '.\nReason: unknown context'));
    }
  };

  /**
   * Initializes the HTTP routes for the Kuzzle REST API.
   */
  this.initRouterHttp = function () {
    var
      apiBase = new Router(),
      api = new Router(),
      coverage,
      routes = [
        {verb: 'get', url: '/_getLastStats', controller: 'admin', action: 'getLastStats'},
        {verb: 'get', url: '/_getAllStats', controller: 'admin', action: 'getAllStats'},
        {verb: 'get', url: '/_now', controller: 'read', action: 'now'},
        {verb: 'get', url: '/_listIndexes', controller: 'read', action: 'listIndexes'},
        {verb: 'get', url: '/_listSubscriptions', controller: 'subscribe', action: 'list'},
        {verb: 'get', url: '/roles/:id', controller: 'security', action: 'getRole'},
<<<<<<< HEAD
=======
        {verb: 'get', url: '/profiles/:id', controller: 'security', action: 'getProfile'},
>>>>>>> 5a495912
        {verb: 'get', url: '/:index/_listCollections', controller: 'read', action: 'listCollections'},
        {verb: 'get', url: '/:index/_listCollections/:type', controller: 'read', action: 'listCollections'},
        {verb: 'get', url: '/:index/:collection/_mapping', controller: 'admin', action: 'getMapping'},
        {verb: 'get', url: '/:index/:collection/:id', controller: 'read', action: 'get'},

        {verb: 'post', url: '/_bulk', controller: 'bulk', action: 'import'},
        {verb: 'post', url: '/_getStats', controller: 'admin', action: 'getStats'},
        {verb: 'post', url: '/roles/_search', controller: 'security', action: 'searchRoles'},
<<<<<<< HEAD
=======
        {verb: 'post', url: '/profiles/_search', controller: 'security', action: 'searchProfiles'},
>>>>>>> 5a495912
        {verb: 'post', url: '/_login', controller: 'auth', action: 'login'},
        {verb: 'post', url: '/:index/_bulk', controller: 'bulk', action: 'import'},
        {verb: 'post', url: '/:index/:collection/_bulk', controller: 'bulk', action: 'import'},
        {verb: 'post', url: '/:index/:collection/_search', controller: 'read', action: 'search'},
        {verb: 'post', url: '/:index/:collection/_count', controller: 'read', action: 'count'},
        {verb: 'post', url: '/:index/:collection/_create', controller: 'write', action: 'create'},
        {verb: 'post', url: '/:index/:collection', controller: 'write', action: 'publish'},

        {verb: 'delete', url: '/_deleteIndexes', controller: 'admin', action: 'deleteIndexes'},
        {verb: 'delete', url: '/roles/:id', controller: 'security', action: 'deleteRole'},
<<<<<<< HEAD
=======
        {verb: 'delete', url: '/profiles/:id', controller: 'security', action: 'deleteProfile'},
>>>>>>> 5a495912
        {verb: 'delete', url: '/:index', controller: 'admin', action: 'deleteIndex'},
        {verb: 'delete', url: '/:index/:collection/_query', controller: 'write', action: 'deleteByQuery'},
        {verb: 'delete', url: '/:index/:collection/_truncate', controller: 'admin', action: 'truncateCollection'},
        {verb: 'delete', url: '/:index/:collection/:id', controller: 'write', action: 'delete'},
        {verb: 'delete', url: '/:index/:collection', controller: 'admin', action: 'deleteCollection'},

        {verb: 'put', url: '/roles/:id', controller: 'security', action: 'putRole'},
<<<<<<< HEAD
=======
        {verb: 'put', url: '/profiles/:id', controller: 'security', action: 'putProfile'},
>>>>>>> 5a495912
        {verb: 'put', url: '/:index', controller: 'admin', action: 'createIndex'},
        {verb: 'put', url: '/:index/:collection', controller: 'write', action: 'createCollection'},
        {verb: 'put', url: '/:index/:collection/_mapping', controller: 'admin', action: 'putMapping'},
        {verb: 'put', url: '/:index/:collection/:id/_:action', controller: 'write'},
        {verb: 'put', url: '/:index/:collection/:id', controller: 'write', action: 'createOrUpdate'}
      ];
    routes = routes.concat(kuzzle.pluginsManager.routes);

    this.router = new Router();

    // create and mount a new router for the coverage API
    if (process.env.FEATURE_COVERAGE === '1') {
      coverage = require('istanbul-middleware');
      this.router.use('/coverage', coverage.createHandler({ resetOnGet: true }));
    }

    // create and mount a new router for our API
    this.router.use('/api', apiBase);
    this.router.use('/api/' + kuzzle.config.apiVersion, api);

    /*
     Registering the basic _serverInfo route
     This route is also used to get Kuzzle API Version, so it isn't registered under api/<version> but
     directly under api/
     */
    apiBase.get('/_serverInfo', (request, response) => {
      executeFromRest.call(kuzzle, {controller: 'read', action: 'serverInfo'}, request, response);
    });

    // create and mount a new router for plugins
    this.pluginRouter = new Router();
    api.use('/_plugin', this.pluginRouter);

    // add a body parsing middleware to our API
    api.use(bodyParser.json());

    // Simple hello world to let know to the user that kuzzle is running
    api.get('/', (request, response) => {
      response.writeHead('Access-Control-Allow-Origin', '*');
      response.writeHead('Access-Control-Allow-Headers', 'X-Requested-With');
      response.writeHead(200, {'Content-Type': 'application/json'});
      response.end(stringify({status: 200, error: null, result: 'Hello from Kuzzle :)'}));
    });

    // Register API routes
    routes.forEach(route => {
      api[route.verb](route.url, function (request, response) {
        var params = {
          controller: route.controller
        };

        if (route.action) {
          params.action = route.action;
        }

        executeFromRest.call(kuzzle, params, request, response);
      });
    });
  };

  /**
   * Forward incoming REST requests to the HTTP routes created by the
   * initRouterHttp function.
   *
   * @param request transmitted through the REST API
   * @param response is the HTTP connection handler
   */
  this.routeHttp = function (request, response) {
    kuzzle.pluginsManager.trigger('log:silly', 'Handle HTTP request');

    this.router(request, response, finalhandler(request, response));
  };

  /**
   * Handles requests coming from MQ protocols: AMQP, MQTT & STOMP
   *
   */
  this.routeMQListener = function () {
    kuzzle.services.list.mqBroker.listenExchange(this.routename, function handleMQMessage(msg) {
      var
        context = {
          connection: null,
          user: null
        },
        data,
        requestObject,
        rawContent;

      if (!(msg.content instanceof Buffer)) {
        rawContent = msg.content.toString();
      }
      else {
        rawContent = (new Buffer(msg.content)).toString();
      }

      try {
        data = JSON.parse(rawContent);
      }
      catch (e) {
        kuzzle.pluginsManager.trigger('log:error', {message: 'Parse error', error: e});
        return false;
      }

      kuzzle.pluginsManager.trigger('log:silly', 'Handle MQ input' + msg.fields.routingKey);

      // For MQTT messages, we do not have a replyTo header like with AMQP or STOMP
      // => MQTT client has to send its mqtt client id and subscribe to the topic exchange mqtt.<clientId>
      //    to get feedback from Kuzzle.
      if (msg.properties && msg.properties.replyTo) {
        context.connection = {type: 'amq', id: data.clientId};
      }
      else {
        context.connection = {type: 'mqtt', id: data.clientId};
      }

      requestObject = new RequestObject(data, {}, 'mq');

      kuzzle.repositories.user.loadFromToken(getBearerTokenFromHeaders(data.headers))
        .then(function (user) {
          context.user = user;
          return kuzzle.funnel.execute(requestObject, context);
        })
        .then(function (responseObject) {
          if (context.connection.type === 'amq') {
            kuzzle.services.list.mqBroker.replyTo(msg.properties.replyTo, responseObject.toJson());
          }
          else {
            kuzzle.services.list.mqBroker.addExchange('mqtt.' + context.connection.id, responseObject.toJson());
          }
        })
        .catch(function (error) {
          var errorObject = new ResponseObject({}, error);
          kuzzle.pluginsManager.trigger('log:error', error);
          if (context.connection.type === 'amq') {
            kuzzle.services.list.mqBroker.replyTo(msg.properties.replyTo, errorObject.toJson());
          }
          else {
            kuzzle.services.list.mqBroker.addExchange('mqtt.' + context.connection.id, errorObject.toJson());
          }
        });
    });
  };

};

/**
 * Transmit HTTP requests to the funnel controller and forward its response back to
 * the client
 *
 * @param params contains the request metadata
 * @param request is the original request from the client
 * @param response is the HTTP connection handler
 */
function executeFromRest(params, request, response) {
  var
    requestObject,
    errorObject,
    data,
    context = {
      connection: {type: 'rest'},
      user: null
    };

  if (!params.controller) {
    errorObject = new ResponseObject({}, new BadRequestError('The "controller" argument is missing'));
    response.writeHead(errorObject.status, {'Content-Type': 'application/json'});
    response.end(stringify(errorObject.toJson()));
    return false;
  }

  if (request.headers['content-type'] && request.headers['content-type'] !== 'application/json') {
    errorObject = new ResponseObject({}, new BadRequestError('Invalid request content-type. Expected "application/json", got: "' + request.headers['content-type'] +'"'));
    response.writeHead(errorObject.status, {'Content-Type': 'application/json'});
    response.end(stringify(errorObject.toJson()));
    return false;
  }

  data = {
    controller: params.controller,
    action: params.action || request.params.action,
    collection: request.params.collection
  };

  if (request.params.action) {
    delete request.params.action;
  }
  if (request.params.collection) {
    delete request.params.collection;
  }
  if (request.params.id) {
    data._id = request.params.id;
    delete request.params.id;
  }

  if (request.params.index) {
    data.index = request.params.index;
    delete request.params.index;
  }

  _.forEach(request.params, function (value, param) {
    request.body[param] = value;
  });

  requestObject = new RequestObject(data, request.body, 'rest');

  response.setHeader('Access-Control-Allow-Origin', '*');
  response.setHeader('Access-Control-Allow-Headers', 'X-Requested-With');

  this.repositories.user.loadFromToken(getBearerTokenFromHeaders(request.headers))
    .then(function (user) {
      context.user = user;

      return this.funnel.execute(requestObject, context);
    }.bind(this))
    .then(function (responseObject) {
      response.writeHead(responseObject.status, {'Content-Type': 'application/json'});
      response.end(stringify(responseObject.toJson()));
    })
    .catch(function (error) {
      errorObject = new ResponseObject(requestObject, error);
      this.emit(requestObject.controller + ':websocket:funnel:reject', error);
      this.pluginsManager.trigger('log:error', error);
      response.writeHead(errorObject.status, {'Content-Type': 'application/json'});
      response.end(stringify(errorObject.toJson()));
    }.bind(this));
}

/**
 * Extract the Bearer token from the given headers
 * @param {Object} headers
 * @returns {*}
 */
function getBearerTokenFromHeaders (headers) {
  var
    r;

  if (headers !== undefined && headers.authorization !== undefined) {
    r = /^Bearer (.+)$/.exec(headers.authorization);
    if (r !== null && r[1].trim() !== '') {
      return r[1].trim();
    }
  }

  return null;
}<|MERGE_RESOLUTION|>--- conflicted
+++ resolved
@@ -128,10 +128,7 @@
         {verb: 'get', url: '/_listIndexes', controller: 'read', action: 'listIndexes'},
         {verb: 'get', url: '/_listSubscriptions', controller: 'subscribe', action: 'list'},
         {verb: 'get', url: '/roles/:id', controller: 'security', action: 'getRole'},
-<<<<<<< HEAD
-=======
         {verb: 'get', url: '/profiles/:id', controller: 'security', action: 'getProfile'},
->>>>>>> 5a495912
         {verb: 'get', url: '/:index/_listCollections', controller: 'read', action: 'listCollections'},
         {verb: 'get', url: '/:index/_listCollections/:type', controller: 'read', action: 'listCollections'},
         {verb: 'get', url: '/:index/:collection/_mapping', controller: 'admin', action: 'getMapping'},
@@ -140,10 +137,7 @@
         {verb: 'post', url: '/_bulk', controller: 'bulk', action: 'import'},
         {verb: 'post', url: '/_getStats', controller: 'admin', action: 'getStats'},
         {verb: 'post', url: '/roles/_search', controller: 'security', action: 'searchRoles'},
-<<<<<<< HEAD
-=======
         {verb: 'post', url: '/profiles/_search', controller: 'security', action: 'searchProfiles'},
->>>>>>> 5a495912
         {verb: 'post', url: '/_login', controller: 'auth', action: 'login'},
         {verb: 'post', url: '/:index/_bulk', controller: 'bulk', action: 'import'},
         {verb: 'post', url: '/:index/:collection/_bulk', controller: 'bulk', action: 'import'},
@@ -154,10 +148,7 @@
 
         {verb: 'delete', url: '/_deleteIndexes', controller: 'admin', action: 'deleteIndexes'},
         {verb: 'delete', url: '/roles/:id', controller: 'security', action: 'deleteRole'},
-<<<<<<< HEAD
-=======
         {verb: 'delete', url: '/profiles/:id', controller: 'security', action: 'deleteProfile'},
->>>>>>> 5a495912
         {verb: 'delete', url: '/:index', controller: 'admin', action: 'deleteIndex'},
         {verb: 'delete', url: '/:index/:collection/_query', controller: 'write', action: 'deleteByQuery'},
         {verb: 'delete', url: '/:index/:collection/_truncate', controller: 'admin', action: 'truncateCollection'},
@@ -165,10 +156,7 @@
         {verb: 'delete', url: '/:index/:collection', controller: 'admin', action: 'deleteCollection'},
 
         {verb: 'put', url: '/roles/:id', controller: 'security', action: 'putRole'},
-<<<<<<< HEAD
-=======
         {verb: 'put', url: '/profiles/:id', controller: 'security', action: 'putProfile'},
->>>>>>> 5a495912
         {verb: 'put', url: '/:index', controller: 'admin', action: 'createIndex'},
         {verb: 'put', url: '/:index/:collection', controller: 'write', action: 'createCollection'},
         {verb: 'put', url: '/:index/:collection/_mapping', controller: 'admin', action: 'putMapping'},
