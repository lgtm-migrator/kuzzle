var
  fs = require('fs'),
  RequestObject = require('../../core/models/requestObject.js'),
  InternalError = require('../../core/errors/internalError'),
  async = require('async'),
  q = require('q'),
  rc = require('rc');

module.exports = function PrepareDb (kuzzle, request) {
  this.kuzzle = kuzzle;

  if (this.kuzzle.isServer) {
    this.data = {};
    this.params = rc('kuzzle');
    this.files = {
      fixtures: null,
      mappings: null
    };

    if (request.data.body.fixtures) {
      this.files.fixtures = request.data.body.fixtures;
    }
    if (request.data.body.mappings) {
      this.files.mappings = request.data.body.mappings;
    }

    this.defaultRoleDefinition = this.params.roleWithoutAdmin;

    this.kuzzle.pluginsManager.trigger('log:info', '== Starting DB preparation...');

    return createInternalStructure.call(this)
      .then(() => readFile.call(this, 'mappings'))
      .then(() => readFile.call(this, 'fixtures'))
      .then(() => createIndexes.call(this))
      .then(() => importMapping.call(this))
      .then(() => importFixtures.call(this))
      .then(() => {
        this.kuzzle.pluginsManager.trigger('log:info', '== DB preparation done.');
        return {databasePrepared: true};
      })
      .catch(error => {
        this.kuzzle.pluginsManager.trigger('log:error', '!! An error occured during the process.\nHere is the original error object:\n', error);
        return q.reject(new InternalError(error));
      });
  }

  return q({isWorker: true});
};

function createInternalStructure() {
  var requestObject = new RequestObject({controller: 'admin', action: 'createIndex', index: this.kuzzle.config.internalIndex});

  if (this.kuzzle.indexCache.indexes[this.kuzzle.config.internalIndex]) {
    return q();
  }

  this.kuzzle.pluginsManager.trigger('log:info', '== Creating Kuzzle internal index...');

  return this.kuzzle.pluginsManager.trigger('prepareDb:createInternalIndex', requestObject)
    .then(newRequestObject => this.kuzzle.workerListener.add(newRequestObject))
    .then(() => {
      this.kuzzle.indexCache.add(this.kuzzle.config.internalIndex);

      this.kuzzle.pluginsManager.trigger('log:info', '== Creating roles collection...');

      requestObject = new RequestObject({
        controller: 'admin',
        action: 'updateMapping',
        index: this.kuzzle.config.internalIndex,
        collection: 'roles',
        body: {
          properties: {
            indexes: {
              enabled: false
            }
          }
        }
      });

      return this.kuzzle.pluginsManager.trigger('prepareDb:updateMappingRoles', requestObject);
    })
    .then(newRequestObject => this.kuzzle.workerListener.add(newRequestObject))
    .then(() => {
      this.kuzzle.indexCache.add(this.kuzzle.config.internalIndex, 'roles');

      this.kuzzle.pluginsManager.trigger('log:info', '== Creating profiles collection...');

      requestObject = new RequestObject({
        controller: 'admin',
        action: 'updateMapping',
        index: this.kuzzle.config.internalIndex,
        collection: 'profiles',
        body: {
          properties: {
            roles: {
              index: 'not_analyzed',
              type: 'string'
            }
          }
        }
      });

      return this.kuzzle.pluginsManager.trigger('prepareDb:updateMappingProfiles', requestObject);
    })
    .then(newRequestObject => this.kuzzle.workerListener.add(newRequestObject))
    .then(() => {
      this.kuzzle.indexCache.add(this.kuzzle.config.internalIndex, 'profiles');
      this.kuzzle.pluginsManager.trigger('log:info', '== Creating users collection...');

      requestObject = new RequestObject({
        controller: 'admin',
        action: 'updateMapping',
        index: this.kuzzle.config.internalIndex,
        collection: 'users',
        body: {
          properties: {
            profile: {
              index: 'not_analyzed',
              type: 'string'
            },
            password: {
              index: 'no',
              type: 'string'
            }
          }
        }
      });

<<<<<<< HEAD
      return this.kuzzle.pluginsManager.trigger('prepareDb:updateMappingUsers', requestObject);
    })
    .then(newRequestObject => this.kuzzle.workerListener.add(newRequestObject))
    .then(() => this.kuzzle.indexCache.add(this.kuzzle.config.internalIndex, 'users'))
    .then(() => {
=======
      this.kuzzle.pluginsManager.trigger('data:updateMapping', requestObject);
      return this.kuzzle.workerListener.add(requestObject);
    })
    .then(() => {
      this.kuzzle.indexCache.add(this.kuzzle.config.internalIndex, 'users');
>>>>>>> 94eaef6d
      this.kuzzle.pluginsManager.trigger('log:info', '== Creating default role for anonymous...');
      this.defaultRoleDefinition._id = 'anonymous';

      requestObject = new RequestObject({
        controller: 'security',
        action: 'createOrReplaceRole',
        body: this.defaultRoleDefinition
      });

      return this.kuzzle.funnel.controllers.security.createOrReplaceRole(requestObject, {});
    })
    .then(() => {
      this.kuzzle.pluginsManager.trigger('log:info', '== Creating default role for default...');

      this.defaultRoleDefinition._id = 'default';

      requestObject = new RequestObject({
        controller: 'security',
        action: 'createOrReplaceRole',
        body: this.defaultRoleDefinition
      });

      return this.kuzzle.funnel.controllers.security.createOrReplaceRole(requestObject, {});
    })
    .then(() => {
      this.kuzzle.indexCache.add(this.kuzzle.config.internalIndex, 'roles');
      this.kuzzle.pluginsManager.trigger('log:info', '== Creating default role for admin...');

      this.defaultRoleDefinition._id = 'admin';

      requestObject = new RequestObject({
        controller: 'security',
        action: 'createOrReplaceRole',
        body: this.defaultRoleDefinition
      });

      return this.kuzzle.funnel.controllers.security.createOrReplaceRole(requestObject, {});
    })
    .then(() => {
      this.kuzzle.pluginsManager.trigger('log:info', '== Creating default profile for default...');

      requestObject = new RequestObject({
        controller: 'security',
        action: 'createOrReplaceProfile',
        body: {_id: 'default', roles: [ 'default' ]}
      });

      return this.kuzzle.funnel.controllers.security.createOrReplaceProfile(requestObject, {});
    })
    .then(() => {
      this.kuzzle.pluginsManager.trigger('log:info', '== Creating default profile for anonymous...');

      requestObject = new RequestObject({
        controller: 'security',
        action: 'createOrReplaceProfile',
        body: {_id: 'anonymous', roles: [ 'anonymous' ]}
      });

      return this.kuzzle.funnel.controllers.security.createOrReplaceProfile(requestObject, {});
    })
    .then(() => {
      this.kuzzle.pluginsManager.trigger('log:info', '== Creating default profile for admin...');

      requestObject = new RequestObject({
        controller: 'security',
        action: 'createOrReplaceProfile',
        body: {_id: 'admin', roles: [ 'admin' ]}
      });

      return this.kuzzle.funnel.controllers.security.createOrReplaceProfile(requestObject, {});
    });

}

function readFile(which) {

  if (!this.files[which] || this.files[which] === '') {
    this.kuzzle.pluginsManager.trigger('log:info', '== No default ' + which + ' file specified in env vars: continue.');
    this.data[which] = {};
    return q();
  }

  this.kuzzle.pluginsManager.trigger('log:info', '== Reading default ' + which + ' file ' + this.files[which] + '...');

  try {
    this.data[which] = JSON.parse(fs.readFileSync(this.files[which], 'utf8'));
    this.kuzzle.pluginsManager.trigger('log:info', '== Reading default ' + which + ' file ' + this.files[which] + ' done.');
    return q();
  }
  catch (e) {
    this.kuzzle.pluginsManager.trigger('log:info',
      'An error occured when reading the ' + which + ' file located at' + this.files[which] + '! \n' +
      'Remember to put the file into the docker scope...\n' +
      'Here is the original error: ' + e
    );

<<<<<<< HEAD
    this.kuzzle.pluginsManager.trigger('prepareDb:error', new Error('Error while loading the file ' + this.files[which]));
    deferred.reject(new ResponseObject(new RequestObject({controller: 'admin', action: 'prepareDb'}), new InternalError('Error while loading the file ' + this.files[which])));
=======
    this.kuzzle.pluginsManager.trigger('preparedb:error', 'Error while loading the file ' + this.files[which]);
    return q.reject(new InternalError('Error while loading the file ' + this.files[which]));
>>>>>>> 94eaef6d
  }
}

function createIndexes() {
  var deferred = q.defer();

  async.map(
    Object.keys(this.data.mappings).concat(Object.keys(this.data.fixtures)),
    (index, callback) => {
      var requestObject = new RequestObject({controller: 'admin', action: 'createIndex', index: index});

      if (this.kuzzle.indexCache.indexes[index]) {
        callback(null, true);

      } else {

        this.kuzzle.pluginsManager.trigger('prepareDb:createFixturesIndex', requestObject)
          .then(newRequestObject => {
            return this.kuzzle.workerListener.add(newRequestObject);
          })
          .then(() => {
            this.kuzzle.pluginsManager.trigger('log:info', '== index "' + index + '" created.');
            this.kuzzle.indexCache.add(index);
            callback(null, true);
          })
          .catch((error) => {
            this.kuzzle.pluginsManager.trigger('log:error', '!! index "' + index + '" not created: ' + JSON.stringify(error));
            callback(error);
          });
      }

    }, 
    (error) => {
      this.kuzzle.pluginsManager.trigger('log:info', '== Index creation process terminated.');

      if (error) {
        this.kuzzle.pluginsManager.trigger('prepareDb:error',
          '!! An error occured during the indexes creation.\nHere is the original error message:\n'+error.message
        );

        deferred.reject(new InternalError('An error occured during the indexes creation.\nHere is the original error message:\n'+error.message));
        return deferred.promise;
      }

      return deferred.resolve();
    }
  );

  return deferred.promise;
}

function importMapping() {
  var
    deferred = q.defer();

  async.each(Object.keys(this.data.mappings), (index, callbackIndex) => {
    async.each(Object.keys(this.data.mappings[index]), (collection, callbackCollection) => {
      var
        requestObject,
        msg;

      if (!this.data.mappings[index][collection].properties) {
        msg = '== Invalid mapping detected: missing required "properties" field';
        this.kuzzle.pluginsManager.trigger('log:err', msg);
        return callbackCollection(msg);
      }

      this.kuzzle.pluginsManager.trigger('log:info', '== Importing mapping for ' + index + ':' + collection + '...');

      requestObject = new RequestObject({
        controller: 'admin',
        action: 'updateMapping',
        index: index,
        collection: collection,
        body: this.data.mappings[index][collection]
      });

      this.kuzzle.pluginsManager.trigger('prepareDb:importMapping', requestObject)
        .then(newRequestObject => {
          return this.kuzzle.workerListener.add(newRequestObject);
        })
        .then(() => callbackCollection())
<<<<<<< HEAD
        .catch(response => callbackCollection('Mapping import error ' + response.message));

=======
        .catch(response => callbackCollection('Mapping import error' + response.message));
>>>>>>> 94eaef6d
    }, error => callbackIndex(error));
  }, error => {
    if (error) {
      this.kuzzle.pluginsManager.trigger('log:error', 'An error occured during the mappings import.\nHere is the original error object:\n', error);
      return deferred.reject(new InternalError(error));
    }

    this.kuzzle.pluginsManager.trigger('log:info', '== All mapping imports launched.');
    return deferred.resolve();
  });

  return deferred.promise;
}

function importFixtures() {
  var
    deferred = q.defer();

  async.each(Object.keys(this.data.fixtures), (index, callbackIndex) => {
    async.each(Object.keys(this.data.fixtures[index]), (collection, callback) => {
      var
        fixture = {
          controller: 'bulk',
          action: 'import',
          index: index,
          collection: collection,
          body: this.data.fixtures[index][collection]
        },
        requestObject = new RequestObject(fixture);

      this.kuzzle.pluginsManager.trigger('log:info', '== Importing fixtures for collection ' + index + ':' + collection + '...');

      this.kuzzle.pluginsManager.trigger('prepareDb:importFixtures', requestObject)
        .then(newRequestObject => this.kuzzle.workerListener.add(newRequestObject))
        .then(() => callback())
        .catch(response => {
          // 206 = partial errors
          if (response.status !== 206) {
            return callback(response.message);
          }

          // We need to filter "Document already exists" errors
          if (response.errors.filter(e => e.status !== 409).length === 0) {
            callback();
          } else {
            callback(response.message);
          }
        });
    }, function (error) {
      callbackIndex(error);
    });
  }, error => {
    if (error) {
      this.kuzzle.pluginsManager.trigger('log:error', '== Fixture import error: ' + error.message);
      return deferred.reject(new InternalError(error));
    }

    this.kuzzle.pluginsManager.trigger('log:info', '== All fixtures imports launched.');
    return deferred.resolve();
  });

  return deferred.promise;
}<|MERGE_RESOLUTION|>--- conflicted
+++ resolved
@@ -126,19 +126,11 @@
         }
       });
 
-<<<<<<< HEAD
       return this.kuzzle.pluginsManager.trigger('prepareDb:updateMappingUsers', requestObject);
     })
     .then(newRequestObject => this.kuzzle.workerListener.add(newRequestObject))
-    .then(() => this.kuzzle.indexCache.add(this.kuzzle.config.internalIndex, 'users'))
-    .then(() => {
-=======
-      this.kuzzle.pluginsManager.trigger('data:updateMapping', requestObject);
-      return this.kuzzle.workerListener.add(requestObject);
-    })
     .then(() => {
       this.kuzzle.indexCache.add(this.kuzzle.config.internalIndex, 'users');
->>>>>>> 94eaef6d
       this.kuzzle.pluginsManager.trigger('log:info', '== Creating default role for anonymous...');
       this.defaultRoleDefinition._id = 'anonymous';
 
@@ -235,13 +227,8 @@
       'Here is the original error: ' + e
     );
 
-<<<<<<< HEAD
     this.kuzzle.pluginsManager.trigger('prepareDb:error', new Error('Error while loading the file ' + this.files[which]));
-    deferred.reject(new ResponseObject(new RequestObject({controller: 'admin', action: 'prepareDb'}), new InternalError('Error while loading the file ' + this.files[which])));
-=======
-    this.kuzzle.pluginsManager.trigger('preparedb:error', 'Error while loading the file ' + this.files[which]);
     return q.reject(new InternalError('Error while loading the file ' + this.files[which]));
->>>>>>> 94eaef6d
   }
 }
 
@@ -324,12 +311,8 @@
           return this.kuzzle.workerListener.add(newRequestObject);
         })
         .then(() => callbackCollection())
-<<<<<<< HEAD
         .catch(response => callbackCollection('Mapping import error ' + response.message));
 
-=======
-        .catch(response => callbackCollection('Mapping import error' + response.message));
->>>>>>> 94eaef6d
     }, error => callbackIndex(error));
   }, error => {
     if (error) {
