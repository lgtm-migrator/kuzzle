/*
 * Kuzzle, a backend software, self-hostable and ready to use
 * to power modern apps
 *
 * Copyright 2015-2022 Kuzzle
 * mailto: support AT kuzzle.io
 * website: http://kuzzle.io
 *
 * Licensed under the Apache License, Version 2.0 (the "License");
 * you may not use this file except in compliance with the License.
 * You may obtain a copy of the License at
 *
 * https://www.apache.org/licenses/LICENSE-2.0
 *
 * Unless required by applicable law or agreed to in writing, software
 * distributed under the License is distributed on an "AS IS" BASIS,
 * WITHOUT WARRANTIES OR CONDITIONS OF ANY KIND, either express or implied.
 * See the License for the specific language governing permissions and
 * limitations under the License.
 */

import { KuzzleRequest } from "../request";
import { NativeController } from "./baseController";
import * as kerror from "../../kerror";

/**
 * @class DebugController
 */
export class DebugController extends NativeController {
<<<<<<< HEAD
  private inspector: Inspector.Session;

  private debuggerStatus = false;

  /**
   * Map<eventName, Set<connectionId>>
   */
  private events = new Map<string, Set<string>>();

  /**
   * Map of functions from the DebugModules
   */
  private kuzzlePostMethods = new Map<string, DebugModuleMethod>();

  /**
   * List of DebugModule for DebugController
   * Used to add new methods and events to the protocol
   */
  private modules: DebugModule[] = [
  ];

=======
>>>>>>> 6ee7c70d
  constructor() {
    super([
      "nodeVersion",
      "enable",
      "disable",
      "post",
      "addListener",
      "removeListener",
    ]);
  }

  /**
   * Return the node version of the current Kuzzle instance
   */
  async nodeVersion() {
    return process.version;
  }

  /**
   * Connect the debugger
   */
  async enable() {
    global.kuzzle.ask("core:debugger:enable");
  }

  /**
   * Disconnect the debugger and clears all the events listeners
   */
  async disable() {
    global.kuzzle.ask("core:debugger:disable");
  }

  /**
   * Trigger action from debugger directly following the Chrome Debug Protocol
   * See: https://chromedevtools.github.io/devtools-protocol/v8/
   */
  async post(request: KuzzleRequest) {
    const method = request.getBodyString("method");
    const params = request.getBodyObject("params", {});

    return global.kuzzle.ask('core:debugger:post', method, params);
  }

  /**
   * Make the websocket connection listen and receive events from Chrome Debug Protocol
   * See events from: https://chromedevtools.github.io/devtools-protocol/v8/
   */
  async addListener(request: KuzzleRequest) {
    if (request.context.connection.protocol !== "websocket") {
      throw kerror.get(
        "api",
        "assert",
        "unsupported_protocol",
        request.context.connection.protocol,
        "debug:addListener"
      );
    }

    const event = request.getBodyString("event");

    global.kuzzle.ask("core:debugger:addListener", event, request.context.connection.id);
  }

  /**
   * Remove the websocket connection from the events' listeners
   */
  async removeListener(request: KuzzleRequest) {
    if (request.context.connection.protocol !== "websocket") {
      throw kerror.get(
        "api",
        "assert",
        "unsupported_protocol",
        request.context.connection.protocol,
        "debug:removeListener"
      );
    }

    const event = request.getBodyString("event");
    
    global.kuzzle.ask("core:debugger:removeListener", event, request.context.connection.id);
  }
}<|MERGE_RESOLUTION|>--- conflicted
+++ resolved
@@ -27,30 +27,6 @@
  * @class DebugController
  */
 export class DebugController extends NativeController {
-<<<<<<< HEAD
-  private inspector: Inspector.Session;
-
-  private debuggerStatus = false;
-
-  /**
-   * Map<eventName, Set<connectionId>>
-   */
-  private events = new Map<string, Set<string>>();
-
-  /**
-   * Map of functions from the DebugModules
-   */
-  private kuzzlePostMethods = new Map<string, DebugModuleMethod>();
-
-  /**
-   * List of DebugModule for DebugController
-   * Used to add new methods and events to the protocol
-   */
-  private modules: DebugModule[] = [
-  ];
-
-=======
->>>>>>> 6ee7c70d
   constructor() {
     super([
       "nodeVersion",
