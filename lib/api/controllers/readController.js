var
  q = require('q'),
  os = require('os'),
  _ = require('lodash'),
  BadRequestError = require('../core/errors/badRequestError'),
  ResponseObject = require('../core/models/responseObject'),
  internalIndex = require('rc')('kuzzle').internalIndex;

module.exports = function ReadController (kuzzle) {
  this.search = function (requestObject) {
    kuzzle.pluginsManager.trigger('data:search', requestObject);

    return kuzzle.services.list.readEngine.search(requestObject);
  };

  this.get = function (requestObject) {
    kuzzle.pluginsManager.trigger('data:get', requestObject);

    return kuzzle.services.list.readEngine.get(requestObject);
  };

  this.count = function (requestObject) {
    kuzzle.pluginsManager.trigger('data:count', requestObject);

    return kuzzle.services.list.readEngine.count(requestObject);
  };

  this.listCollections = function (requestObject) {
    var
      type = requestObject.data.body.type || 'all',
      realtimeCollections;

    if (['all', 'stored', 'realtime'].indexOf(type) === -1) {
      return q.reject(new BadRequestError('listCollections: unrecognized type argument: "' + type + '"'));
    }

    kuzzle.pluginsManager.trigger('data:listCollections', requestObject);

    if (type === 'stored') {
      return kuzzle.services.list.readEngine.listCollections(requestObject).then(response => {
        response.data.body.type = type;
        return q(response);
      });
    }

    realtimeCollections = kuzzle.hotelClerk.getRealtimeCollections();

    if (type === 'realtime') {
<<<<<<< HEAD
      return q(new ResponseObject(requestObject, {type, collections: {realtime: realtimeCollections}}), 'realtime');
=======
      return q(new ResponseObject(requestObject, {type, collections: {realtime: realtimeCollections}}));
>>>>>>> e12d10a1
    }

    return kuzzle.services.list.readEngine.listCollections(requestObject)
      .then(response => {
        response.data.body.type = type;
        response.data.body.collections.realtime = realtimeCollections;
        return q(response);
      });
  };

  this.now = function (requestObject) {
    kuzzle.pluginsManager.trigger('data:now', requestObject);

    return q(new ResponseObject(requestObject, {now: Date.now()}));
  };

  this.listIndexes = function (requestObject, context) {
    kuzzle.pluginsManager.trigger('data:listIndexes', requestObject);

    return kuzzle.services.list.readEngine.listIndexes(requestObject)
      .then(response => {
        var
          availableIndexes = response.data.body.indexes,
          userRoles = context.token.user.profile.roles,
          allowedIndexes = [];

        if (response.data.body.indexes.length > 0) {
          userRoles.forEach(role => {
            if (role.indexes !== undefined) {
              _.forEach(role.indexes, (value, roleIndex) => {
                if (roleIndex.charAt(0) !== '_') {
                  availableIndexes.forEach(availableIndex => {
                    if ((availableIndex === roleIndex ||
                      roleIndex === '*' && availableIndex !== internalIndex) &&
                      _.indexOf(allowedIndexes, availableIndex) === -1
                    ) {
                      allowedIndexes.push(availableIndex);
                    }
                  });
                }
              });
            }
            response.data.body.indexes = allowedIndexes;
          });
        }

        return response;
      });
  };

  this.serverInfo = function (requestObject) {
    var
      serviceName,
      response = {
        kuzzle: {
          version: kuzzle.config.version,
          api: {
            version: kuzzle.config.apiVersion,
            routes: {}
          },
          nodeVersion: process.version,
          memoryUsed: process.memoryUsage().rss,
          uptime: process.uptime() + 's',
          plugins: {},
          system: {
            memory: {
              total: os.totalmem(),
              free: os.freemem()
            },
            cpus: os.cpus()
          }
        },
        services: {}
      };

    Object.keys(kuzzle.funnel).forEach(controller => {
      var actionList = [];

      if (typeof kuzzle.funnel[controller] === 'object') {
        Object.keys(kuzzle.funnel[controller]).forEach(action => {
          if (typeof kuzzle.funnel[controller][action] === 'function') {
            actionList.push(action);
          }
        });

        if (actionList.length > 0) {
          response.kuzzle.api.routes[controller] = actionList;
        }
      }
    });

    Object.keys(kuzzle.pluginsManager.plugins).forEach(plugin => {
      var
        pluginInfo = kuzzle.pluginsManager.plugins[plugin],
        p = {
          name: pluginInfo.name,
          version: pluginInfo.version,
          activated: pluginInfo.activated
        };

      p.hooks = _.uniq(Object.keys(pluginInfo.object.hooks));

      response.kuzzle.plugins[plugin] = p;
    });

    return Object.keys(kuzzle.services.list).reduce((previous, current) => {
      return previous.then(serviceInfo => {
        if (serviceInfo) {
          response.services[serviceName] = serviceInfo;
        }

        serviceName = current;

        if (kuzzle.services.list[current].getInfos) {
          return kuzzle.services.list[current].getInfos();
        }

        return q();
      });
    }, q())
    .then(serviceInfo => {
      if (serviceInfo) {
        response.services[serviceName] = serviceInfo;
      }

      return new ResponseObject(requestObject, {serverInfo: response});
    });
  };
};<|MERGE_RESOLUTION|>--- conflicted
+++ resolved
@@ -46,11 +46,7 @@
     realtimeCollections = kuzzle.hotelClerk.getRealtimeCollections();
 
     if (type === 'realtime') {
-<<<<<<< HEAD
-      return q(new ResponseObject(requestObject, {type, collections: {realtime: realtimeCollections}}), 'realtime');
-=======
       return q(new ResponseObject(requestObject, {type, collections: {realtime: realtimeCollections}}));
->>>>>>> e12d10a1
     }
 
     return kuzzle.services.list.readEngine.listCollections(requestObject)
