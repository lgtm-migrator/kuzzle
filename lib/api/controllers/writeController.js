--- conflicted
+++ resolved
@@ -17,11 +17,7 @@
    * @param context
    * @returns {Promise}
    */
-<<<<<<< HEAD
-  this.create = function (requestObject, context) {
-=======
   this.create = function writeCreate (requestObject, context) {
->>>>>>> a00f0d98
     var modifiedRequestObject = null;
 
     requestObject.userId = context.token.userId;
@@ -107,11 +103,7 @@
    * @param context
    * @returns {Promise}
    */
-<<<<<<< HEAD
-  this.update = function (requestObject, context) {
-=======
   this.update = function writeUpdate (requestObject, context) {
->>>>>>> a00f0d98
     var modifiedRequestObject = null;
 
     requestObject.userId = context.token.userId;
