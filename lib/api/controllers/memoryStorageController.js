/*
 * Kuzzle, a backend software, self-hostable and ready to use
 * to power modern apps
 *
 * Copyright 2015-2018 Kuzzle
 * mailto: support AT kuzzle.io
 * website: http://kuzzle.io
 *
 * Licensed under the Apache License, Version 2.0 (the "License");
 * you may not use this file except in compliance with the License.
 * You may obtain a copy of the License at
 *
 * https://www.apache.org/licenses/LICENSE-2.0
 *
 * Unless required by applicable law or agreed to in writing, software
 * distributed under the License is distributed on an "AS IS" BASIS,
 * WITHOUT WARRANTIES OR CONDITIONS OF ANY KIND, either express or implied.
 * See the License for the specific language governing permissions and
 * limitations under the License.
 */

'use strict';

const
  errorsManager = require('../../util/errors').wrap('api', 'assert'),
  { NativeController } = require('./baseController'),
  kassert = require('../../util/requestAssertions'),
  { isPlainObject } = require('../../util/safeObject');

let mapping;

/**
 * @class MemoryStorageController
 * @param {Kuzzle} kuzzle
 */
class MemoryStorageController extends NativeController {
  constructor(kuzzle) {
    super(kuzzle);

    initMapping();

    const largeCommands = [
      'mset', 'mget', 'msetnx'
    ];

    Object.keys(mapping).forEach(command => {
      this._actions.add(command);

      this[command] = request => {
        const args = extractArgumentsFromRequest(command, request);

        if (largeCommands.indexOf(command) !== -1) {
          return kuzzle.cacheEngine.public[command](args);
        }

        return kuzzle.cacheEngine.public[command](...args);
      };
    });
  }
}

module.exports = MemoryStorageController;

const scanMatchProperty = {
  skip: true,
  merge: true,
  path: ['args', 'match'],
  map: val => {
    if (typeof val !== 'string') {
      errorsManager.throw('invalid_type', 'match', '<string>');
    }

    return ['MATCH', val];
  }
};

const scanCountProperty = {
  skip: true,
  merge: true,
  path: ['args', 'count'],
  map: (val, request) => {
    assertInt(request, 'count', val);
    return ['COUNT', val];
  }
};

const zrangebyscoreOptionsProperty = {
  skip: true,
  merge: true,
  map: val => {
    const result = typeof val === 'string' ? val.split(',') : val;

    return result.map(v => typeof v === 'string' ? v.toUpperCase() : v);
  },
  path: ['args', 'options']
};

const zrangebyscoreLimitProperty = {
  skip: true,
  merge: true,
  map: val => {
    let result = ['LIMIT'];

    result = result.concat(typeof val === 'string' ? val.split(',') : val);

    // "result" should contain LIMIT offset count
    if (result.length !== 3) {
      errorsManager.throw('invalid_argument', 'limit', '<offset, count>');
    }

    return result;
  },
  path: ['args', 'limit']
};

function initMapping () {
  mapping = {
    append: {
      key: ['resource', '_id'],
      value: ['body', 'value']
    },
    bitcount: {
      key: ['resource', '_id'],
      start: {skip: true, path: ['args', 'start']},
      end: {skip: true, path: ['args', 'end']}
    },
    bitop: {
      operation: ['body', 'operation'],
      destkey: ['resource', '_id'],
      keys: { merge: true, path: ['body', 'keys'] }
    },
    bitpos: {
      key: ['resource', '_id'],
      bit: ['args', 'bit'],
      start: {skip: true, path : ['args', 'start']},
      end: {skip: true, path: ['args', 'end']}
    },
    dbsize: null,
    decrby: {
      key: ['resource', '_id'],
      value: ['body', 'value']
    },
    del: {
      keys: ['body', 'keys']
    },
    expire: {
      key: ['resource', '_id'],
      seconds: ['body', 'seconds']
    },
    expireat: {
      key: ['resource', '_id'],
      timestamp: ['body', 'timestamp']
    },
    flushdb: null,
    geoadd: {
      key: {path: ['resource', '_id']},
      points: {
        map: (val, request) => {
          const result = [];

          kassert.assertBodyHasAttribute(request, 'points');
          kassert.assertBodyAttributeType(request, 'points', 'array');

          if (val.length === 0) {
            errorsManager.throw('empty_argument', 'points');
          }

          val.forEach(v => {
            if (typeof v !== 'object' || !v.lon || !v.lat || !v.name) {
<<<<<<< HEAD
              errorsManager.throw('invalid_argument', 'points', '{lat, lon, name}[]');
=======
              errorsManager.throw('invalid_argument', 'points', '<array of geopoints>');
>>>>>>> 5fba725c
            }

            assertFloat(request, 'lon', v.lon);
            assertFloat(request, 'lat', v.lat);

            result.push(v.lon, v.lat, v.name);
          });

          return result;
        },
        path: ['body', 'points'],
        merge: true
      }
    },
    geodist: {
      key: ['resource', '_id'],
      member1: ['args', 'member1'],
      member2: ['args', 'member2'],
      unit: {skip: true, path: ['args', 'unit']}
    },
    geohash: {
      key: ['resource', '_id'],
      members: {
        merge: true,
        map: val => typeof val === 'string' ? val.split(',') : val,
        path: ['args', 'members']
      }
    },
    georadius: {
      key: ['resource', '_id'],
      lon: ['args', 'lon'],
      lat: ['args', 'lat'],
      distance: ['args', 'distance'],
      unit: ['args', 'unit'],
      options: {
        skip: true,
        merge: true,
        map: val => {
          const result = typeof val === 'string' ? val.split(',') : val;

          return result.map(v => typeof v === 'string' ? v.toUpperCase() : v);
        },
        path: ['args', 'options']
      }
    },
    georadiusbymember: {
      key: ['resource', '_id'],
      member: ['args', 'member'],
      distance: ['args', 'distance'],
      unit: ['args', 'unit'],
      options: {
        skip: true,
        merge: true,
        map: val => {
          const result = typeof val === 'string' ? val.split(',') : val;

          return result.map(v => typeof v === 'string' ? v.toUpperCase() : v);
        },
        path: ['args', 'options']
      }
    },
    getbit: {
      key: ['resource', '_id'],
      offset: ['args', 'offset']
    },
    getrange: {
      key: ['resource', '_id'],
      start: ['args', 'start'],
      end: ['args', 'end']
    },
    hdel: {
      key: ['resource', '_id'],
      fields: {skip: true, merge: true, path: ['body', 'fields']}
    },
    hmget: {
      key: ['resource', '_id'],
      fields: {
        merge: true,
        map: val => typeof val === 'string' ? val.split(',') : val,
        path: ['args', 'fields']
      }
    },
    hexists: {
      key: ['resource', '_id'],
      field: ['args', 'field']
    },
    hincrby: {
      key: ['resource', '_id'],
      field: ['body', 'field'],
      value: ['body', 'value']
    },
    hmset: {
      key: ['resource', '_id'],
      entries: {
        map: (val, request) => {
          const result = [];

          kassert.assertBodyHasAttribute(request, 'entries');
          kassert.assertBodyAttributeType(request, 'entries', 'array');

          val.forEach(v => {
            if (typeof v !== 'object' || !v.field || !v.value) {
<<<<<<< HEAD
              errorsManager.throw('invalid_argument', 'entries', 'object[]');
=======
              errorsManager.throw('invalid_argument', 'entries', '<array of object>');
>>>>>>> 5fba725c
            }

            result.push(v.field, v.value);
          });

          return result;
        },
        path: ['body', 'entries'],
        merge: true
      }
    },
    hset: {
      key: ['resource', '_id'],
      field: ['body', 'field'],
      value: ['body', 'value']
    },
    hstrlen: {
      key: ['resource', '_id'],
      field: ['args', 'field']
    },
    keys: {
      pattern: ['args', 'pattern']
    },
    lindex: {
      key: ['resource', '_id'],
      index: ['args', 'idx']
    },
    linsert: {
      key: ['resource', '_id'],
      position: ['body', 'position'],
      pivot: ['body', 'pivot'],
      value: ['body', 'value']
    },
    lpush: {
      key: ['resource', '_id'],
      values: {skip: true, merge: true, path: ['body', 'values']}
    },
    lrange: {
      key: ['resource', '_id'],
      start: ['args', 'start'],
      stop: ['args', 'stop']
    },
    lrem: {
      key: ['resource', '_id'],
      count: ['body', 'count'],
      value: ['body', 'value']
    },
    lset: {
      key: ['resource', '_id'],
      index: ['body', 'index'],
      value: ['body', 'value']
    },
    ltrim: {
      key: ['resource', '_id'],
      start: ['body', 'start'],
      stop: ['body', 'stop']
    },
    mget: {
      keys: {
        merge: true,
        map: val => typeof val === 'string' ? val.split(',') : val,
        path: ['args', 'keys']
      }
    },
    mset: {
      entries: {
        map: (val, request) => {
          const result = [];

          kassert.assertBodyHasAttribute(request, 'entries');
          kassert.assertBodyAttributeType(request, 'entries', 'array');
          val.forEach(entry => {
            if (typeof entry !== 'object' || !entry.key || !entry.value) {
<<<<<<< HEAD
              errorsManager.throw('invalid_argument', 'entries', 'object[]');
=======
              errorsManager.throw('invalid_argument', 'entries', '<array of objects>');
>>>>>>> 5fba725c
            }

            result.push(entry.key, entry.value);
          });

          return result;
        },
        path: ['body', 'entries'],
        merge: true
      }
    },
    object: {
      subcommand: ['args', 'subcommand'],
      key: ['resource', '_id']
    },
    pexpire: {
      key: ['resource', '_id'],
      milliseconds: ['body', 'milliseconds']
    },
    pexpireat: {
      key: ['resource', '_id'],
      timestamp: ['body', 'timestamp']
    },
    pfadd: {
      key: ['resource', '_id'],
      elements: {skip: true, merge: true, path: ['body', 'elements']}
    },
    pfmerge: {
      key: ['resource', '_id'],
      sources: {skip: true, merge: true, path: ['body', 'sources']}
    },
    ping: null,
    psetex: {
      key: ['resource', '_id'],
      milliseconds: ['body', 'milliseconds'],
      value: ['body', 'value']
    },
    randomkey: null,
    rename: {
      key: ['resource', '_id'],
      newkey: ['body', 'newkey']
    },
    renamenx: {
      key: ['resource', '_id'],
      newkey: ['body', 'newkey']
    },
    rpoplpush: {
      source: ['body', 'source'],
      destination: ['body', 'destination']
    },
    sadd: {
      key: ['resource', '_id'],
      members: {skip: true, merge: true, path: ['body', 'members']}
    },
    scan: {
      cursor: ['args', 'cursor'],
      match: scanMatchProperty,
      count: scanCountProperty
    },
    sdiff: {
      key: ['resource', '_id'],
      keys: {
        merge: true,
        map: val => typeof val === 'string' ? val.split(',') : val,
        path: ['args', 'keys']
      }
    },
    sdiffstore: {
      destination: ['body', 'destination'],
      key: ['resource', '_id'],
      keys: {merge: true, path: ['body', 'keys']}
    },
    set: null, // handled by extractArgumentsFromRequestForSet
    setex: {
      key: ['resource', '_id'],
      seconds: ['body', 'seconds'],
      value: ['body', 'value']
    },
    setnx: {
      key: ['resource', '_id'],
      value: ['body', 'value']
    },
    sinterstore: {
      destination: ['body', 'destination'],
      keys: {merge: true, path: ['body', 'keys']}
    },
    sismember: {
      key: ['resource', '_id'],
      member: ['args', 'member']
    },
    smove: {
      key: ['resource', '_id'],
      destination: ['body', 'destination'],
      member: ['body', 'member']
    },
    sort: null, // handled by extractArgumentsFromRequestForSort
    spop: {
      key: ['resource', '_id'],
      count: {skip: true, path: ['body', 'count']}
    },
    srandmember: {
      key: ['resource', '_id'],
      count: {skip: true, path: ['args', 'count']}
    },
    srem: {
      key: ['resource', '_id'],
      members: {skip: true, merge: true, path: ['body', 'members']}
    },
    sscan: {
      key: ['resource', '_id'],
      cursor: ['args', 'cursor'],
      match: scanMatchProperty,
      count: scanCountProperty
    },
    sunion: {
      keys: {
        merge: true,
        map: val => typeof val === 'string' ? val.split(',') : val,
        path: ['args', 'keys']
      }
    },
    sunionstore: {
      destination: ['body', 'destination'],
      keys: {merge: true, path: ['body', 'keys']}
    },
    time: null,
    touch: {
      keys: {merge: true, path: ['body', 'keys']}
    },
    zadd: null, // handled by extractArgumentsFromRequestForZAdd
    zcount: {
      key: ['resource', '_id'],
      min: ['args', 'min'],
      max: ['args', 'max']
    },
    zincrby: {
      key: ['resource', '_id'],
      value: ['body', 'value'],
      member: ['body', 'member']
    },
    zinterstore: null, // handled by extractArgumentsFromRequestForZInterstore
    zlexcount: {
      key: ['resource', '_id'],
      min: ['args', 'min'],
      max: ['args', 'max']
    },
    zrange: {
      key: ['resource', '_id'],
      start: ['args', 'start'],
      stop: ['args', 'stop'],
      options: {
        skip: true,
        merge: true,
        map: val => {
          const result = typeof val === 'string' ? val.split(',') : val;

          return result.map(v => typeof v === 'string' ? v.toUpperCase() : v);
        },
        path: ['args', 'options']}
    },
    zrangebylex: {
      key: ['resource', '_id'],
      min: ['args', 'min'],
      max: ['args', 'max'],
      limit: {
        skip: true,
        merge: true,
        map: val => {
          let result = ['LIMIT'];

          result = result.concat(typeof val === 'string' ? val.split(',') : val);

          // "result" should contain LIMIT offset count
          if (result.length !== 3) {
            errorsManager.throw('invalid_argument', 'limit', '<offset, count>');
          }

          return result;
        },
        path: ['args', 'limit']
      }
    },
    zrangebyscore: {
      key: ['resource', '_id'],
      min: ['args', 'min'],
      max: ['args', 'max'],
      options: zrangebyscoreOptionsProperty,
      limit: zrangebyscoreLimitProperty
    },
    zrem: {
      key: ['resource', '_id'],
      members: {merge: true, path: ['body', 'members']}
    },
    zremrangebylex: {
      key: ['resource', '_id'],
      min: ['body', 'min'],
      max: ['body', 'max']
    },
    zremrangebyrank: {
      key: ['resource', '_id'],
      min: ['body', 'start'],
      max: ['body', 'stop']
    },
    zremrangebyscore: {
      key: ['resource', '_id'],
      min: ['body', 'min'],
      max: ['body', 'max']
    },
    zrevrangebylex: {
      key: ['resource', '_id'],
      max: ['args', 'max'],
      min: ['args', 'min'],
      limit: {
        skip: true,
        merge: true,
        map: val => {
          let result = ['LIMIT'];

          result = result.concat(typeof val === 'string' ? val.split(',') : val);

          // "result" should contain LIMIT offset count
          if (result.length !== 3) {
            errorsManager.throw('invalid_argument', 'limit', '<offset, count>');
          }

          return result;
        },
        path: ['args', 'limit']
      }
    },
    zrevrangebyscore: {
      key: ['resource', '_id'],
      max: ['args', 'max'],
      min: ['args', 'min'],
      options: zrangebyscoreOptionsProperty,
      limit: zrangebyscoreLimitProperty
    },
    zrevrank: {
      key: ['resource', '_id'],
      member: ['args', 'member']
    },
    zunionstore: null // handled by extractArgumentsFromRequestForZInterstore
  };

  // unique argument key
  mapping.decr = mapping.get = mapping.hgetall = mapping.hkeys =
    mapping.hlen = mapping.hvals = mapping.incr = mapping.llen =
    mapping.lpop = mapping.persist = mapping.pttl = mapping.rpop =
    mapping.scard = mapping.smembers = mapping.strlen = mapping.ttl =
    mapping.type = mapping.zcard = { key: ['resource', '_id'] };

  // key value
  mapping.getset = mapping.lpushx = mapping.rpushx = {
    key: ['resource', '_id'],
    value: ['body', 'value']
  };

  mapping.pfcount = mapping.sinter = mapping.mget;

  mapping.incrby = mapping.incrbyfloat = mapping.decrby;
  mapping.geopos = mapping.geohash;
  mapping.hget = mapping.hexists;
  mapping.hsetnx = mapping.hset;
  mapping.msetnx = mapping.mset;
  mapping.rpush = mapping.lpush;
  mapping.hincrbyfloat = mapping.hincrby;
  mapping.zrevrange = mapping.zrange;
  mapping.zscore = mapping.zrank = mapping.zrevrank;
  mapping.hscan = mapping.zscan = mapping.sscan;
  mapping.exists = mapping.mget;
}

/**
 * @param {string} command
 * @param {Request} request
 * @returns {*}
 */
function extractArgumentsFromRequest (command, request) {
  let args = [];

  // Dealing with exceptions
  if (command === 'set') {
    return extractArgumentsFromRequestForSet(request);
  }
  if (command === 'sort') {
    return extractArgumentsFromRequestForSort(request);
  }
  if (command === 'zadd') {
    return extractArgumentsFromRequestForZAdd(request);
  }
  if (command === 'zinterstore') {
    return extractArgumentsFromRequestForZInterstore(request);
  }
  if (command === 'zunionstore') {
    return extractArgumentsFromRequestForZInterstore(request);
  }

  if (!mapping[command]) {
    return [];
  }

  if (!request.input.body) {
    request.input.body = {};
  }

  Object.keys(mapping[command]).forEach(key => {
    const
      data = mapping[command][key],
      path = Array.isArray(data) ? data : data.path,
      toMerge = !Array.isArray(data) && data.merge === true,
      map = !Array.isArray(data) && data.map,
      skip = !Array.isArray(data) && data.skip === true;

    let value = path.reduce(
      (previousValue, currentValue, currentIndex, array) => {
        if (previousValue[array[currentIndex]] !== undefined
          && previousValue[array[currentIndex]] !== null
        ) {
          return previousValue[array[currentIndex]];
        }
        return undefined;
      }, request.input);

    if (value === undefined) {
      if (skip) {
        return;
      }
      errorsManager.throw('missing_argument', key);
    }

    if (map) {
      value = data.map(value, request);
    }

    if (value !== undefined) {
      if (toMerge && Array.isArray(value)) {
        args = args.concat(value);
      } else {
        args.push(value);
      }
    }
  });

  return args;
}

/**
 * @param {Request} request
 * @returns {*[]}
 */
function extractArgumentsFromRequestForSet (request) {
  const args = [request.input.resource._id];

  kassert.assertHasId(request);
  kassert.assertHasBody(request);

  if (['undefined', 'boolean', 'object'].indexOf(typeof request.input.body.value) !== -1) {
    errorsManager.throw('invalid_type', 'value', 'string, number');
  }

  if (request.input.body.nx && request.input.body.xx) {
    errorsManager.throw('mutually_exclusive', 'nx', 'xx');
  }

  if (request.input.body.ex && request.input.body.px) {
    errorsManager.throw('mutually_exclusive', 'ex', 'px');
  }

  args.push(request.input.body.value);

  if (request.input.body.ex !== undefined) {
    args.push('EX', request.input.body.ex);
  }

  if (request.input.body.px !== undefined) {
    args.push('PX', request.input.body.px);
  }

  if (request.input.body.nx) {
    args.push('NX');
  }

  if (request.input.body.xx) {
    args.push('XX');
  }

  return args;
}

/**
 * @param {Request} request
 * @returns {*[]}
 */
function extractArgumentsFromRequestForSort (request) {
  const args = [request.input.resource._id];

  kassert.assertHasId(request);

  if (request.input.body) {
    if (request.input.body.alpha) {
      args.push('ALPHA');
    }

    if (request.input.body.direction !== undefined) {
      const direction = request.input.body.direction.toUpperCase();

      if (['ASC', 'DESC'].indexOf(direction) === -1) {
        errorsManager.throw('invalid_argument', 'direction', '"ASC", "DESC"');
      }

      args.push(direction);
    }

    if (request.input.body.by !== undefined) {
      args.push('BY', request.input.body.by);
    }

    if (request.input.body.limit !== undefined) {
      kassert.assertBodyAttributeType(request, 'limit', 'array');
      assertInt(request, 'limit.offset', request.input.body.limit[0]);
      assertInt(request, 'limit.count', request.input.body.limit[1]);

      args.push(
        'LIMIT',
        request.input.body.limit[0],
        request.input.body.limit[1]);
    }

    if (request.input.body.get !== undefined) {
      kassert.assertBodyAttributeType(request, 'get', 'array');

      request.input.body.get.forEach(pattern => {
        args.push('GET');
        args.push(pattern);
      });
    }

    if (request.input.body.store !== undefined) {
      args.push('STORE', request.input.body.store);
    }
  }

  return args;
}

/**
 * @param {Request} request
 * @returns {*[]}
 */
function extractArgumentsFromRequestForZAdd (request) {
  const args = [request.input.resource._id];

  kassert.assertHasId(request);
  kassert.assertHasBody(request);
  kassert.assertBodyHasAttribute(request, 'elements');
  kassert.assertBodyAttributeType(request, 'elements', 'array');

  if (request.input.body.nx && request.input.body.xx) {
    errorsManager.throw('mutually_exclusive', 'nx', 'xx');
  }

  if (request.input.body.nx) {
    args.push('NX');
  }

  if (request.input.body.xx) {
    args.push('XX');
  }

  if (request.input.body.ch) {
    args.push('CH');
  }

  if (request.input.body.incr) {
    args.push('INCR');
  }

  if (request.input.body.elements.length === 0) {
    errorsManager.throw('empty_argument', 'elements');
  }

  if (request.input.body.incr && request.input.body.elements.length > 1) {
    errorsManager.throw('too_many_arguments', 'elements');
  }

  request.input.body.elements.forEach((element, index) => {
    if (!isPlainObject(element)) {
<<<<<<< HEAD
      errorsManager.throw('invalid_argument', 'elements', 'object[]');
=======
      errorsManager.throw('invalid_argument', 'elements', '<array of objects>');
>>>>>>> 5fba725c
    }

    if (!element.member) {
      errorsManager.throw('missing_argument', `elements[${index}].member`);
    }

    assertFloat(request, 'score', element.score);

    args.push(element.score);
    args.push(element.member);
  });

  return args;
}

/**
 * @param {Request} request
 * @returns {*[]}
 */
function extractArgumentsFromRequestForZInterstore (request) {
  let args = [request.input.resource._id];

  kassert.assertHasId(request);
  kassert.assertHasBody(request);
  kassert.assertBodyHasAttribute(request, 'keys');
  kassert.assertBodyAttributeType(request, 'keys', 'array');

  if (request.input.body.keys.length === 0) {
    errorsManager.throw('empty_argument', 'keys');
  }

  args.push(request.input.body.keys.length);
  args = args.concat(request.input.body.keys);

  if (request.input.body.weights) {
    kassert.assertBodyAttributeType(request, 'weights', 'array');

    if (request.input.body.weights.length > 0) {
      args.push('WEIGHTS');
      args = args.concat(request.input.body.weights);
    }
  }

  if (request.input.body.aggregate) {
    kassert.assertBodyAttributeType(request, 'aggregate', 'string');

    const aggregate = request.input.body.aggregate.toUpperCase();

    if (['SUM', 'MIN', 'MAX'].indexOf(aggregate) === -1) {
      errorsManager.throw('invalid_argument', 'aggregate', '"SUM", "MIN" or "MAX"');
    }

    args.push('AGGREGATE', aggregate);
  }

  return args;
}

/**
 * Throws with a standardized error message if "value"
 * is not a float
 *
 * @param {Request} request
 * @param {string} name of the tested parameter
 * @param {*} value of the tested parameter
 * @throws
 */
function assertFloat(request, name, value) {
  // Number.parseXxx computes the 1st member of an array if one is provided
  if (Array.isArray(value) || Number.isNaN(Number.parseFloat(value))) {
    errorsManager.throw('invalid_type', name, 'number');
  }
}

/**
 * Throws with a standardized error message if "value"
 * is not an integer
 *
 * @param {Request} request
 * @param {string} name of the tested parameter
 * @param {*} value of the tested parameter
 * @throws
 */
function assertInt(request, name, value) {
  // Number.parseXxx computes the 1st member of an array if one is provided
  if (Array.isArray(value) || Number.isNaN(Number.parseInt(value))) {
    errorsManager.throw('invalid_type', name, 'integer');
  }
}<|MERGE_RESOLUTION|>--- conflicted
+++ resolved
@@ -167,11 +167,7 @@
 
           val.forEach(v => {
             if (typeof v !== 'object' || !v.lon || !v.lat || !v.name) {
-<<<<<<< HEAD
-              errorsManager.throw('invalid_argument', 'points', '{lat, lon, name}[]');
-=======
               errorsManager.throw('invalid_argument', 'points', '<array of geopoints>');
->>>>>>> 5fba725c
             }
 
             assertFloat(request, 'lon', v.lon);
@@ -274,11 +270,7 @@
 
           val.forEach(v => {
             if (typeof v !== 'object' || !v.field || !v.value) {
-<<<<<<< HEAD
-              errorsManager.throw('invalid_argument', 'entries', 'object[]');
-=======
               errorsManager.throw('invalid_argument', 'entries', '<array of object>');
->>>>>>> 5fba725c
             }
 
             result.push(v.field, v.value);
@@ -352,11 +344,7 @@
           kassert.assertBodyAttributeType(request, 'entries', 'array');
           val.forEach(entry => {
             if (typeof entry !== 'object' || !entry.key || !entry.value) {
-<<<<<<< HEAD
-              errorsManager.throw('invalid_argument', 'entries', 'object[]');
-=======
               errorsManager.throw('invalid_argument', 'entries', '<array of objects>');
->>>>>>> 5fba725c
             }
 
             result.push(entry.key, entry.value);
@@ -844,11 +832,7 @@
 
   request.input.body.elements.forEach((element, index) => {
     if (!isPlainObject(element)) {
-<<<<<<< HEAD
-      errorsManager.throw('invalid_argument', 'elements', 'object[]');
-=======
       errorsManager.throw('invalid_argument', 'elements', '<array of objects>');
->>>>>>> 5fba725c
     }
 
     if (!element.member) {
