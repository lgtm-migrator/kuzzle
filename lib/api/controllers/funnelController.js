--- conflicted
+++ resolved
@@ -78,25 +78,14 @@
     if (this.concurrentRequests < kuzzle.config.server.maxConcurrentRequests) {
       this.concurrentRequests++;
 
-<<<<<<< HEAD
+      this.pendingRequests[requestObject.requestId] = requestObject;
+
       processRequest(kuzzle, this.controllers, requestObject, context)
-=======
-      this.pendingRequests[requestObject.requestId] = requestObject;
-
-      return processRequest(kuzzle, this.controllers, requestObject, context)
->>>>>>> 8122f7dd
         .then(responseObject => callback(null, responseObject))
         .catch(err => {
           kuzzle.pluginsManager.trigger('log:error', err);
           callback(err, new ResponseObject(requestObject, err));
 
-<<<<<<< HEAD
-          return null;
-        })
-        .finally(() => this.concurrentRequests--);
-
-      return null;
-=======
           if (kuzzle.config.dump.handledErrors.enabled) {
             setImmediate(() => {
               var
@@ -131,12 +120,16 @@
               }
             });
           }
+
+          return null;
         })
         .finally(() => {
           this.concurrentRequests--;
           delete this.pendingRequests[requestObject.requestId];
         });
->>>>>>> 8122f7dd
+
+
+  		return null;
     }
 
     /*
@@ -158,6 +151,7 @@
       error = new ServiceUnavailableError('Request discarded: Kuzzle Server is temporarily overloaded');
       kuzzle.pluginsManager.trigger('log:error', error);
       callback(error, new ResponseObject(requestObject, error));
+
       return null;
     }
 
