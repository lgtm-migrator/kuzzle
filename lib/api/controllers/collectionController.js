/*
 * Kuzzle, a backend software, self-hostable and ready to use
 * to power modern apps
 *
 * Copyright 2015-2018 Kuzzle
 * mailto: support AT kuzzle.io
 * website: http://kuzzle.io
 *
 * Licensed under the Apache License, Version 2.0 (the "License");
 * you may not use this file except in compliance with the License.
 * You may obtain a copy of the License at
 *
 * https://www.apache.org/licenses/LICENSE-2.0
 *
 * Unless required by applicable law or agreed to in writing, software
 * distributed under the License is distributed on an "AS IS" BASIS,
 * WITHOUT WARRANTIES OR CONDITIONS OF ANY KIND, either express or implied.
 * See the License for the specific language governing permissions and
 * limitations under the License.
 */

'use strict';

const
  errorsManager = require('../../config/error-codes/throw').wrap('api', 'collection'),
  BaseController = require('./baseController'),
  _ = require('lodash'),
  Bluebird = require('bluebird'),
  {
    assertHasBody,
    assertHasIndex,
    assertHasIndexAndCollection,
    assertHasScrollId
  } = require('../../util/requestAssertions');

/**
 * @class CollectionController
 * @param {Kuzzle} kuzzle
 * @constructor
 */
class CollectionController extends BaseController {
  constructor(kuzzle) {
    super(kuzzle, [
      'create',
      'deleteSpecifications',
      'exists',
      'getMapping',
      'getSpecifications',
      'list',
      'scrollSpecifications',
      'searchSpecifications',
      'truncate',
      'updateMapping',
      'updateSpecifications',
      'validateSpecifications'
    ]);

    this.engine = kuzzle.services.list.storageEngine;
    this.internalEngine = kuzzle.internalEngine;
  }

  /**
   * Add a mapping to the collection
   *
   * @param {Request} request
   * @returns {Promise<Object>}
   */
  updateMapping(request) {
    assertHasBody(request);
    return this.engine.updateMapping(request)
      .then(response => {
        this.kuzzle.indexCache.add(
          request.input.resource.index,
          request.input.resource.collection);

        return Bluebird.resolve(response);
      });
  }

  /**
   * Get the collection mapping
   *
   * @param {Request} request
   * @returns {Promise<Object>}
   */
  getMapping(request) {
    assertHasIndexAndCollection(request);

    const includeKuzzleMeta = this.tryGetBoolean(
      request,
      'args.includeKuzzleMeta');

    return this.engine.getMapping(request, includeKuzzleMeta);
  }

  /**
   * Get the collection validation specifications
   *
   * @param {Request} request
   * @returns {Promise<Object>}
   */
  getSpecifications(request) {
    assertHasIndexAndCollection(request);

    const {index, collection} = request.input.resource;

    return this.kuzzle.indexCache.exists(index)
      .then(exists => {
        if (!exists) {
          errorsManager.throw('index_does_not_exist', index);
        }

        return this.kuzzle.indexCache.exists(index, collection);
      })
      .then(exists => {
        if (!exists) {
          errorsManager.throw('collection_does_not_exist', collection);
        }

        return this.internalEngine.get('validations', `${index}#${collection}`);
      })
      .then(response => response._source)
      .catch(error => {
        if (error.status === 404) {
          error.message = `No specifications defined for index ${index} and collection ${collection}`;
        }

        throw error;
      });
  }

  /**
   * Search for collection validation specifications
   *
   * @param {Request} request
   * @returns {Promise<Object>}
   */
  searchSpecifications(request) {
    const
      query = request.input.body && request.input.body.query
        ? request.input.body.query
        : {};

    if (request.input.args.size) {
      const size = request.input.args.size - (request.input.args.from || 0);

      if (size > this.kuzzle.config.limits.documentsFetchCount) {
        errorsManager.throw(
          'search_page_size',
          this.kuzzle.config.limits.documentsFetchCount);
      }
    }

    return this.internalEngine.search('validations', query, request.input.args);
  }

  /**
   * Scroll over a paginated search results
   *
   * @param {Request} request
   * @returns {Promise<object>}
   */
  scrollSpecifications(request) {
    assertHasScrollId(request);

    return this.internalEngine.scroll(
      'validations',
      request.input.args.scrollId,
      request.input.args.scroll);
  }

  /**
   * Add a specification collections
   *
   * @param {Request} request
   * @returns {Promise<Object>}
   */
  updateSpecifications(request) {
    let specifications = [];

    assertHasBody(request);

    return createSpecificationList(request)
      .then(list => {
        specifications = list;
        return validateSpecificationList(this.kuzzle.validation, list);
      })
      .then(response => {
        if (response.valid) {
          const promises = [];

          specifications.forEach(specification => {
            const specLogName = specification._id.split('#').join(' / ');
            promises.push(this.internalEngine.createOrReplace(
              'validations',
              specification._id,
              specification._source));
            this.kuzzle.log.info(`Validation specification for ${specLogName} is about to be stored.`);
          });

          return Bluebird.all(promises);
        }

        const error = errorsManager.getError('update_specifications', response.description);
        error.details = response.details;
        throw error;
      })
      .then(() => this.kuzzle.internalEngine.refresh())
      .then(() => this.kuzzle.validation.curateSpecification())
      .then(() => request.input.body);
  }

  /**
   * Add a specification collections
   *
   * @param {Request} request
   * @returns {Promise<Object>}
   */
  deleteSpecifications(request) {
    assertHasIndexAndCollection(request);

    if (this.kuzzle.validation.specification[request.input.resource.index] === undefined
      || this.kuzzle.validation.specification[request.input.resource.index][request.input.resource.collection] === undefined
    ) {
      return Bluebird.resolve({acknowledged: true});
    }

    return this.internalEngine.delete(
      'validations',
      `${request.input.resource.index}#${request.input.resource.collection}`
    )
      .then(() => {
        this.kuzzle.log.info(
          `Validation specification for ${request.input.resource.index}#${request.input.resource.collection} has been deleted.`);

        return Bluebird.resolve();
      })
      .then(() => this.kuzzle.internalEngine.refresh())
      .then(() => this.kuzzle.validation.curateSpecification())
      .then(() => ({acknowledged: true}));
  }

  /**
   * Validate a specification
   *
   * @param {Request} request
   * @returns {Promise<Object>}
   */
  validateSpecifications(request) {
    assertHasBody(request);

    return createSpecificationList(request)
      .then(list => validateSpecificationList(this.kuzzle.validation, list));
  }

  /**
   * Reset a collection by removing all documents while keeping the existing mapping.
   *
   * @param {Request} request
   * @returns {Promise<Object>}
   */
  truncate(request) {
    assertHasIndexAndCollection(request);

    return this.engine.truncateCollection(request)
      .then(() => ({ acknowledged: true }));
  }

  /**
   * @param {Request} request
   * @returns {Promise<Object>}
   */
  list(request) {
    const type = request.input.args.type || 'all';

    assertHasIndex(request);

    if (['all', 'stored', 'realtime'].indexOf(type) === -1) {
      errorsManager.throw('invalid_type_argument', type);
    }

    let collections = [];

    if (type === 'realtime' || type === 'all') {
      collections = this.kuzzle.hotelClerk.getRealtimeCollections(
<<<<<<< HEAD
        request.input.resource.index).map(name => ({name, type: 'realtime'}));
=======
        request.input.resource.index).map(name => ({ name, type: 'realtime' }));
>>>>>>> 5c87d792
    }

    return Bluebird.resolve()
      .then(() => {
        if (type === 'stored' || type === 'all') {
          return this.engine.listCollections(request)
            .then(response => {
              for (const name of response.collections.stored) {
                collections.push({name, type: 'stored'});
              }
            });
        }

        return Bluebird.resolve();
      })
      .then(() => {
        collections.sort((a, b) => {
          if (a.name === b.name) {
            return 0;
          }
          return a.name < b.name ? -1 : 1;
        });

        return paginateCollections(request, {type, collections});
      });
  }

  /**
   * @param {Request} request
   * @returns {Promise<Object>}
   */
  exists(request) {
    assertHasIndexAndCollection(request);

    return this.engine.collectionExists(request);
  }

  /**
   * Creates a new collection with the specifed mapping. Only update the mapping if collection exists.
   *
   * @param {Request} request
   * @returns {Promise<Object>}
   */
  create(request) {
    assertHasIndex(request);

    return this.engine.createCollection(request)
      .then(response => {
        this.kuzzle.indexCache.add(
          request.input.resource.index,
          request.input.resource.collection);

        return response;
      });
  }
}

module.exports = CollectionController;

/**
 * @param {string} request
 * @param {string} request
 * @param {object} validation
 * @returns {object}
 */
const formatSpecification = (index, collection, validation) => ({
  _id: `${index}#${collection}`,
  _source: {
    validation,
    index,
    collection
  }
});

/**
 * @param {Request} request
 * @returns {Promise<Array>}
 */
function createSpecificationList (request) {
  const { index, collection } = request.input.resource;

  if (index && collection) {
    const specification = formatSpecification(
      index,
      collection,
      request.input.body);
    return Bluebird.resolve([ specification ]);
  }

  const specifications = [];
  _.forEach(request.input.body, (collections, _index) => {
    _.forEach(collections, (validation, _collection) => {
      specifications.push(formatSpecification(_index, _collection, validation));
    });
  });

  return Bluebird.resolve(specifications);
}

/**
 * @param {Validation} validator - validator instance
 * @param list
 * @returns {Promise<Boolean|Object>}
 */
function validateSpecificationList (validator, list) {
  return Bluebird.map(list, specification => validator.isValidSpecification(
    specification._source.index,
    specification._source.collection,
    specification._source.validation,
    true
  ))
    .then(response => {
      let errors = [];

      response
        .filter(value => !value.isValid)
        .forEach(value => {
          errors = errors.concat(value.errors);
        });

      if (errors.length === 0) {
        return {valid: true};
      }

      // we resolve here because we do not always need to send an
      // error each time this method is used
      return {
        valid: false,
        details: errors,
        description: 'Some errors with provided specifications.'
      };
    });
}


/**
 * Uses from and size to paginate response results
 * If type is "all", stored collections are prioritary
 *
 * @param {Request} request
 * @param {object} response
 * @returns {object}
 */
function paginateCollections (request, response) {
  if (request.input.args.from || request.input.args.size) {
    if (request.input.args.from) {
      response.from = Number.parseInt(request.input.args.from);
    } else {
      response.from = 0;
    }

    if (request.input.args.size) {
      response.size = Number.parseInt(request.input.args.size);

      response.collections = response.collections.slice(
        response.from,
        response.from + response.size
      );
    } else {
      response.collections = response.collections.slice(response.from);
    }
  }

  return response;
}<|MERGE_RESOLUTION|>--- conflicted
+++ resolved
@@ -283,11 +283,7 @@
 
     if (type === 'realtime' || type === 'all') {
       collections = this.kuzzle.hotelClerk.getRealtimeCollections(
-<<<<<<< HEAD
-        request.input.resource.index).map(name => ({name, type: 'realtime'}));
-=======
         request.input.resource.index).map(name => ({ name, type: 'realtime' }));
->>>>>>> 5c87d792
     }
 
     return Bluebird.resolve()
