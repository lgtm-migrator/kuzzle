'use strict';

var
  _ = require('lodash'),
  uuid = require('node-uuid'),
  Promise = require('bluebird'),
  NotFoundError = require('kuzzle-common-objects').errors.NotFoundError,
  PartialError = require('kuzzle-common-objects').errors.PartialError,
  Request = require('kuzzle-common-objects').Request,
  formatProcessing = require('../core/auth/formatProcessing'),
  User = require('../core/models/security/user'),
  assertHasBody = require('./util/requestAssertions').assertHasBody,
  assertBodyHasAttribute = require('./util/requestAssertions').assertBodyHasAttribute,
  assertBodyHasNotAttribute = require('./util/requestAssertions').assertBodyHasNotAttribute,
  assertBodyAttributeType = require('./util/requestAssertions').assertBodyAttributeType,
  assertHasId = require('./util/requestAssertions').assertHasId;

/**
 * @param {Kuzzle} kuzzle
 * @constructor
 */
function SecurityController (kuzzle) {
  /**
   * Get the role mapping
   *
   * @returns {Promise}
   */
  this.getRoleMapping = function securityGetRoleMapping () {
    return kuzzle.internalEngine.getMapping({index: kuzzle.internalEngine.index, type: 'roles'})
      .then(response => ({mapping: response[kuzzle.internalEngine.index].mappings.roles.properties}));
  };

  /**
   * Update the roles collection mapping

   * @param {Request} request
   * @returns {Promise}
   */
  this.updateRoleMapping = function securityUpdateRoleMapping (request) {
    assertHasBody(request);
    return kuzzle.internalEngine.updateMapping('roles', request.input.body);
  };

  /**
   * Get the profile mapping
   *
   * @returns {Promise}
   */
  this.getProfileMapping = function securityGetProfileMapping () {
    return kuzzle.internalEngine.getMapping({index: kuzzle.internalEngine.index, type: 'profiles'})
      .then(response => ({mapping: response[kuzzle.internalEngine.index].mappings.profiles.properties}));
  };

  /**
   * Update the profiles collection mapping

   * @param {Request} request
   * @returns {Promise}
   */
  this.updateProfileMapping = function securityUpdateProfileMapping (request) {
    assertHasBody(request);
    return kuzzle.internalEngine.updateMapping('profiles', request.input.body);
  };

  /**
   * Get the user mapping
   *
   * @returns {Promise}
   */
  this.getUserMapping = function securityGetUserMapping () {
    return kuzzle.internalEngine.getMapping({index: kuzzle.internalEngine.index, type: 'users'})
      .then(response => ({mapping: response[kuzzle.internalEngine.index].mappings.users.properties}));
  };

  /**
   * Update the users collection mapping

   * @param {Request} request
   * @returns {Promise}
   */
  this.updateUserMapping = function securityUpdateUserMapping (request) {
    assertHasBody(request);
    return kuzzle.internalEngine.updateMapping('users', request.input.body);
  };

  /**
   * Get a specific role according to the given id
   *
   * @param {Request} request
   * @returns {Promise<Object>}
   */
  this.getRole = function securityGetRole (request) {
    assertHasId(request);

    return kuzzle.repositories.role.loadRole(request.input.resource._id)
      .then(role => {
        if (!role) {
          return Promise.reject(new NotFoundError(`Role with id ${request.input.resource._id} not found`));
        }

        return Promise.resolve(formatProcessing.formatRoleForSerialization(role));
      });
  };

  /**
   * Get specific roles according to given ids
   *
   * @param {Request} request
   * @returns {Promise<Object>}
   */
<<<<<<< HEAD
  this.mGetRole = function securityMGetRoles (request) {
    assertHasBody(request, 'security:mGetRole');
    assertBodyHasAttribute(request, 'ids', 'security:mGetRole');

    if (!Array.isArray(request.input.body.ids)) {
      throw new BadRequestError('mGetRole must specify an array of "ids"');
    }
=======
  this.mGetRoles = function securityMGetRoles (request) {
    assertHasBody(request);
    assertBodyHasAttribute(request, 'ids');
    assertBodyAttributeType(request, 'ids', 'array');
>>>>>>> b92412ba

    return kuzzle.repositories.role.loadMultiFromDatabase(request.input.body.ids)
      .then(roles => {
        roles = roles.map((role => {
          return formatProcessing.formatRoleForSerialization(role);
        }));

        return Promise.resolve({hits: roles, total: roles.length});
      });
  };

  /**
   * Return a list of roles that specify a right for the given indexes
   *
   * @param {Request} request
   * @returns {Promise<Object>}
   */
  this.searchRoles = function securitySearchRoles (request) {
    return kuzzle.repositories.role.searchRole(request)
      .then(response => {
        response.hits = response.hits.map((role => {
          return formatProcessing.formatRoleForSerialization(role);
        }));

        return response;
      });
  };

  /**
   * Create or replace a Role
   *
   * @param {Request} request
   * @returns {Promise<Object>}
   */
  this.createOrReplaceRole = function securityCreateOrReplaceRole (request) {
    assertHasBody(request);
    assertHasId(request);

    return createOrReplaceRole.call(kuzzle, request, {method: 'createOrReplace'})
      .then(role => Promise.resolve(formatProcessing.formatRoleForSerialization(role)));
  };

  /**
   * Create a Role
   *
   * @param {Request} request
   * @returns {Promise<Object>}
   */
  this.createRole = function securityCreateRole (request) {
    assertHasBody(request);
    assertHasId(request);

    return createOrReplaceRole.call(kuzzle, request, {method: 'create'})
      .then(role => Promise.resolve(formatProcessing.formatRoleForSerialization(role)));
  };

  /**
   * Remove a role according to the given id
   *
   * @param {Request} request
   * @returns {Promise<Object>}
   */
  this.deleteRole = function securityDeleteRole (request) {
    var role;

    assertHasId(request);

    role = kuzzle.repositories.role.getRoleFromRequest(request);

    return kuzzle.repositories.role.deleteRole(role);
  };

  /**
   * Get a specific profile according to the given id
   *
   * @param {Request} request
   * @returns {Promise<Object>}
   */
  this.getProfile = function securityGetProfile (request) {
    assertHasId(request, 'getProfile');

    return kuzzle.repositories.profile.loadProfile(request.input.resource._id)
      .then(profile => {
        if (!profile) {
          return Promise.reject(new NotFoundError(`Profile with id ${request.input.resource._id} not found`));
        }

        return Promise.resolve(formatProcessing.formatProfileForSerialization(profile));
      });
  };

  /**
   * Get specific profiles according to given ids
   *
   * @param {Request} request
   * @returns {Promise<Object>}
   */
<<<<<<< HEAD
  this.mGetProfile = function securityMGetProfiles (request) {
    assertHasBody(request, 'security:mGetProfile');
    assertBodyHasAttribute(request, 'ids', 'security:mGetProfile');

    if (!Array.isArray(request.input.body.ids)) {
      throw new BadRequestError('security:mGetProfile must specify an array of "ids"');
    }
=======
  this.mGetProfiles = function securityMGetProfiles (request) {
    assertHasBody(request);
    assertBodyHasAttribute(request, 'ids');
    assertBodyAttributeType(request, 'ids', 'array');
>>>>>>> b92412ba

    return kuzzle.repositories.profile.loadMultiFromDatabase(request.input.body.ids)
      .then(profiles => {
        profiles = profiles.map(profile => formatProcessing.formatProfileForSerialization(profile));

        return Promise.resolve({hits: profiles, total: profiles.length});
      });
  };

  /**
   * Create or replace a Profile
   *
   * @param {Request} request
   * @returns {Promise<Object>}
   */
  this.createOrReplaceProfile = function securityCreateOrReplaceProfile (request) {
    assertHasBody(request);
    assertBodyHasAttribute(request, 'policies');
    assertBodyAttributeType(request, 'policies', 'array');
    assertHasId(request);

    return createOrReplaceProfile(kuzzle, request, {method: 'createOrReplace'})
      .then(profile => Promise.resolve(formatProcessing.formatProfileForSerialization(profile)));
  };

  /**
   * Create a Profile
   *
   * @param {Request} request
   * @returns {Promise<Object>}
   */
  this.createProfile = function securityCreateProfile (request) {
    assertHasBody(request);
    assertBodyHasAttribute(request, 'policies');
    assertBodyAttributeType(request, 'policies', 'array');
    assertHasId(request);

    return createOrReplaceProfile(kuzzle, request, {method: 'create'})
      .then(profile => Promise.resolve(formatProcessing.formatProfileForSerialization(profile)));
  };

  /**
   * Deletes a profile
   *
   * @param {Request} request
   * @returns {Promise<Object>}
   */
  this.deleteProfile = function securityDeleteProfile (request) {
    assertHasId(request);

    return kuzzle.repositories.profile.buildProfileFromRequest(request)
      .then(profile => kuzzle.repositories.profile.deleteProfile(profile));
  };

  /**
   * Returns a list of profiles that contain a given set of roles
   *
   * @param {Request} request
   * @returns {Promise<Object>}
   */
  this.searchProfiles = function securitySearchProfiles (request) {
    var roles = [];

    if (request.input.body && request.input.body.policies) {
      roles = request.input.body.policies;
    }

    return kuzzle.repositories.profile.searchProfiles(roles, request.input.args.from, request.input.args.size)
      .then((response) => {
        response.hits = response.hits.map((profile) => {
          return formatProcessing.formatProfileForSerialization(profile);
        });

        return response;
      });
  };

  /**
   * Given a user id, returns the matching User object
   *
   * @param {Request} request
   * @returns {Promise<Object>}
   */
  this.getUser = function securityGetUser (request) {
    assertHasId(request);

    return kuzzle.repositories.user.load(request.input.resource._id)
      .then(user => {
        if (!user) {
          return Promise.reject(new NotFoundError(`User with id ${request.input.resource._id} not found`));
        }

        return formatProcessing.formatUserForSerialization(kuzzle, user);
      });
  };

  /**
   * Given a profile id, returns the matching profile's rights as an array.
   *
   * @param {Request} request
   * @returns {Promise<Object>}
   */
  this.getProfileRights = function securityGetProfileRights (request) {
    assertHasId(request);

    return kuzzle.repositories.profile.loadProfile(request.input.resource._id)
      .then(profile => {
        if (!profile) {
          return Promise.reject(new NotFoundError(`Profile with id ${request.input.resource._id} not found`));
        }

        return profile.getRights(kuzzle);
      })
      .then(rights => Promise.resolve(Object.keys(rights).reduce((array, item) => array.concat(rights[item]), [])))
      .then(rights => Promise.resolve({hits: rights, total: rights.length}));
  };

  /**
   * Given a user id, returns the matching user's rights as an array.
   *
   * @param {Request} request
   * @returns {Promise<Object>}
   */
  this.getUserRights = function securityGetUserRights (request) {
    assertHasId(request);

    return kuzzle.repositories.user.load(request.input.resource._id)
      .then(user => {
        if (!user) {
          throw new NotFoundError(`User with id ${request.input.resource._id} not found`);
        }

        return user.getRights(kuzzle);
      })
      .then(rights => Object.keys(rights).reduce((array, item) => array.concat(rights[item]), []))
      .then(rights => Promise.resolve({hits: rights, total: rights.length}));
  };

  /**
   * Returns the User objects matching the given query
   *
   * @param {Request} request
   * @returns {Promise<Object>}
   */
  this.searchUsers = function securitySearchUsers (request) {
    var total;

    return kuzzle.repositories.user.search(
      request.input.body && request.input.body.query ? request.input.body.query : {},
      request.input.args.from,
      request.input.args.size
    ).then(response => {
      var promises = response.hits.map((user => {
        return formatProcessing.formatUserForSerialization(kuzzle, user);
      }));

      total = response.total;

      return Promise.all(promises)
        .then(formattedUsers => Promise.resolve({hits: formattedUsers, total: total}));
    });
  };

  /**
   * Deletes a User from Kuzzle
   *
   * @param {Request} request
   * @returns {Promise<Object>}
   */
  this.deleteUser = function securityDeleteUser (request) {
    assertHasId(request);

    return kuzzle.repositories.user.delete(request.input.resource._id)
      .then(() => Promise.resolve({ _id: request.input.resource._id}));
  };

  /**
   * Creates a new User object in Kuzzle's database layer
   *
   * @param {Request} request
   * @returns {Promise<Object>}
   */
  this.createUser = function securityCreateUser (request) {
    var
      user = new User(),
      pojoUser;

    assertHasBody(request);
    assertBodyHasAttribute(request, 'profileIds');
    assertBodyAttributeType(request, 'profileIds', 'array');

    pojoUser = request.input.body;
    pojoUser._id = request.input.resource._id || uuid.v4();

    return kuzzle.repositories.user.hydrate(user, pojoUser)
      .then(modifiedUser => kuzzle.repositories.user.persist(modifiedUser, { database: {method: 'create'} }))
      .then(modifiedUser => formatProcessing.formatUserForSerialization(kuzzle, modifiedUser));
  };

  /**
   * Creates a new User object in Kuzzle's database layer and applies restricted profileIds
   *
   * @param {Request} request
   * @returns {Promise<Object>}
   */
  this.createRestrictedUser = function securityCreateRestrictedUser (request) {
    var
      user = new User(),
      pojoUser;

    assertHasBody(request);
    assertBodyHasNotAttribute(request, 'profileIds');

    pojoUser = request.input.body;
    pojoUser._id = request.input.resource._id || uuid.v4();
    pojoUser.profileIds = kuzzle.config.security.restrictedProfileIds;

    return kuzzle.repositories.user.hydrate(user, pojoUser)
      .then(modifiedUser => kuzzle.repositories.user.persist(modifiedUser, {database: {method: 'create'}}))
      .then(modifiedUser => formatProcessing.formatUserForSerialization(kuzzle, modifiedUser));
  };

  /**
   * Updates an existing User
   *
   * @param {Request} request
   * @returns {Promise<Object>}
   */
  this.updateUser = function securityUpdateUser (request) {
    assertHasBody(request);
    assertHasId(request);

    return kuzzle.repositories.user.load(request.input.resource._id)
      .then(user => kuzzle.repositories.user.persist(_.extend(user, request.input.body), {database: {method: 'update'}}))
      .then(updatedUser => formatProcessing.formatUserForSerialization(kuzzle, updatedUser))
      .then(serializedUser => Promise.resolve(serializedUser));
  };

  /**
   * Updates an existing profile
   *
   * @param {Request} request
   * @returns {Promise<Object>}
   */
  this.updateProfile = function securityUpdateProfile (request) {
    assertHasBody(request);
    assertHasId(request);

    return kuzzle.repositories.profile.loadProfile(request.input.resource._id)
      .then(profile => kuzzle.repositories.profile.validateAndSaveProfile(_.extend(profile, request.input.body), {method: 'update'}))
      .then(updatedProfile => Promise.resolve(formatProcessing.formatProfileForSerialization(updatedProfile)));
  };

  /**
   * Updates an existing role
   *
   * @param {Request} request
   * @returns {Promise<Object>}
   */
  this.updateRole = function securityUpdateRole (request) {
    assertHasBody(request);
    assertHasId(request);

    return kuzzle.repositories.role.loadRole(request.input.resource._id)
      .then(role => {
        if (!role) {
          return Promise.reject(new NotFoundError('Cannot update role "' + request.input.resource._id + '": role not found'));
        }

        return kuzzle.repositories.role.validateAndSaveRole(_.extend(role, request.input.body), {method: 'update'});
      })
      .then(updatedRole => Promise.resolve(formatProcessing.formatRoleForSerialization(updatedRole)));
  };

  /**
   * Creates or replaces a User in Kuzzle
   *
   * @param {Request} request
   * @returns {Promise<Object>}
   */
  this.createOrReplaceUser = function securityCreateOrReplaceUser (request) {
    var user = new User();

    assertHasBody(request);
    assertBodyHasAttribute(request, 'profileIds');
    assertHasId(request);

    user._id = request.input.resource._id;

    return kuzzle.repositories.user.hydrate(user, request.input.body)
      .then(modifiedUser => kuzzle.repositories.user.persist(modifiedUser))
      .then(modifiedUser => formatProcessing.formatUserForSerialization(kuzzle, modifiedUser))
      .then(modifiedUser => Promise.resolve(modifiedUser));
  };

  /**
   * Creates the first admin user if it does not already exist
   *
   * @param {Request} request
   * @returns {Promise<Object>}
   */
  this.createFirstAdmin = function securityCreateFirstAdmin (request) {
    var reset;

    assertHasBody(request);

    reset = request.input.args.reset || false;

    return kuzzle.funnel.controllers.server.adminExists()
      .then(adminExists => {
        if (adminExists.exists) {
          return Promise.reject(new Error('admin user is already set'));
        }

        delete request.input.args.reset;
        request.input.body.profileIds = ['admin'];

        if (!request.input.resource._id) {
          request.input.resource._id = uuid.v4();
        }

        return kuzzle.funnel.controllers.security.createOrReplaceUser(request);
      })
      .then(response => {
        if (reset) {
          return resetRoles.call(kuzzle)
            .then(() => resetProfiles.call(kuzzle))
            .then(() => kuzzle.funnel.controllers.index.refreshInternal())
            .then(() => Promise.resolve(response));
        }

        return Promise.resolve(response);
      });
  };

  this.mDeleteProfile = function securityMDeleteProfile (request) {
    return mDelete(kuzzle, 'profile', request);
  };

  this.mDeleteRole = function securityMDeleteRole (request) {
    return mDelete(kuzzle, 'role', request);
  };

  this.mDeleteUser = function securityMDeleteUser (request) {
    return mDelete(kuzzle, 'user', request);
  };
}

module.exports = SecurityController;

/**
 * @this Kuzzle
 * @param {Request} request
 * @param opts
 * @returns {Promise<Role>}
 */
function createOrReplaceRole (request, opts) {
  var role = this.repositories.role.getRoleFromRequest(request);

  return this.repositories.role.validateAndSaveRole(role, opts);
}

/**
 * @param {Kuzzle} kuzzle
 * @param {Request} request
 * @param opts
 * @returns {Promise<Profile>}
 */
function createOrReplaceProfile (kuzzle, request, opts) {
  return kuzzle.repositories.profile.buildProfileFromRequest(request)
    .then(profile => kuzzle.repositories.profile.hydrate(profile, request.input.body))
    .then(hydratedProfile => kuzzle.repositories.profile.validateAndSaveProfile(hydratedProfile, opts));
}

/**
 * @this {Kuzzle}
 * @returns {Promise.<*>}
 */
function resetRoles () {
  var promises;

  promises = ['admin', 'default', 'anonymous'].map(id => {
    return this.internalEngine.createOrReplace('roles', id, this.config.security.standard.roles[id]);
  });

  return Promise.all(promises);
}

/**
 * @this {Kuzzle}
 * @returns {Promise.<*>}
 */
function resetProfiles () {
  return this.internalEngine
    .createOrReplace('profiles', 'admin', {policies: [{roleId: 'admin', allowInternalIndex: true}]})
    .then(() => this.internalEngine.createOrReplace('profiles', 'anonymous', {policies: [{roleId: 'anonymous'}]}))
    .then(() => this.internalEngine.createOrReplace('profiles', 'default', {policies: [{roleId: 'default'}]}));
}

/**
 *
 * @param {Kuzzle} kuzzle
 * @param {string.<profile|role|user>} type
 * @param {Request} request
 * @returns {Promise.<*>}
 */
function mDelete (kuzzle, type, request) {
  const
    action = _.upperFirst(type);

  assertHasBody(request, `security:${action}`);
  assertBodyHasAttribute(request, 'ids', `security:${action}`);
  if (!Array.isArray(request.input.body.ids)) {
    throw new BadRequestError(`security:${action} "body.ids" must be an array`);
  }

  return Promise.all(request.input.body.ids.map(id => {
    const deleteRequest = new Request({
      controller: 'security',
      action: `delete${action}`,
      _id: id
    }, request.context);

    return new Promise(resolve => {
      kuzzle.funnel.processRequest(deleteRequest)
        .then(() => resolve(deleteRequest))
        .catch(error => {
          deleteRequest.setError(error);
          return resolve(deleteRequest);
        });
    });
  }))
    .then(delRequests => {
      const
        errors = [],
        ids = [];

      delRequests.forEach(req => {
        if (req.error) {
          errors.push(req.error);
          return;
        }

        ids.push(req.input.resource._id);
      });

      if (errors.length) {
        request.setError(new PartialError(`security:${action}. Error(s) deleting ${type} items`, errors));
      }

      return ids;
    });
}<|MERGE_RESOLUTION|>--- conflicted
+++ resolved
@@ -5,8 +5,6 @@
   uuid = require('node-uuid'),
   Promise = require('bluebird'),
   NotFoundError = require('kuzzle-common-objects').errors.NotFoundError,
-  PartialError = require('kuzzle-common-objects').errors.PartialError,
-  Request = require('kuzzle-common-objects').Request,
   formatProcessing = require('../core/auth/formatProcessing'),
   User = require('../core/models/security/user'),
   assertHasBody = require('./util/requestAssertions').assertHasBody,
@@ -108,20 +106,10 @@
    * @param {Request} request
    * @returns {Promise<Object>}
    */
-<<<<<<< HEAD
-  this.mGetRole = function securityMGetRoles (request) {
-    assertHasBody(request, 'security:mGetRole');
-    assertBodyHasAttribute(request, 'ids', 'security:mGetRole');
-
-    if (!Array.isArray(request.input.body.ids)) {
-      throw new BadRequestError('mGetRole must specify an array of "ids"');
-    }
-=======
   this.mGetRoles = function securityMGetRoles (request) {
     assertHasBody(request);
     assertBodyHasAttribute(request, 'ids');
     assertBodyAttributeType(request, 'ids', 'array');
->>>>>>> b92412ba
 
     return kuzzle.repositories.role.loadMultiFromDatabase(request.input.body.ids)
       .then(roles => {
@@ -219,20 +207,10 @@
    * @param {Request} request
    * @returns {Promise<Object>}
    */
-<<<<<<< HEAD
-  this.mGetProfile = function securityMGetProfiles (request) {
-    assertHasBody(request, 'security:mGetProfile');
-    assertBodyHasAttribute(request, 'ids', 'security:mGetProfile');
-
-    if (!Array.isArray(request.input.body.ids)) {
-      throw new BadRequestError('security:mGetProfile must specify an array of "ids"');
-    }
-=======
   this.mGetProfiles = function securityMGetProfiles (request) {
     assertHasBody(request);
     assertBodyHasAttribute(request, 'ids');
     assertBodyAttributeType(request, 'ids', 'array');
->>>>>>> b92412ba
 
     return kuzzle.repositories.profile.loadMultiFromDatabase(request.input.body.ids)
       .then(profiles => {
@@ -568,15 +546,15 @@
       });
   };
 
-  this.mDeleteProfile = function securityMDeleteProfile (request) {
+  this.mDeleteProfiles = function securityMDeleteProfiles (request) {
     return mDelete(kuzzle, 'profile', request);
   };
 
-  this.mDeleteRole = function securityMDeleteRole (request) {
+  this.mDeleteRoles = function securityMDeleteRoles (request) {
     return mDelete(kuzzle, 'role', request);
   };
 
-  this.mDeleteUser = function securityMDeleteUser (request) {
+  this.mDeleteUsers = function securityMDeleteUsers (request) {
     return mDelete(kuzzle, 'user', request);
   };
 }
