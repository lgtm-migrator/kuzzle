--- conflicted
+++ resolved
@@ -411,13 +411,9 @@
   deleteUser(request) {
     assertHasId(request);
 
-<<<<<<< HEAD
-    return this.kuzzle.repositories.user.delete(request.input.resource._id, {refresh: request.input.args.refresh});
-=======
-    return this.kuzzle.repositories.user.delete(request.input.resource._id)
+    return this.kuzzle.repositories.user.delete(request.input.resource._id, {refresh: request.input.args.refresh})
       .then(() => this.kuzzle.repositories.token.deleteByUserId(request.input.resource._id))
       .then(() => ({ _id: request.input.resource._id}));
->>>>>>> 53c92daa
   }
 
   /**
@@ -694,15 +690,12 @@
       _id: id
     }, request.context);
 
-<<<<<<< HEAD
+
     if (request.input.args.refresh) {
       deleteRequest.input.args.refresh = request.input.args.refresh;
     }
 
-    return new Promise(resolve => {
-=======
     return new Bluebird(resolve => {
->>>>>>> 53c92daa
       kuzzle.funnel.getRequestSlot(deleteRequest, overloadError => {
         if (overloadError) {
           deleteRequest.setError(overloadError);
