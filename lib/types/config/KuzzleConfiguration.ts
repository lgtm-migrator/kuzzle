--- conflicted
+++ resolved
@@ -3,11 +3,8 @@
   PasswordPolicy,
   RoleDefinition,
   ProfileDefinition,
-<<<<<<< HEAD
-  LimitsConfiguration
-=======
+  LimitsConfiguration,
   HttpConfiguration
->>>>>>> 7c53923f
 } from '../index';
 
 export interface IKuzzleConfiguration {
