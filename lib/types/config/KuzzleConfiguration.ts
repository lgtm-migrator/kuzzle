import { JSONObject } from '../../../index';
import {
<<<<<<< HEAD
  PasswordPolicy,
  SecurityConfiguration,
  HttpConfiguration,
=======
  RoleDefinition,
  ProfileDefinition,
  PluginsConfiguration,
  LimitsConfiguration,
  HttpConfiguration
>>>>>>> 4f7f45c4
} from '../index';


export interface IKuzzleConfiguration {
  /**
   * The HTTP section lets you configure how Kuzzle should
   * handle HTTP requests.
   */
  http: HttpConfiguration

  /**
   * Kuzzle configured limits.
   */
  limits: LimitsConfiguration
  /**
   * The application section lets you configure your application.
   */
  application: Record<string, unknown>,

  /**
   * The plugins section lets you define plugins behaviors.
   *
   * @see https://docs.kuzzle.io/core/2/guides/write-plugins
   */
  plugins: PluginsConfiguration

  /**
   * The repositories are used internally by Kuzzle to store its data (users,
   * permissions, configuration etc.)
   */
  repositories: {

    /**
     * Time to live (in seconds) of cached objects.
     *
     * Decreasing this value will lower Redis memory and disk consumption,
     * at the cost of increasing queries rate to the database and response times.
     *
     * @default 1440
     */
    cacheTTL: number;
  },

  /**
   * The security section contains the configuration for Kuzzle permissions
   * system.
   *
   */
  security: SecurityConfiguration,

  /**
   * Kuzzle server is the entry point for incoming requests.
   */
  server: {
    /**
     * The maximum size of an incoming request.
     *
     * Units can be expressed in bytes ("b" or none), kilobytes ("kb"),
     * megabytes ("mb"), gigabytes ("gb") or terabytes ("tb").
     *
     * @default "1mb"
     */
    maxRequestSize: string;

    /**
     * The listening port for HTTP and WebSocket protocols.
     *
     * @default 7512
     */
    port: number;

    /**
     * Configuration section for Kuzzle access logs.
     */
    logs: {
      /**
       * An array of Winston transports configurations to output access
       * logs.
       *
       * Possible transport types are: console, file, elasticsearch and syslog.
       *
       * Please refer to https://github.com/winstonjs/winston/blob/master/docs/transports.md
       * for more information on transports configuration.
       *
       * @default
       *
       * [
          {
            transport: 'console',
            level: 'info',
            stderrLevels: [],
            silent: true
          }
        ]
       *
       */
      transports: JSONObject[];

      /**
       * Access log format.
       *
       * Currently supported are "combined" (=Apache combined logs format)
       * and "logstash".
       *
       * "logstash" will output the whole request input to JSON, ready to
       * be consumed by logstash agent.
       *
       * @default "combined"
       */
      accessLogFormat: string;

      /**
       * The offset to use as the client ip, from the FORWARDED-FOR chain,
       * beginning from the right (0 = the ip address of the last
       * client|proxy which connected to Kuzzle.
       *
       * @default 0
       */
      accessLogIpOffset: number
    },

    protocols: Record<string, unknown>,
  },
}

export type KuzzleConfiguration = Partial<IKuzzleConfiguration><|MERGE_RESOLUTION|>--- conflicted
+++ resolved
@@ -1,16 +1,9 @@
 import { JSONObject } from '../../../index';
 import {
-<<<<<<< HEAD
-  PasswordPolicy,
   SecurityConfiguration,
   HttpConfiguration,
-=======
-  RoleDefinition,
-  ProfileDefinition,
   PluginsConfiguration,
   LimitsConfiguration,
-  HttpConfiguration
->>>>>>> 4f7f45c4
 } from '../index';
 
 
