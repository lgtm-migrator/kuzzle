import { JSONObject } from '../../../index';
import {
  PasswordPolicy,
<<<<<<< HEAD
  SecurityConfiguration
=======
  RoleDefinition,
  ProfileDefinition,
  HttpConfiguration
>>>>>>> 7c53923f
} from '../index';

export interface IKuzzleConfiguration {
  /**
   * The HTTP section lets you configure how Kuzzle should
   * handle HTTP requests.
   */
  http: HttpConfiguration

  /**
   * Kuzzle configured limits.
   */
  limits: {
    /**
     * Number of requests Kuzzle processes simultaneously.
     *
     * Requests received above this limit are buffered until a slot is freed
     *
     * This value should be kept low to avoid overloading Kuzzle's event loop.
     *
     * @default 50
     */
    concurrentRequests: number;

    /**
     * Maximum number of documents that can be fetched by a single API
     * request. The minimum value to this limit is 1.
     *
     * This limits is applied to any route returning multiple documents,
     * such as document:mGet or document:search
     *
     * You may have to configure ElasticSearch as well if you need
     * to set this value higher than 10000
     *
     * @default 10000
     */
    documentsFetchCount: number;

    /**
     * Maximum number of documents that can be written by a single API
     * request. The minimum value to this limit is 1.
     *
     * There is no higher limit to this value, but you may
     * also have to change the value of the `maxRequestSize` parameter
     * (in the `server` section) to make Kuzzle accept larger requests.
     *
     * @default 200
     */
    documentsWriteCount: number;

    /**
     * Maximum number of logins per second and per network connection.
     *
     * @default 1
     */
    loginsPerSecond: number;

    /**
     * Maximum number of requests that can be buffered.
     *
     * Requests received above this limit are discarded with a 503 error
     *
     * @default 50000
     */
    requestsBufferSize: number;

    /**
     * Number of buffered requests after which Kuzzle
     * will throw `core:overload` events.
     *
     * @see https://docs.kuzzle.io/core/2/framework/events/core/#core-overload
     *
     * @default 5000
     *
     */
    requestsBufferWarningThreshold: number;

    /**
     * Maximum number of conditions a subscription filter can contain.
     *
     * NB: A condition is either a "simple" operator (anything but "and",
     *     "or" and "bool"), or a boolean condition that contains only
     *     simple operators.
     *
     * @default 16
     */
    subscriptionConditionsCount: number;

    /**
     * Maximum number of minterms (AND) clauses after the filters are
     * transformed in their Canonical Disjunctive Normal Form (CDNF).
     *
     * Set to 0 for no limit.
     *
     * @default 0
     */
    subscriptionMinterms: number;

    /**
      * Maximum number of different subscription rooms.
      * (i.e. different index+collection+filters subscription configurations)
      *
      * Depends primarily on available memory.
      *
      * If set to 0, an unlimited number of rooms can be created.
      *
      * @default 1000000
     */
    subscriptionRooms: number

    /**
     * Maximum time (in seconds) a document will be kept in cache for
     * real-time subscriptions.
     *
     * This cache is used to notify subscriber when a document enters or
     * leaves a scope after an update.
     *
     * By default, subscriptions will be kept 72 hours.
     *
     * Please note that keeping subscriptions over a long period of
     * time may result in memory overuse.
     *
     * If set to 0, the subscription will be kept in cache forever.
     *
     * Setting the property to 0 will lead to a memory leak if
     * documents enter a real-time subscription scope and never exit
     * that scope.
     *
     * @default 259200 (72 * 60 * 60)
     */
    subscriptionDocumentTTL: number;
  },

  /**
   * The application section lets you configure your application.
   */
  application: Record<string, unknown>,

  /**
   * The plugins section lets you define plugins behaviors.
   *
   * @see https://docs.kuzzle.io/core/2/guides/write-plugins
   */
  plugins: {

    /**
     * Common configuration for all plugins.
     */
    common: {
      /**
       * Maximum amount of time (in milliseconds) to wait
       * for a concurrent plugin bootstrap.
       *
       * @default 30000
       */
      bootstrapLockTimeout: number;

      /**
       * List of Kuzzle's embedded plugins to be activated.
       *
       * Edit this list to deactivate one or more of those plugins.
       * NOTE: this list does not control plugins installed manually.
       *
       * @default ["kuzzle-plugin-logger","kuzzle-plugin-auth-passport-local"]
       */
      include: string[];

      /**
       * Warning time threshold on a pipe plugin action (in milliseconds).
       *
       * @default 40
       */
      pipeWarnTime: number;

      /**
       * Maximum execution time of a plugin init method (in milliseconds).
       *
       * @default 2000
       */
      initTimeout: number;

      /**
       * Maximum number of pipes that can be executed in parallel.
       *
       * New pipes submitted while the maximum number of pipes is met are
       * delayed for later execution.
       *
       * This parameter controls is used to limit the stress put on the
       * event loop, allowing for Kuzzle to process pipes faster, and to
       * protect it from performances degradation if an abnormal number of
       * pipes are submitted.
       *
       * (timers do not start while a pipe is hold back)
       *
       * @default 50
       */
      maxConcurrentPipes: number;

      /**
       * Maximum number of pipes that can be delayed. If full, new pipes
       * are rejected.
       *
       * @default 50000
       */
      pipesBufferSize: number;
    },

    /**
     * Default logger plugin configuration.
     *
     * This plugin use Winston to transport the logs.
     *
     * @see https://github.com/kuzzleio/kuzzle-plugin-logger
     */
    'kuzzle-plugin-logger': {
      /**
       * Winston transport services declaration
       */
      services: {
        /**
         * Print logs to STDOUT
         *
         * @default
         *
         * @see https://github.com/winstonjs/winston/blob/master/docs/transports.md#console-transport
         */
        stdout: {
          /**
           * Level of messages that transport should log
           *
           * @default "info"
           */
          level: string;

          /**
           * Add the date to log lines
           *
           * @default true
           */
          addDate: boolean;

          /**
           * Date format
           *
           * @default "YYYY-MM-DD HH-mm-ss"
           */
          dateFormat: string;
        },

        [transport: string]: JSONObject;
      }
    },

    /**
     * Default local auth strategy plugin.
     *
     * @see https://github.com/kuzzleio/kuzzle-plugin-auth-passport-local/
     */
    'kuzzle-plugin-auth-passport-local': {
      /**
       * One of the supported encryption algorithms
       * (run crypto.getHashes() to get the complete list).
       *
       * Examples: sha256, sha512, blake2b512, whirlpool, ...
       *
       * @default "sha512"
       */
      algorithm: string;

      /**
       * Boolean and controlling if the password is stretched or not.
       *
       * @default true
       */
      stretching: boolean;

      /**
       * Describes how the hashed password is stored in the database
       *
       * @see https://nodejs.org/api/buffer.html#buffer_buf_tostring_encoding_start_end
       *
       * @default "hex"
       */
      digest: string;

      /**
       * Determines whether the hashing algorithm uses crypto.createHash (hash)
       * or crypto.createHmac (hmac).
       *
       * @see https://nodejs.org/api/crypto.html
       *
       * @default "hmac"
       */
      encryption: string;

      /**
       * If true, Kuzzle will refuse any credentials update or deletion,
       * unless the currently valid password is provided
       * or if the change is performed via the security controller.
       *
       * @default false
       */
      requirePassword: false;

      /**
       * A positive time representation of the delay after which a
       * reset password token expires.
       *
       * @see https://www.npmjs.com/package/ms
       *
       * Users with expired passwords are given a resetPasswordToken when
       * logging in and must change their password to be allowed to log in again.
       *
       * @default -1
       */
      resetPasswordExpiresIn: number;

      /**
       * Set of additional rules to apply to users, or to groups of users.
       *
       * @see https://docs.kuzzle.io/core/2/guides/main-concepts/authentication#password-policies
       */
      passwordPolicies: PasswordPolicy[];
    },

    [pluginName: string]: JSONObject;
  },

  /**
   * The repositories are used internally by Kuzzle to store its data (users,
   * permissions, configuration etc.)
   */
  repositories: {

    /**
     * Time to live (in seconds) of cached objects.
     *
     * Decreasing this value will lower Redis memory and disk consumption,
     * at the cost of increasing queries rate to the database and response times.
     *
     * @default 1440
     */
    cacheTTL: number;
  },

  /**
   * The security section contains the configuration for Kuzzle permissions
   * system.
   *
   */
  security: SecurityConfiguration,

  /**
   * Kuzzle server is the entry point for incoming requests.
   */
  server: {
    /**
     * The maximum size of an incoming request.
     *
     * Units can be expressed in bytes ("b" or none), kilobytes ("kb"),
     * megabytes ("mb"), gigabytes ("gb") or terabytes ("tb").
     *
     * @default "1mb"
     */
    maxRequestSize: string;

    /**
     * The listening port for HTTP and WebSocket protocols.
     *
     * @default 7512
     */
    port: number;

    /**
     * Configuration section for Kuzzle access logs.
     */
    logs: {
      /**
       * An array of Winston transports configurations to output access
       * logs.
       *
       * Possible transport types are: console, file, elasticsearch and syslog.
       *
       * Please refer to https://github.com/winstonjs/winston/blob/master/docs/transports.md
       * for more information on transports configuration.
       *
       * @default
       *
       * [
          {
            transport: 'console',
            level: 'info',
            stderrLevels: [],
            silent: true
          }
        ]
       *
       */
      transports: JSONObject[];

      /**
       * Access log format.
       *
       * Currently supported are "combined" (=Apache combined logs format)
       * and "logstash".
       *
       * "logstash" will output the whole request input to JSON, ready to
       * be consumed by logstash agent.
       *
       * @default "combined"
       */
      accessLogFormat: string;

      /**
       * The offset to use as the client ip, from the FORWARDED-FOR chain,
       * beginning from the right (0 = the ip address of the last
       * client|proxy which connected to Kuzzle.
       *
       * @default 0
       */
      accessLogIpOffset: number
    },

    protocols: Record<string, unknown>,
  },
}

export type KuzzleConfiguration = Partial<IKuzzleConfiguration><|MERGE_RESOLUTION|>--- conflicted
+++ resolved
@@ -1,13 +1,8 @@
 import { JSONObject } from '../../../index';
 import {
   PasswordPolicy,
-<<<<<<< HEAD
-  SecurityConfiguration
-=======
-  RoleDefinition,
-  ProfileDefinition,
-  HttpConfiguration
->>>>>>> 7c53923f
+  SecurityConfiguration,
+  HttpConfiguration,
 } from '../index';
 
 export interface IKuzzleConfiguration {
