--- conflicted
+++ resolved
@@ -9,11 +9,7 @@
   /**
    * @default "elasticsearch"
    */
-<<<<<<< HEAD
-  backend: "elasticsearch";
-=======
   backend: 'elasticsearch';
->>>>>>> 99af866b
 
   /**
    * Elasticsearch constructor options. Use this field to specify your
@@ -47,11 +43,7 @@
     /**
      * @default "false"
      */
-<<<<<<< HEAD
-    dynamic: "true" | "false" | "strict";
-=======
     dynamic: 'true' | 'false' | 'strict';
->>>>>>> 99af866b
 
     properties: {
       _kuzzle_info: {
@@ -111,106 +103,6 @@
       };
     };
   };
-<<<<<<< HEAD
-
-  internalIndex: {
-    /**
-     * @default "kuzzle"
-     */
-    name: string;
-
-    collections: {
-      users: {
-        /**
-         * @default 'false'
-         */
-        dynamic: "true" | "false" | "strict";
-
-        properties: {
-          /**
-           * @default
-           *
-           * [
-           *   {
-           *     type: 'keyword',
-           *   }
-           * ]
-           */
-          profileIds: {
-            type: string;
-          };
-        };
-      };
-      profiles: {
-        dynamic: "false";
-        properties: {
-          tags: { type: "keyword" };
-          policies: {
-            properties: {
-              roleId: { type: "keyword" };
-              restrictedTo: {
-                type: "nested";
-                properties: {
-                  index: { type: "keyword" };
-                  collections: { type: "keyword" };
-                };
-              };
-            };
-          };
-        };
-      };
-      roles: {
-        dynamic: "false";
-        properties: {
-          tags: { type: "keyword" };
-          controllers: {
-            dynamic: "false";
-            properties: Record<string, unknown>;
-          };
-        };
-      };
-      validations: {
-        properties: {
-          index: { type: "keyword" };
-          collection: { type: "keyword" };
-          validations: {
-            dynamic: "false";
-            properties: Record<string, unknown>;
-          };
-        };
-      };
-      config: {
-        dynamic: "false";
-        properties: Record<string, unknown>;
-      };
-      "api-keys": {
-        dynamic: "false";
-        properties: {
-          userId: { type: "keyword" };
-          hash: { type: "keyword" };
-          description: { type: "text" };
-          expiresAt: { type: "long" };
-          ttl: { type: "keyword" };
-          token: { type: "keyword" };
-        };
-      };
-      installations: {
-        dynamic: "strict";
-        properties: {
-          description: { type: "text" };
-          handler: { type: "text" };
-          installedAt: { type: "date" };
-        };
-      };
-    };
-  };
-  maxScrollDuration: "1m";
-  defaults: {
-    onUpdateConflictRetries: 0;
-    scrollTTL: "15s";
-  };
-};
-=======
 
   internalIndex: {
     /**
@@ -412,5 +304,4 @@
     onUpdateConflictRetries: 0;
     scrollTTL: '15s';
   };
-}
->>>>>>> 99af866b
+}