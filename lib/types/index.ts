--- conflicted
+++ resolved
@@ -33,13 +33,10 @@
 export * from './config/KuzzleConfiguration';
 export * from './RoleDefinition';
 export * from './ProfileDefinition';
-<<<<<<< HEAD
 export * from './config/LimitsConfiguration';
 export * from './RoleDefinition';
 export * from './ProfileDefinition';
-=======
 export * from './config/HttpConfiguration';
->>>>>>> 7c53923f
 export * from './realtime/RealtimeScope';
 export * from './realtime/RealtimeUsers';
 export * from './realtime/RoomList';
