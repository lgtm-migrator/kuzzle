/*
 * Kuzzle, a backend software, self-hostable and ready to use
 * to power modern apps
 *
 * Copyright 2015-2022 Kuzzle
 * mailto: support AT kuzzle.io
 * website: http://kuzzle.io
 *
 * Licensed under the Apache License, Version 2.0 (the "License");
 * you may not use this file except in compliance with the License.
 * You may obtain a copy of the License at
 *
 * https://www.apache.org/licenses/LICENSE-2.0
 *
 * Unless required by applicable law or agreed to in writing, software
 * distributed under the License is distributed on an "AS IS" BASIS,
 * WITHOUT WARRANTIES OR CONDITIONS OF ANY KIND, either express or implied.
 * See the License for the specific language governing permissions and
 * limitations under the License.
 */

import { randomBytes } from "crypto";

import Bluebird from "bluebird";

import * as kerror from "../kerror";
import buildDebug from "./debug";
import "../types/Global";

const debug = buildDebug("kuzzle:mutex");
const fatal = kerror.wrap("core", "fatal");

// LUA script for Redis: we want our mutexes to only delete the lock they
// acquired. Prevents removing locks acquired by other processes if unlocking
// occurs after the lock expires
const delIfValueEqualLua = `
if redis.call("get",KEYS[1]) == ARGV[1]
then
  return redis.call("del",KEYS[1])
else
  return 0
end
`;

// Global: we need to register the LUA script only once. This variable is used
// to keep track of whether the script was already registered or not
let delScriptRegistered = false;

/**
 * Mutex class options
 */
export interface MutexOptions {
  /**
   * Delay between 2 lock attempts (default: 200)
   */
  attemptDelay?: number;

  /**
   * Mutex lock acquisition timeout, in milliseconds (default: -1)
   *   If `-1`, will try to acquire the lock indefinitely.
   *   If `0`, locking will fail immediately if it cannot lock with its 1st attempt
   */
  timeout?: number;

  /**
   * Lock TTL in milliseconds (default: 5000)
   */
  ttl?: number;
}

/**
 * Mutex meant to work across a kuzzle cluster.
 *
 * Allow to have a process played on only 1 node, with the other ones waiting
 * until the lock is freed.
 * Also works within a single node: in that case, it's better
 * if lock attempts from different parts of the code use different Mutex
 * instances: each mutex will lock using a unique ID, and the lock can only
 * be freed by that mutex instance, and it alone.
 *
 * /!\ Meant to be used only with 1 independant redis client (single node or
 * cluster). Which is what Kuzzle supports today.
 * If, in the future, Kuzzle is able to support multiple independant
 * Redis servers, then this class needs to implement redlock to properly handle
 * synchronization between servers (see https://redis.io/topics/distlock)
 */
export class Mutex {
  readonly resource: string;
  readonly mutexId: string;
  readonly attemptDelay: number;
  readonly timeout: number;
  readonly ttl: number;
  private _locked = false;

  /**
   * @param {string} resource - resource identifier to be locked (must be identical across all nodes)
   * @param {Object} [options] - mutex options
   *    - `attemptDelay`: delay between 2 lock attempts (default: 200)
   *    - `timeout`: mutex lock acquisition timeout, in milliseconds (default: -1)
   *                 If -1, will try to acquire the lock indefinitely.
   *                 If 0, locking will fail immediately if it cannot lock with
   *                 its 1st attempt.
   *    - `ttl`: lock TTL in milliseconds (default: 5000)
   */
  constructor(
    resource: string,
    { attemptDelay = 200, timeout = -1, ttl = 5000 }: MutexOptions = {}
  ) {
    this.resource = resource;
    this.mutexId = `${global.kuzzle.id}/${randomBytes(16).toString("hex")}`;
    this.attemptDelay = attemptDelay;
    this.timeout = timeout;
    this.ttl = ttl;
  }

  /**
   * Locks the resource.
   * Resolves to a boolean telling whether the lock could be acquired before
   * the timeout or not.
   *
   * @return {Promise.<boolean>}
   */
  async lock(): Promise<boolean> {
    if (this._locked) {
      throw fatal.get(
        "assertion_failed",
        `resource "${this.resource}" already locked by this mutex (id: ${this.mutexId})`
      );
    }

    let duration = 0;

    do {
      this._locked = await global.kuzzle.ask(
        "core:cache:internal:store",
        this.resource,
        this.mutexId,
        { onlyIfNew: true, ttl: this.ttl }
      );

      duration += this.attemptDelay;

      if (!this._locked && (this.timeout === -1 || duration <= this.timeout)) {
        await Bluebird.delay(this.attemptDelay);
      }
    } while (
      !this._locked &&
      (this.timeout === -1 || duration <= this.timeout)
    );

    if (!this._locked) {
      debug("Failed to lock %s (mutex id: %s)", this.resource, this.mutexId);
      return false;
    }

    debug("Resource %s locked (mutex id: %s)", this.resource, this.mutexId);

    return true;
  }

  /**
   * Unlock the mutex
   *
   * @return {Promise}
   */
  async unlock(): Promise<void> {
    if (!this._locked) {
      throw fatal.get(
        "assertion_failed",
        `tried to unlock the resource "${this.resource}", which is not locked (mutex id: ${this.mutexId})`
      );
    }

    if (!delScriptRegistered) {
      await global.kuzzle.ask(
        "core:cache:internal:script:define",
        "delIfValueEqual",
        1,
        delIfValueEqualLua
      );
      delScriptRegistered = true;
    }

    await global.kuzzle.ask(
      "core:cache:internal:script:execute",
      "delIfValueEqual",
      this.resource,
      this.mutexId
    );

    this._locked = false;

    debug("Resource %s freed (mutex id: %s)", this.resource, this.mutexId);
  }

<<<<<<< HEAD
  get locked() {
=======
  /**
   * Wait for the resource to be unlocked.
   * Return true if it waited until the unlocking
   * and false if it waited until the timeout
   *
   * @param {Object} [Options] - mutex options
   *    - `attemptDelay`: delay between 2 resource check (default: `this.attemptDelay`)
   *    - `timeout`: mutex wait acquisition timeout, in milliseconds (default: `this.timeout`)
   *                 If -1, will try to acquire the lock indefinitely.
   *                 If 0, locking will fail immediately if it cannot lock with
   *                 its 1st attempt.
   * 
   * @return {Promise.<boolean>} True if the ressource has been unlocked before the `timeout`
   */
  async wait ({ attemptDelay = this.attemptDelay, timeout = this.timeout }): Promise<boolean> {
    let duration = 0;

    let isLocked = true;

    do {
      isLocked = await global.kuzzle.ask(
        'core:cache:internal:get',
        this.resource);

      duration += attemptDelay;

      if (isLocked && (timeout === -1 || duration <= timeout)) {
        await Bluebird.delay(attemptDelay);
      }
    }
    while (isLocked && (timeout === -1 || duration <= timeout));

    return ! isLocked;
  }

  get locked () {
>>>>>>> 99af866b
    return this._locked;
  }
}<|MERGE_RESOLUTION|>--- conflicted
+++ resolved
@@ -193,9 +193,6 @@
     debug("Resource %s freed (mutex id: %s)", this.resource, this.mutexId);
   }
 
-<<<<<<< HEAD
-  get locked() {
-=======
   /**
    * Wait for the resource to be unlocked.
    * Return true if it waited until the unlocking
@@ -232,7 +229,6 @@
   }
 
   get locked () {
->>>>>>> 99af866b
     return this._locked;
   }
 }