--- conflicted
+++ resolved
@@ -40,15 +40,10 @@
       return Promise.reject('RabbitMQ service is already ' + (toggle ? 'enabled' : 'disabled'));
     }
 
-<<<<<<< HEAD
-    amqpDomain.on('error', this.onErrorRestart);
-    amqpConnection = amqp.connect('amqp://' + kuzzleConfig.mqBroker.host + ':' + kuzzleConfig.mqBroker.port);
-=======
     deferred = q.defer();
->>>>>>> 396c9ae7
 
     if (toggle) {
-      amqpConnection = amqp.connect('amqp://' + rabbit.kuzzleConfig.mqBroker.host);
+      amqpConnection = amqp.connect('amqp://' + rabbit.kuzzleConfig.mqBroker.host + ':' + rabbit.kuzzleConfig.mqBroker.port);
 
       amqpConnection
         .then(function (connection) {
