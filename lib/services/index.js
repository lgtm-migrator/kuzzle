var
  q = require('q'),
  _ = require('lodash');

module.exports = function (kuzzle) {
  this.list = {};
  this.kuzzle = kuzzle;

  /**
   * Initializes all services.
   * Even if a service is in the blacklist option, it will be instantiated (it won't be initialized though).
   * This allows togglable services.
   * For instance, Kuzzle can be started with some services down by default, and toggled 'on' later.
   *
   * @param options may contains the following properties:
   *            - blacklist (Array): the list of services that should not be initialized
   *            - server (Boolean): tells the service loader if it is invoked by a Kuzzle server instance or a
   *                                worker one
   */
  this.init = function (options) {
    var
      blacklist = [],
      whitelist = [],
      server = false,
      services = this.kuzzle.config.services,
      promises,
      registerService;

    if (options) {
      if (options.blacklist) {
        blacklist = options.blacklist;
      }
      if (options.whitelist) {
        whitelist = options.whitelist;
        blacklist = [];
      }

      server = options.server || false;
    }

    registerService = (serviceName, opts) => {
      var init;

<<<<<<< HEAD
      try {
        this.list[serviceName] = new (require('./' + services[serviceName]))(kuzzle, opts);
      }
      catch (error) {
        this.kuzzle.pluginsManager.trigger('log:error', `Unknown service ${serviceName}`);
      }

=======
      this.list[serviceName] = new (require('./' + services[serviceName]))(kuzzle, opts);
>>>>>>> b8b8d6f4
      init = whitelist.length
        ? whitelist.indexOf(serviceName) > -1
        : blacklist.indexOf(serviceName) === -1;

      if (init) {
        return this.list[serviceName].init();
      }
      return q();
    };

    promises = Object.keys(services).map(serviceName => {
      return (service => {
        var
          deferred = q.defer(),
          opt = {service: serviceName, isServer: server};

        kuzzle.internalEngine
          .get(kuzzle.config.serviceSettingsCollection, service)
          .then(response => {
            opt = _.merge(opt, response._source);

            return registerService.call(this, service, opt)
              .then(() => {
                deferred.resolve({});
              });
          })
          .catch(err => {
            if (err.status === 404) {
              return registerService.call(this, service, opt)
                .then(() => {
                  deferred.resolve({});
                });
            }

            return deferred.reject(err);
          });

        return deferred.promise;
      })(serviceName);
    });

    return q.all(promises);
  };
};<|MERGE_RESOLUTION|>--- conflicted
+++ resolved
@@ -41,7 +41,6 @@
     registerService = (serviceName, opts) => {
       var init;
 
-<<<<<<< HEAD
       try {
         this.list[serviceName] = new (require('./' + services[serviceName]))(kuzzle, opts);
       }
@@ -49,9 +48,6 @@
         this.kuzzle.pluginsManager.trigger('log:error', `Unknown service ${serviceName}`);
       }
 
-=======
-      this.list[serviceName] = new (require('./' + services[serviceName]))(kuzzle, opts);
->>>>>>> b8b8d6f4
       init = whitelist.length
         ? whitelist.indexOf(serviceName) > -1
         : blacklist.indexOf(serviceName) === -1;
