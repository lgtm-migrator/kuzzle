/*
  This is a light database service used by Kuzzle's core components, namely
  the plugins manager and the repositories.

  The differences with the standard database service are:

    - this service is not listed under kuzzle.services like other services, but
      is instead referenced in kuzzle.internalEngine.

    - This service is loaded prior to any other services and before the
      plugins manager

    - No plugins hooks are used in this service, because it is meant to be
      used by components before plugins initialization

    - Only the few database methods used by core components are implemented

    - Methods take detailed arguments, instead of request objects

    - Actions are limited to Kuzzle's internal index
 */

var
  _ = require('lodash'),
  Promise = require('bluebird'),
  NotFoundError = require('kuzzle-common-objects').Errors.notFoundError,
<<<<<<< HEAD
  Elasticsearch = require('elasticsearch'),
  KuzzleError = require('kuzzle-common-objects').Errors.kuzzleError,
  ServiceUnavailableError = require('kuzzle-common-objects').Errors.serviceUnavailableError,
  InternalEngineBootstrap = require('./bootstrap');
=======
  InternalEngineBootstrap = require('./bootstrap'),
  ServiceUnavailableError = require('kuzzle-common-objects').Errors.serviceUnavailableError,
  Elasticsearch = require('elasticsearch');
>>>>>>> 8122f7dd

/**
 * @param {Kuzzle} kuzzle instance
 * @constructor
 */
function InternalEngine (kuzzle) {
  this.client = null;
  this.index = '%kuzzle';

  this.bootstrap = new InternalEngineBootstrap(kuzzle, this);

  /**
   * Initialize the elasticsearch client
   *
   * @returns {Object} client
   */
  this.init = function internalEngineInit () {
    if (!this.client) {
      this.client = new Elasticsearch.Client({
        host: kuzzle.config.services.db.host + ':' + kuzzle.config.services.db.port,
        apiVersion: kuzzle.config.services.db.apiVersion
      });
    }

    return kuzzle.indexCache.initInternal()
      .then(() => this);
  };


  /**
   * Search documents from elasticsearch with a query
   * @param {string} type - data collection
   * @param {object} [filter] - optional
   * @param {Number} [from] manage pagination
   * @param {Number} [size] manage pagination
   * @returns {Promise} resolve documents matching the filter
   */
  this.search = function internalEngineSearch (type, filter, from, size) {
    var
      request = {
        index: this.index,
        type,
        body: {
          filter: filter || {},
          from: from || 0,
          size: size || 20
        }
      };

    return this.client.search(request)
      .then(result => {
        // remove depth in object (replace hits.hits<array>, with hits<array>)
        if (result.hits) {
          result = _.extend(result, result.hits);
        }

        return result;
      })
      .catch(error => handleError(error));
  };

  /**
   *
   * @param type
   * @param id
   */
  this.exists = function internalEngineExists (type, id) {
    return this.client.exists({
      index: this.index,
      type,
      id
    })
    .catch(error => handleError(error));
  };

  /**
   * Get the document with given ID
   *
   * @param {string} type - data collection
   * @param {string} id of the document to retrieve
   * @returns {Promise} resolve the document
   */
  this.get = function internalEngineGet (type, id) {
    var
      request = {
        index: this.index,
        type,
        id
      };

    return this.client.get(request)
      .catch(error => handleError(error));
  };

  /**
   * Return the list of documents matching the ids given in the body param
   * NB: Due to internal Kuzzle mechanism, can only be called on a single index/collection,
   * using the body { ids: [.. } syntax.
   *
   * @param {string} type - data collection
   * @param {array} ids - list of document IDs to get
   * @returns {Promise}
   */
  this.mget = function internalEngineMget (type, ids) {
    var
      request = {
        index: this.index,
        type,
        body: {
          ids
        }
      };

    return this.client.mget(request)
      .then(result => {
        // harmonize response format based upon the search one
        if (result.docs) {
          result.hits = result.docs;
          delete result.docs;
        }

        return result;
      })
      .catch(error => handleError(error));
  };

  /**
   * Send to elasticsearch the new document
   *
   * @param {string} type - data collection
   * @param {string} id - document ID
   * @param {object} content
   * @returns {Promise}
   */
  this.create = function internalEngineCreate (type, id, content) {
    var
      request = {
        index: this.index,
        type,
        id,
        body: content
      };

    // extends the response with the source from requestObject
    // When we write in ES, the response from it doesn't contain the initial document content
    return this.client.create(request)
      .then(result => _.extend(result, {_source: content}))
      .catch(error => handleError(error));
  };

  /**
   * Create a new document to ElasticSearch, or replace it if it already exist
   *
   * @param {string} type - data collection
   * @param {string} id - document ID
   * @param {object} content
   * @returns {Promise}
   */
  this.createOrReplace = function internalEngineCreateOrReplace (type, id, content) {
    var
      request = {
        index: this.index,
        type,
        id,
        body: content
      };

    // extends the response with the source from requestObject
    // When we write in ES, the response from it doesn't contain the initial document content
    return this.client.index(request)
      .then(result => _.extend(result, {_source: content}))
      .catch(error => handleError(error));
  };

  /**
   * Performs a partial update to a document
   *
   * @param {string} type - data collection
   * @param {string} id of the document to update
   * @param {object} updateContent
   * @returns {Promise} resolve an object that contains _id
   */
  this.update = function internalEngineUpdate (type, id, updateContent) {
    var
      request = {
        index: this.index,
        type,
        id,
        body: {
          doc: updateContent
        }
      };

    return this.client.update(request)
      .catch(error => handleError(error));
  };

  /**
   * Replace a document with new content
   *
   * @param {string} type - data collection
   * @param {string} id - document ID
   * @param {object} content
   * @returns {Promise}
   */
  this.replace = function internalEngineReplace (type, id, content) {
    // extends the response with the source from requestObject
    // When we write in ES, the response from it doesn't contain the initial document content
    return this.exists(type, id)
      .then(exists => {
        var
          request = {
            index: this.index,
            type,
            id,
            body: content
          };

        if (exists) {
          return this.client.index(request);
        }

        return Promise.reject(new NotFoundError('Document with id ' + id + ' not found.'));
      })
      .then(result => _.extend(result, {_source: content}))
      .catch(error => handleError(error));
  };

  /**
   * Send to elasticsearch the document id to delete
   *
   * @param {string} type - data collection
   * @param {string} id of the document to delete
   * @returns {Promise} resolve an object that contains _id
   */
  this.delete = function internalEngineDelete (type, id) {
    var
      request = {
        index: this.index,
        type,
        id
      };

    return this.client.delete(request)
      .catch(error => handleError(error));
  };

  /**
   * Get the list of existing indexes in elasticsearch
   *
   * @returns {Promise}
   */
  this.listIndexes = function internalEngineListIndexes () {
    return this.client.indices.getMapping()
      .then(response => Object.keys(response))
      .catch(error => handleError(error));
  };

  /**
   * Retrieve mapping definiton of index or index/collection
   *
   * @returns {Promise}
   */
  this.getMapping = function internalEngineGetMapping (data) {
    return this.client.indices.getMapping(data)
      .catch(error => handleError(error));
  };

  /**
   * Create the internal index
   *
   * @returns {Promise}
   */
  this.createInternalIndex = function internalEngineCreateInternalIndex () {
    return this.client.indices.exists({index: this.index})
      .then(exists => {
        if (!exists) {
          return this.client.indices.create({index: this.index})
            .catch(error => handleError(error));
        }
      })
      .catch(error => handleError(error));
  };

  /**
   * Deletes the internal index
   *
   * @returns {*}
   */
  this.deleteIndex = function internalEngineDeleteIndex () {
    return this.client.indices.delete({
      index: this.index
    })
    .catch(error => handleError(error));
  };

  /**
   * Add a mapping definition to a specific type
   *
   * @param {string} type - data collection
   * @param {object} mapping
   * @return {Promise}
   */
  this.updateMapping = function internalEngineUpdateMapping (type, mapping) {
    var
      request = {
        index: this.index,
        type,
        body: mapping
      };

    return this.client.indices.putMapping(request)
      .catch(error => handleError(error));
  };

  /**
   * Refreshes the internal index
   * @returns {Promise}
   */
  this.refresh = function internalEngineRefresh () {
    return this.client.indices.refresh({
      index: this.index
    })
    .catch(error => handleError(error));
  };
}

<<<<<<< HEAD
module.exports = InternalEngine;

=======
>>>>>>> 8122f7dd
function handleError(error) {
  if (error instanceof Elasticsearch.errors.NoConnections) {
    return Promise.reject(new ServiceUnavailableError('Elasticsearch service is not connected'));
  }

<<<<<<< HEAD
  if (error instanceof Error || error instanceof KuzzleError) {
    return Promise.reject(error);
  }

  return Promise.reject(new Error(error));
}
=======
  return Promise.reject(error);
}

module.exports = InternalEngine;
>>>>>>> 8122f7dd
<|MERGE_RESOLUTION|>--- conflicted
+++ resolved
@@ -24,16 +24,10 @@
   _ = require('lodash'),
   Promise = require('bluebird'),
   NotFoundError = require('kuzzle-common-objects').Errors.notFoundError,
-<<<<<<< HEAD
   Elasticsearch = require('elasticsearch'),
   KuzzleError = require('kuzzle-common-objects').Errors.kuzzleError,
   ServiceUnavailableError = require('kuzzle-common-objects').Errors.serviceUnavailableError,
   InternalEngineBootstrap = require('./bootstrap');
-=======
-  InternalEngineBootstrap = require('./bootstrap'),
-  ServiceUnavailableError = require('kuzzle-common-objects').Errors.serviceUnavailableError,
-  Elasticsearch = require('elasticsearch');
->>>>>>> 8122f7dd
 
 /**
  * @param {Kuzzle} kuzzle instance
@@ -311,8 +305,7 @@
     return this.client.indices.exists({index: this.index})
       .then(exists => {
         if (!exists) {
-          return this.client.indices.create({index: this.index})
-            .catch(error => handleError(error));
+          return this.client.indices.create({index: this.index});
         }
       })
       .catch(error => handleError(error));
@@ -361,26 +354,16 @@
   };
 }
 
-<<<<<<< HEAD
-module.exports = InternalEngine;
-
-=======
->>>>>>> 8122f7dd
 function handleError(error) {
   if (error instanceof Elasticsearch.errors.NoConnections) {
     return Promise.reject(new ServiceUnavailableError('Elasticsearch service is not connected'));
   }
 
-<<<<<<< HEAD
   if (error instanceof Error || error instanceof KuzzleError) {
     return Promise.reject(error);
   }
 
   return Promise.reject(new Error(error));
 }
-=======
-  return Promise.reject(error);
-}
-
-module.exports = InternalEngine;
->>>>>>> 8122f7dd
+
+module.exports = InternalEngine;