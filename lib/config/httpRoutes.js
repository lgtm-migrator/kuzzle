--- conflicted
+++ resolved
@@ -133,12 +133,6 @@
   {verb: 'post', url: '/profiles/_search', controller: 'security', action: 'searchProfiles'},
   {verb: 'post', url: '/roles/_search', controller: 'security', action: 'searchRoles'},
   {verb: 'post', url: '/users/_search', controller: 'security', action: 'searchUsers'},
-<<<<<<< HEAD
-=======
-  {verb: 'post', url: '/profiles/:_id', controller: 'security', action: 'updateProfile'},
-  {verb: 'post', url: '/roles/:_id', controller: 'security', action: 'updateRole'},
-  {verb: 'post', url: '/users/:_id', controller: 'security', action: 'updateUser'},
->>>>>>> 1dd99385
 
   {verb: 'post', url: '/ms/_append/:_id', controller: 'ms', action: 'append'},
   {verb: 'post', url: '/ms/_bgrewriteaof', controller: 'ms', action: 'bgrewriteaof'},
