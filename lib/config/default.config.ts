import httpRoutes from "../api/httpRoutes.js";
import { KuzzleConfiguration } from "../types/config/KuzzleConfiguration";

/* eslint-disable sort-keys */

/**
 * /!\ DO NOT MODIFY THIS FILE
 *
 * To customize your Kuzzle installation, create a
 * ".kuzzlerc" file and put your overrides there.
 * Please check the ".kuzzlerc.sample" file to get
 * started.
 *
 * @class KuzzleConfiguration
 */

const defaultConfig: KuzzleConfiguration = {
  // @deprecated
  realtime: {
    pcreSupport: false,
  },

  dump: {
    enabled: false,
    history: {
      coredump: 3,
      reports: 5,
    },
    path: "./dump/",
    gcore: "gcore",
    dateFormat: "YYYYMMDD-HHmmss",
    handledErrors: {
      enabled: true,
      whitelist: ["RangeError", "TypeError", "KuzzleError", "InternalError"],
      minInterval: 10 * 60 * 1000,
    },
  },

  /*
   routes: list of Kuzzle API exposed HTTP routes
   accessControlAllowOrigin: sets the Access-Control-Allow-Origin header used to
       send responses to the client
       (see https://developer.mozilla.org/en-US/docs/Web/HTTP/Access_control_CORS)
   */
  http: {
    routes: httpRoutes,
    accessControlAllowOrigin: "*",
    accessControlAllowOriginUseRegExp: false,
    accessControlAllowMethods: "GET,POST,PUT,PATCH,DELETE,OPTIONS,HEAD",
    accessControlAllowHeaders:
      "Content-Type, Access-Control-Allow-Headers, Authorization, X-Requested-With, Content-Encoding, Content-Length, X-Kuzzle-Volatile",
    cookieAuthentication: true,
  },

  limits: {
    concurrentRequests: 100,
    documentsFetchCount: 10000,
    documentsWriteCount: 200,
    loginsPerSecond: 1,
    requestsBufferSize: 50000,
    requestsBufferWarningThreshold: 5000,
    subscriptionConditionsCount: 100,
    subscriptionMinterms: 0,
    subscriptionRooms: 1000000,
    subscriptionDocumentTTL: 259200000,
  },

  application: {},

  plugins: {
    common: {
      failsafeMode: false,
      bootstrapLockTimeout: 30000,
      pipeWarnTime: 500,
      initTimeout: 10000,
      maxConcurrentPipes: 50,
      pipesBufferSize: 50000,
      include: ["kuzzle-plugin-logger", "kuzzle-plugin-auth-passport-local"],
    },
    "kuzzle-plugin-logger": {
      services: {
        stdout: {
          level: "info",
          addDate: true,
          dateFormat: "YYYY-MM-DD HH-mm-ss",
        },
      },
    },
    "kuzzle-plugin-auth-passport-local": {
      algorithm: "sha512",
      stretching: true,
      digest: "hex",
      encryption: "hmac",
      requirePassword: false,
      resetPasswordExpiresIn: -1,
      passwordPolicies: [],
    },
  },

  repositories: {
    common: {
      cacheTTL: 1440000,
    },
  },

  security: {
    debug: {
      native_debug_protocol: false,
    },
    restrictedProfileIds: ["default"],
    jwt: {
      algorithm: "HS256",
      expiresIn: "1h",
      gracePeriod: 1000,
      maxTTL: -1,
      secret: null,
    },
    authToken: {
      algorithm: "HS256",
      expiresIn: "1h",
      gracePeriod: 1000,
      maxTTL: -1,
      secret: null,
    },
    apiKey: {
      maxTTL: -1,
    },
    default: {
      role: {
        controllers: {
          "*": {
            actions: {
              "*": true,
            },
          },
        },
      },
    },
    standard: {
      profiles: {
        admin: {
          rateLimit: 0,
          policies: [{ roleId: "admin" }],
        },
        default: {
          rateLimit: 10,
          policies: [{ roleId: "default" }],
        },
        anonymous: {
          rateLimit: 200,
          policies: [{ roleId: "anonymous" }],
        },
      },
      roles: {
        admin: {
          controllers: {
            "*": {
              actions: {
                "*": true,
              },
            },
          },
        },
        default: {
          controllers: {
            auth: {
              actions: {
                checkToken: true,
                getCurrentUser: true,
                getMyRights: true,
                logout: true,
                updateSelf: true,
              },
            },
            server: {
              actions: {
                publicApi: true,
              },
            },
          },
        },
        anonymous: {
          controllers: {
            auth: {
              actions: {
                checkToken: true,
                getCurrentUser: true,
                getMyRights: true,
                login: true,
              },
            },
            server: {
              actions: {
                publicApi: true,
                openapi: true,
              },
            },
          },
        },
      },
    },
  },

  server: {
    logs: {
      transports: [
        {
          transport: "console",
          level: "info",
          stderrLevels: [],
          silent: true,
        },
      ],
      accessLogFormat: "combined",
      accessLogIpOffset: 0,
    },
    maxRequestSize: "1MB",
    port: 7512,
    protocols: {
      http: {
        allowCompression: true,
        enabled: true,
        maxEncodingLayers: 3,
        maxFormFileSize: "1MB",
      },
      mqtt: {
        enabled: false,
        allowPubSub: false,
        developmentMode: false,
        disconnectDelay: 250,
        requestTopic: "Kuzzle/request",
        responseTopic: "Kuzzle/response",
        server: {
          port: 1883,
        },
        realtimeNotifications: true,
      },
      websocket: {
        enabled: true,
        idleTimeout: 60000,
        compression: false,
        rateLimit: 0,
        realtimeNotifications: true,
      },
    },
    strictSdkVersion: true,
  },

  services: {
    common: {
      defaultInitTimeout: 120000,
      retryInterval: 1000,
    },
    internalCache: {
      backend: "redis",
      clusterOptions: {
        enableReadyCheck: true,
      },
      database: 0,
      node: {
        host: "localhost",
        port: 6379,
      },
      options: {},
      overrideDnsLookup: false,
    },
    memoryStorage: {
      backend: "redis",
      clusterOptions: {
        enableReadyCheck: true,
      },
      database: 5,
      node: {
        host: "localhost",
        port: 6379,
      },
      options: {},
      overrideDnsLookup: false,
    },
    internalIndex: {
      bootstrapLockTimeout: 60000,
    },
    storageEngine: {
      aliases: ["storageEngine"],
      backend: "elasticsearch",
      client: {
        node: "http://localhost:9200",
      },
      commonMapping: {
        dynamic: "false",
        properties: {
          _kuzzle_info: {
            properties: {
              author: { type: "keyword" },
              createdAt: { type: "date" },
              updater: { type: "keyword" },
              updatedAt: { type: "date" },
            },
          },
        },
      },
      internalIndex: {
        name: "kuzzle",
        collections: {
          users: {
<<<<<<< HEAD
            settings: {
            // @deprecated : replace undefined by 1
              number_of_shards: undefined,
              number_of_replicas: undefined,
            },
            mappings: {
              dynamic: 'false',
              properties: {
                profileIds: { type: 'keyword' }
              }
            }
          },
          profiles: {
            settings: {
            // @deprecated : replace undefined by 1
              number_of_shards: undefined,
              number_of_replicas: undefined,
            },
            mappings: {
              dynamic: 'false',
              properties: {
                tags: { type: 'keyword' },
                policies: {
                  properties: {
                    roleId: { type: 'keyword' },
                    restrictedTo: {
                      type: 'nested',
                      properties: {
                        index: { type: 'keyword' },
                        collections: { type: 'keyword' }
                      }
                    }
                  }
                }
              }
            }
          },
          roles: {
            settings: {
            // @deprecated : replace undefined by 1
              number_of_shards: undefined,
              number_of_replicas: undefined,
            },
            mappings: {
              dynamic: 'false',
              properties: {
                tags: { type: 'keyword' },
                controllers: {
                  dynamic: 'false',
                  properties: {}
                }
              }
            }
          },
          validations: {
            settings: {
            // @deprecated : replace undefined by 1
              number_of_shards: undefined,
              number_of_replicas: undefined,
            },
            mappings: {
              properties: {
                index: { type: 'keyword' },
                collection: { type: 'keyword' },
                validations: {
                  dynamic: 'false',
                  properties: {}
                }
              }
            }
          },
          config: {
            settings: {
            // @deprecated : replace undefined by 1
              number_of_shards: undefined,
              number_of_replicas: undefined,
            },
            mappings: {
              dynamic: 'false',
              properties: {}
            }
          },
          'api-keys': {
            settings: {
            // @deprecated : replace undefined by 1
              number_of_shards: undefined,
              number_of_replicas: undefined,
            },
            mappings: {
              dynamic: 'false',
              properties: {
                userId: { type: 'keyword' },
                hash: { type: 'keyword' },
                description: { type: 'text' },
                expiresAt: { type: 'long' },
                ttl: { type: 'keyword' },
                token: { type: 'keyword' }
              }
            }
          },
          installations: {
            settings: {
            // @deprecated : replace undefined by 1
              number_of_shards: undefined,
              number_of_replicas: undefined,
            },
            mappings: {
              dynamic: 'strict',
              properties: {
                description: { type: 'text' },
                handler: { type: 'text' },
                installedAt: { type: 'date' }
              },
            }
          }
        }
=======
            dynamic: "false",
            properties: {
              profileIds: { type: "keyword" },
            },
          },
          profiles: {
            dynamic: "false",
            properties: {
              tags: { type: "keyword" },
              policies: {
                properties: {
                  roleId: { type: "keyword" },
                  restrictedTo: {
                    type: "nested",
                    properties: {
                      index: { type: "keyword" },
                      collections: { type: "keyword" },
                    },
                  },
                },
              },
            },
          },
          roles: {
            dynamic: "false",
            properties: {
              tags: { type: "keyword" },
              controllers: {
                dynamic: "false",
                properties: {},
              },
            },
          },
          validations: {
            properties: {
              index: { type: "keyword" },
              collection: { type: "keyword" },
              validations: {
                dynamic: "false",
                properties: {},
              },
            },
          },
          config: {
            dynamic: "false",
            properties: {},
          },
          "api-keys": {
            dynamic: "false",
            properties: {
              userId: { type: "keyword" },
              hash: { type: "keyword" },
              description: { type: "text" },
              expiresAt: { type: "long" },
              ttl: { type: "keyword" },
              token: { type: "keyword" },
            },
          },
          installations: {
            dynamic: "strict",
            properties: {
              description: { type: "text" },
              handler: { type: "text" },
              installedAt: { type: "date" },
            },
          },
        },
>>>>>>> 18fd4e18
      },
      maxScrollDuration: "1m",
      defaults: {
        onUpdateConflictRetries: 0,
        scrollTTL: "15s",
      },
    },
  },

  stats: {
    enabled: true,
    ttl: 3600,
    statsInterval: 10,
  },

  cluster: {
    enabled: true,
    activityDepth: 50,
    heartbeat: 2000,
    interface: null,
    ipv6: false,
    ip: "private",
    joinTimeout: 60000,
    minimumNodes: 1,
    ports: {
      command: 7510,
      sync: 7511,
    },
    syncTimeout: 5000,
  },
  /** @type {DocumentSpecification} */
  validation: {},
};

export default defaultConfig;<|MERGE_RESOLUTION|>--- conflicted
+++ resolved
@@ -303,7 +303,6 @@
         name: "kuzzle",
         collections: {
           users: {
-<<<<<<< HEAD
             settings: {
             // @deprecated : replace undefined by 1
               number_of_shards: undefined,
@@ -420,75 +419,6 @@
             }
           }
         }
-=======
-            dynamic: "false",
-            properties: {
-              profileIds: { type: "keyword" },
-            },
-          },
-          profiles: {
-            dynamic: "false",
-            properties: {
-              tags: { type: "keyword" },
-              policies: {
-                properties: {
-                  roleId: { type: "keyword" },
-                  restrictedTo: {
-                    type: "nested",
-                    properties: {
-                      index: { type: "keyword" },
-                      collections: { type: "keyword" },
-                    },
-                  },
-                },
-              },
-            },
-          },
-          roles: {
-            dynamic: "false",
-            properties: {
-              tags: { type: "keyword" },
-              controllers: {
-                dynamic: "false",
-                properties: {},
-              },
-            },
-          },
-          validations: {
-            properties: {
-              index: { type: "keyword" },
-              collection: { type: "keyword" },
-              validations: {
-                dynamic: "false",
-                properties: {},
-              },
-            },
-          },
-          config: {
-            dynamic: "false",
-            properties: {},
-          },
-          "api-keys": {
-            dynamic: "false",
-            properties: {
-              userId: { type: "keyword" },
-              hash: { type: "keyword" },
-              description: { type: "text" },
-              expiresAt: { type: "long" },
-              ttl: { type: "keyword" },
-              token: { type: "keyword" },
-            },
-          },
-          installations: {
-            dynamic: "strict",
-            properties: {
-              description: { type: "text" },
-              handler: { type: "text" },
-              installedAt: { type: "date" },
-            },
-          },
-        },
->>>>>>> 18fd4e18
       },
       maxScrollDuration: "1m",
       defaults: {
