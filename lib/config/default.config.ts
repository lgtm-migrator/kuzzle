import httpRoutes from "../api/httpRoutes.js";
import { KuzzleConfiguration } from "../types/config/KuzzleConfiguration";

/* eslint-disable sort-keys */

/**
 * /!\ DO NOT MODIFY THIS FILE
 *
 * To customize your Kuzzle installation, create a
 * ".kuzzlerc" file and put your overrides there.
 * Please check the ".kuzzlerc.sample" file to get
 * started.
 *
 * @class KuzzleConfiguration
 */

const defaultConfig: KuzzleConfiguration = {
  // @deprecated
  realtime: {
    pcreSupport: false,
  },

  dump: {
    enabled: false,
    history: {
      coredump: 3,
      reports: 5,
    },
    path: "./dump/",
    gcore: "gcore",
    dateFormat: "YYYYMMDD-HHmmss",
    handledErrors: {
      enabled: true,
      whitelist: ["RangeError", "TypeError", "KuzzleError", "InternalError"],
      minInterval: 10 * 60 * 1000,
    },
  },

  /*
   routes: list of Kuzzle API exposed HTTP routes
   accessControlAllowOrigin: sets the Access-Control-Allow-Origin header used to
       send responses to the client
       (see https://developer.mozilla.org/en-US/docs/Web/HTTP/Access_control_CORS)
   */
  http: {
    routes: httpRoutes,
    accessControlAllowOrigin: "*",
    accessControlAllowOriginUseRegExp: false,
    accessControlAllowMethods: "GET,POST,PUT,PATCH,DELETE,OPTIONS,HEAD",
    accessControlAllowHeaders:
      "Content-Type, Access-Control-Allow-Headers, Authorization, X-Requested-With, Content-Encoding, Content-Length, X-Kuzzle-Volatile",
    cookieAuthentication: true,
  },

  limits: {
    concurrentRequests: 100,
    documentsFetchCount: 10000,
    documentsWriteCount: 200,
    loginsPerSecond: 1,
    requestsBufferSize: 50000,
    requestsBufferWarningThreshold: 5000,
    subscriptionConditionsCount: 100,
    subscriptionMinterms: 0,
    subscriptionRooms: 1000000,
    subscriptionDocumentTTL: 259200000,
  },

  application: {},

  plugins: {
    common: {
      failsafeMode: false,
      bootstrapLockTimeout: 30000,
      pipeWarnTime: 500,
      initTimeout: 10000,
      maxConcurrentPipes: 50,
      pipesBufferSize: 50000,
      include: ["kuzzle-plugin-logger", "kuzzle-plugin-auth-passport-local"],
    },
    "kuzzle-plugin-logger": {
      services: {
        stdout: {
          level: "info",
          addDate: true,
          dateFormat: "YYYY-MM-DD HH-mm-ss",
        },
      },
    },
    "kuzzle-plugin-auth-passport-local": {
      algorithm: "sha512",
      stretching: true,
      digest: "hex",
      encryption: "hmac",
      requirePassword: false,
      resetPasswordExpiresIn: -1,
      passwordPolicies: [],
    },
  },

  repositories: {
    common: {
      cacheTTL: 1440000,
    },
  },

  security: {
    debug: {
      native_debug_protocol: false,
    },
    restrictedProfileIds: ["default"],
    jwt: {
      algorithm: "HS256",
      expiresIn: "1h",
      gracePeriod: 1000,
      maxTTL: -1,
      secret: null,
    },
    authToken: {
      algorithm: "HS256",
      expiresIn: "1h",
      gracePeriod: 1000,
      maxTTL: -1,
      secret: null,
    },
    apiKey: {
      maxTTL: -1,
    },
    default: {
      role: {
        controllers: {
          "*": {
            actions: {
              "*": true,
            },
          },
        },
      },
    },
    standard: {
      profiles: {
        admin: {
          rateLimit: 0,
          policies: [{ roleId: "admin" }],
        },
        default: {
          rateLimit: 10,
          policies: [{ roleId: "default" }],
        },
        anonymous: {
          rateLimit: 200,
          policies: [{ roleId: "anonymous" }],
        },
      },
      roles: {
        admin: {
          controllers: {
            "*": {
              actions: {
                "*": true,
              },
            },
          },
        },
        default: {
          controllers: {
            auth: {
              actions: {
                checkToken: true,
                getCurrentUser: true,
                getMyRights: true,
                logout: true,
                updateSelf: true,
              },
            },
            server: {
              actions: {
                publicApi: true,
              },
            },
          },
        },
        anonymous: {
          controllers: {
            auth: {
              actions: {
                checkToken: true,
                getCurrentUser: true,
                getMyRights: true,
                login: true,
              },
            },
            server: {
              actions: {
                publicApi: true,
                openapi: true,
              },
            },
          },
        },
      },
    },
  },

  server: {
    logs: {
      transports: [
        {
          transport: "console",
          level: "info",
          stderrLevels: [],
          silent: true,
        },
      ],
      accessLogFormat: "combined",
      accessLogIpOffset: 0,
    },
    maxRequestSize: "1MB",
    port: 7512,
    protocols: {
      http: {
        allowCompression: true,
        enabled: true,
        maxEncodingLayers: 3,
        maxFormFileSize: "1MB",
      },
      mqtt: {
        enabled: false,
        allowPubSub: false,
        developmentMode: false,
        disconnectDelay: 250,
        requestTopic: "Kuzzle/request",
        responseTopic: "Kuzzle/response",
        server: {
          port: 1883,
        },
        realtimeNotifications: true,
      },
      websocket: {
        enabled: true,
        idleTimeout: 60000,
        compression: false,
        rateLimit: 0,
        realtimeNotifications: true,
      },
    },
    strictSdkVersion: true,
  },

  services: {
    common: {
      defaultInitTimeout: 120000,
      retryInterval: 1000,
    },
    internalCache: {
      backend: "redis",
      clusterOptions: {
        enableReadyCheck: true,
      },
      database: 0,
      node: {
        host: "localhost",
        port: 6379,
      },
      options: {},
      overrideDnsLookup: false,
    },
    memoryStorage: {
      backend: "redis",
      clusterOptions: {
        enableReadyCheck: true,
      },
      database: 5,
      node: {
        host: "localhost",
        port: 6379,
      },
      options: {},
      overrideDnsLookup: false,
    },
    internalIndex: {
      bootstrapLockTimeout: 60000,
    },
    storageEngine: {
      aliases: ["storageEngine"],
      backend: "elasticsearch",
      client: {
        node: "http://localhost:9200",
      },
      commonMapping: {
        dynamic: "false",
        properties: {
          _kuzzle_info: {
            properties: {
<<<<<<< HEAD
              author: { type: 'keyword' },
              createdAt: { type: 'date' },
              updater: { type: 'keyword' },
              updatedAt: { type: 'date' },
              index: { type: 'keyword' },
            }
          }
        }
=======
              author: { type: "keyword" },
              createdAt: { type: "date" },
              updater: { type: "keyword" },
              updatedAt: { type: "date" },
            },
          },
        },
>>>>>>> e9e8f585
      },
      internalIndex: {
        name: "kuzzle",
        collections: {
          users: {
            settings: {
              // @deprecated : replace undefined by 1
              number_of_shards: undefined,
              number_of_replicas: undefined,
            },
            mappings: {
              dynamic: "false",
              properties: {
                profileIds: { type: "keyword" },
              },
            },
          },
          profiles: {
            settings: {
              // @deprecated : replace undefined by 1
              number_of_shards: undefined,
              number_of_replicas: undefined,
            },
            mappings: {
              dynamic: "false",
              properties: {
                tags: { type: "keyword" },
                policies: {
                  properties: {
                    roleId: { type: "keyword" },
                    restrictedTo: {
                      type: "nested",
                      properties: {
                        index: { type: "keyword" },
                        collections: { type: "keyword" },
                      },
                    },
                  },
                },
              },
            },
          },
          roles: {
            settings: {
              // @deprecated : replace undefined by 1
              number_of_shards: undefined,
              number_of_replicas: undefined,
            },
            mappings: {
              dynamic: "false",
              properties: {
                tags: { type: "keyword" },
                controllers: {
                  dynamic: "false",
                  properties: {},
                },
              },
            },
          },
          validations: {
            settings: {
              // @deprecated : replace undefined by 1
              number_of_shards: undefined,
              number_of_replicas: undefined,
            },
            mappings: {
              properties: {
                index: { type: "keyword" },
                collection: { type: "keyword" },
                validations: {
                  dynamic: "false",
                  properties: {},
                },
              },
            },
          },
          config: {
            settings: {
              // @deprecated : replace undefined by 1
              number_of_shards: undefined,
              number_of_replicas: undefined,
            },
            mappings: {
              dynamic: "false",
              properties: {},
            },
          },
          "api-keys": {
            settings: {
              // @deprecated : replace undefined by 1
              number_of_shards: undefined,
              number_of_replicas: undefined,
            },
            mappings: {
              dynamic: "false",
              properties: {
                userId: { type: "keyword" },
                hash: { type: "keyword" },
                description: { type: "text" },
                expiresAt: { type: "long" },
                ttl: { type: "keyword" },
                token: { type: "keyword" },
              },
            },
          },
          installations: {
            settings: {
              // @deprecated : replace undefined by 1
              number_of_shards: undefined,
              number_of_replicas: undefined,
            },
<<<<<<< HEAD
          },
          'virtual-indexes': {
            dynamic: 'strict',
            properties: {
              real: { type: 'text' },
              virtual: { type: 'text' }
            }
          }
        }
=======
            mappings: {
              dynamic: "strict",
              properties: {
                description: { type: "text" },
                handler: { type: "text" },
                installedAt: { type: "date" },
              },
            },
          },
        },
>>>>>>> e9e8f585
      },
      maxScrollDuration: "1m",
      defaults: {
        onUpdateConflictRetries: 0,
        scrollTTL: "15s",
      },
    },
  },

  stats: {
    enabled: true,
    ttl: 3600,
    statsInterval: 10,
  },

  cluster: {
    enabled: true,
    activityDepth: 50,
    heartbeat: 2000,
    interface: null,
    ipv6: false,
    ip: "private",
    joinTimeout: 60000,
    minimumNodes: 1,
    ports: {
      command: 7510,
      sync: 7511,
    },
    syncTimeout: 5000,
  },
  /** @type {DocumentSpecification} */
  validation: {},
};

export default defaultConfig;<|MERGE_RESOLUTION|>--- conflicted
+++ resolved
@@ -291,24 +291,15 @@
         properties: {
           _kuzzle_info: {
             properties: {
-<<<<<<< HEAD
               author: { type: 'keyword' },
               createdAt: { type: 'date' },
               updater: { type: 'keyword' },
               updatedAt: { type: 'date' },
               index: { type: 'keyword' },
-            }
-          }
-        }
-=======
-              author: { type: "keyword" },
-              createdAt: { type: "date" },
-              updater: { type: "keyword" },
-              updatedAt: { type: "date" },
-            },
-          },
-        },
->>>>>>> e9e8f585
+
+            },
+          },
+        },
       },
       internalIndex: {
         name: "kuzzle",
@@ -420,7 +411,14 @@
               number_of_shards: undefined,
               number_of_replicas: undefined,
             },
-<<<<<<< HEAD
+            mappings: {
+              dynamic: "strict",
+              properties: {
+                description: { type: "text" },
+                handler: { type: "text" },
+                installedAt: { type: "date" },
+              },
+            },
           },
           'virtual-indexes': {
             dynamic: 'strict',
@@ -430,18 +428,6 @@
             }
           }
         }
-=======
-            mappings: {
-              dynamic: "strict",
-              properties: {
-                description: { type: "text" },
-                handler: { type: "text" },
-                installedAt: { type: "date" },
-              },
-            },
-          },
-        },
->>>>>>> e9e8f585
       },
       maxScrollDuration: "1m",
       defaults: {
