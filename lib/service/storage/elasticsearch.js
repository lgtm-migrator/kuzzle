--- conflicted
+++ resolved
@@ -2921,12 +2921,6 @@
     if (aliases.length < 1) {
       throw kerror.get('unknown_index_collection');
     }
-<<<<<<< HEAD
-=======
-    else if (aliases.length > 1) {
-      throw kerror.get('multiple_indice_alias', '"indice"', `"aliases" starting with an "${ALIAS_PREFIX}"`);
-    }
->>>>>>> bdc3ba33
 
     return aliases;
   }
