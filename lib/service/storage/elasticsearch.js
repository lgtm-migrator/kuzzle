/*
 * Kuzzle, a backend software, self-hostable and ready to use
 * to power modern apps
 *
 * Copyright 2015-2022 Kuzzle
 * mailto: support AT kuzzle.io
 * website: http://kuzzle.io
 *
 * Licensed under the Apache License, Version 2.0 (the "License");
 * you may not use this file except in compliance with the License.
 * You may obtain a copy of the License at
 *
 * https://www.apache.org/licenses/LICENSE-2.0
 *
 * Unless required by applicable law or agreed to in writing, software
 * distributed under the License is distributed on an "AS IS" BASIS,
 * WITHOUT WARRANTIES OR CONDITIONS OF ANY KIND, either express or implied.
 * See the License for the specific language governing permissions and
 * limitations under the License.
 */

'use strict';

const assert = require('assert');
const _ = require('lodash');
const { Client: StorageClient } = require('@elastic/elasticsearch');
const ms = require('ms');
const Bluebird = require('bluebird');
const semver = require('semver');

const debug = require('../../util/debug')('kuzzle:services:elasticsearch');
const ESWrapper = require('./esWrapper');
const QueryTranslator = require('./queryTranslator');
const didYouMean = require('../../util/didYouMean');
const Service = require('../service');
const { assertIsObject } = require('../../util/requestAssertions');
const kerror = require('../../kerror').wrap('services', 'storage');
const { isPlainObject } = require('../../util/safeObject');
const scopeEnum = require('../../core/storage/storeScopeEnum');
const extractFields = require('../../util/extractFields');
const { Mutex } = require('../../util/mutex');
const { randomNumber } = require('../../util/name-generator');

const SCROLL_CACHE_PREFIX = '_docscroll_';

const ROOT_MAPPING_PROPERTIES = ['properties', '_meta', 'dynamic', 'dynamic_templates'];
const CHILD_MAPPING_PROPERTIES = ['type'];

// Used for collection emulation
const HIDDEN_COLLECTION = '_kuzzle_keep';
const ALIAS_PREFIX = '@'; // @todo next major release: Add ALIAS_PREFIX in FORBIDDEN_CHARS
const PRIVATE_PREFIX = '%';
const PUBLIC_PREFIX = '&';
const INDEX_PREFIX_POSITION_IN_INDICE = 0;
const INDEX_PREFIX_POSITION_IN_ALIAS = 1;
const NAME_SEPARATOR = '.';
const FORBIDDEN_CHARS = `\\/*?"<>| \t\r\n,+#:${NAME_SEPARATOR}${PUBLIC_PREFIX}${PRIVATE_PREFIX}`;
const DYNAMIC_PROPERTY_VALUES = ['true', 'false', 'strict'];

// used to check whether we need to wait for ES to initialize or not
const esStateEnum = Object.freeze({
  'AWAITING': 1,
  'NONE': 2,
  'OK': 3,
});
let esState = esStateEnum.NONE;

/**
 * @param {Kuzzle} kuzzle kuzzle instance
 * @param {Object} config Service configuration
 * @param {storeScopeEnum} scope
 * @constructor
 */
class ElasticSearch extends Service {
  /**
   * Returns a new elasticsearch client instance
   *
   * @returns {Object}
   */
  static buildClient (config) {
    // Passed to Elasticsearch's client to make it use
    // Bluebird instead of ES6 promises
    const defer = function defer () {
      let resolve;
      let reject;

      const promise = new Bluebird((res, rej) => {
        resolve = res;
        reject = rej;
      });

      return { promise, reject, resolve };
    };

    return new StorageClient({ defer, ...config });
  }

  constructor (config, scope = scopeEnum.PUBLIC) {
    super('elasticsearch', config);

    this._scope = scope;
    this._indexPrefix = scope === scopeEnum.PRIVATE
      ? PRIVATE_PREFIX
      : PUBLIC_PREFIX;

    this._client = null;
    this._esWrapper = null;
    this._esVersion = null;
    this._translator = new QueryTranslator();

    // Allowed root key of a search query
    this.searchBodyKeys = [
      'aggregations',
      'aggs',
      'collapse',
      'explain',
      'from',
      'highlight',
      'query',
      'search_after',
      'search_timeout',
      'size',
      'sort',
      'suggest',
      '_name',
      '_source',
      '_source_excludes',
      '_source_includes'
    ];

    /**
     * Only allow stored-scripts in queries
     */
    this.scriptKeys = ['script', '_script'];
    this.scriptAllowedArgs = ['id', 'params'];

    this.maxScrollDuration = this._loadMsConfig('maxScrollDuration');

    this.scrollTTL = this._loadMsConfig('defaults.scrollTTL');
  }

  get scope () {
    return this._scope;
  }

  /**
   * Initializes the elasticsearch client
   *
   * @override
   * @returns {Promise}
   */
  async _initSequence () {
    if (this._client) {
      return;
    }

    if ( global.NODE_ENV !== 'development'
      && this._config.commonMapping.dynamic === 'true'
    ) {
      global.kuzzle.log.warn([
        'Your dynamic mapping policy is set to \'true\' for new fields.',
        'Elasticsearch will try to automatically infer mapping for new fields, and those cannot be changed afterward.',
        'See the "services.storageEngine.commonMapping.dynamic" option in the kuzzlerc configuration file to change this value.'
      ].join('\n'));
    }

    this._client = ElasticSearch.buildClient(this._config.client);

    await this.waitForElasticsearch();

    this._esWrapper = new ESWrapper(this._client);

    const { body: { version } } = await this._client.info();

    if (version && ! semver.satisfies(semver.coerce(version.number), '>= 7.0.0')) {
      throw kerror.get('version_mismatch', version.number);
    }

    this._esVersion = version;
  }

  /**
   * Translate Koncorde filters to Elasticsearch query
   *
   * @param {Object} filters - Set of valid Koncorde filters
   * @returns {Object} Equivalent Elasticsearch query
   */
  translateKoncordeFilters (filters) {
    return this._translator.translate(filters);
  }

  /**
   * Returns some basic information about this service
   * @override
   *
   * @returns {Promise.<Object>} service informations
   */
  info () {
    const result = {
      type: 'elasticsearch',
      version: this._esVersion
    };

    return this._client.info()
      .then(({ body }) => {
        result.version = body.version.number;
        result.lucene = body.version.lucene_version;

        return this._client.cluster.health();
      })
      .then(({ body }) => {
        result.status = body.status;

        return this._client.cluster.stats({ human: true });
      })
      .then(({ body }) => {
        result.spaceUsed = body.indices.store.size;
        result.nodes = body.nodes;

        return result;
      })
      .catch(error => this._esWrapper.reject(error));
  }

  /**
   * Returns detailed multi-level storage stats data
   *
   * @returns {Promise.<Object>}
   */
  async stats () {
    const esRequest = {
      metric: ['docs', 'store'],
    };

    const { body } = await this._client.indices.stats(esRequest);
    const indexes = {};
    let size = 0;

    for (const [indice, indiceInfo] of Object.entries(body.indices)) {
      // Ignore non-Kuzzle indices
      if ( indice[INDEX_PREFIX_POSITION_IN_INDICE] !== PRIVATE_PREFIX
        && indice[INDEX_PREFIX_POSITION_IN_INDICE] !== PUBLIC_PREFIX ) {
        continue;
      }

      const aliases = await this._getAliasFromIndice(indice);
      const alias = aliases[0];
      const indexName = this._extractIndex(alias);
      const collectionName = this._extractCollection(alias);

      if ( alias[INDEX_PREFIX_POSITION_IN_ALIAS] !== this._indexPrefix
        || collectionName === HIDDEN_COLLECTION ) {
        continue;
      }

      if (! indexes[indexName]) {
        indexes[indexName] = {
          collections: [],
          name: indexName,
          size: 0,
        };
      }
      indexes[indexName].collections.push({
        documentCount: indiceInfo.total.docs.count,
        name: collectionName,
        size: indiceInfo.total.store.size_in_bytes,
      });
      indexes[indexName].size += indiceInfo.total.store.size_in_bytes;
      size += indiceInfo.total.store.size_in_bytes;
    }

    return {
      indexes: Object.values(indexes),
      size,
    };
  }

  /**
   * Scrolls results from previous elasticsearch query.
   * Automatically clears the scroll context after the last result page has
   * been fetched.
   *
   * @param {String} scrollId - Scroll identifier
   * @param {Object} options - scrollTTL (default scrollTTL)
   *
   * @returns {Promise.<{ scrollId, hits, aggregations, total }>}
   */
  async scroll (scrollId, { scrollTTL } = {}) {
    const _scrollTTL = scrollTTL || this._config.defaults.scrollTTL;
    const esRequest = {
      scroll: _scrollTTL,
      scrollId,
    };

    const cacheKey = SCROLL_CACHE_PREFIX + global.kuzzle.hash(esRequest.scrollId);

    debug('Scroll: %o', esRequest);

    if (_scrollTTL) {
      const scrollDuration = ms(_scrollTTL);

      if (scrollDuration > this.maxScrollDuration) {
        throw kerror.get('scroll_duration_too_great', _scrollTTL);
      }
    }

    const stringifiedScrollInfo = await global.kuzzle.ask('core:cache:internal:get', cacheKey);

    if (! stringifiedScrollInfo) {
      throw kerror.get('unknown_scroll_id');
    }

    const scrollInfo = JSON.parse(stringifiedScrollInfo);

    try {
      const { body } = await this._client.scroll(esRequest);

      scrollInfo.fetched += body.hits.hits.length;

      if (scrollInfo.fetched >= body.hits.total.value) {
        debug('Last scroll page fetched: deleting scroll %s', body._scroll_id);
        await global.kuzzle.ask('core:cache:internal:del', cacheKey);
        await this.clearScroll(body._scroll_id);
      }
      else {
        await global.kuzzle.ask(
          'core:cache:internal:store',
          cacheKey,
          JSON.stringify(scrollInfo),
          {
            ttl: ms(_scrollTTL) || this.scrollTTL,
          });
      }

      body.remaining = body.hits.total.value - scrollInfo.fetched;

      return await this._formatSearchResult(body, scrollInfo);
    }
    catch (error) {
      throw this._esWrapper.formatESError(error);
    }
  }

  /**
   * Searches documents from elasticsearch with a query
   *
   * @param {String} index - Index name
   * @param {String} collection - Collection name
   * @param {Object} searchBody - Search request body (query, sort, etc.)
   * @param {Object} options - from (undefined), size (undefined), scroll (undefined)
   *
   * @returns {Promise.<{ scrollId, hits, aggregations, suggest, total }>}
   */
  async search (
    { index, collection, searchBody, targets } = {},
    { from, size, scroll } = {}
  ) {
    let esIndexes;

    if (targets && targets.length > 0) {
      const indexes = new Set();
      for (const target of targets) {
        for (const targetCollection of target.collections) {
          const alias = this._getAlias(target.index, targetCollection);

          indexes.add(alias);
        }
      }

      esIndexes = Array.from(indexes).join(',');
    }
    else {
      esIndexes = this._getAlias(index, collection);
    }

    const esRequest = {
      body: this._sanitizeSearchBody(searchBody),
      from,
      index: esIndexes,
      scroll,
      size,
      trackTotalHits: true,
    };

    if (scroll) {
      const scrollDuration = ms(scroll);

      if (scrollDuration > this.maxScrollDuration) {
        throw kerror.get('scroll_duration_too_great', scroll);
      }
    }

    debug('Search: %j', esRequest);

    try {
      const { body } = await this._client.search(esRequest);

      if (body._scroll_id) {
        const ttl = esRequest.scroll && ms(esRequest.scroll)
          || ms(this._config.defaults.scrollTTL);

        await global.kuzzle.ask(
          'core:cache:internal:store',
          SCROLL_CACHE_PREFIX + global.kuzzle.hash(body._scroll_id),
          JSON.stringify({
            collection,
            fetched: body.hits.hits.length,
            index,
            targets
          }),
          { ttl });

        body.remaining = body.hits.total.value - body.hits.hits.length;
      }

      return await this._formatSearchResult(body, {
        collection,
        index,
        targets
      });
    }
    catch (error) {
      throw this._esWrapper.formatESError(error);
    }
  }

  /**
   * Generate a map that associate an alias to a pair of index and collection
   * 
   * @param {*} targets 
   * @returns 
   */
  _mapTargetsToAlias (targets) {
    const aliasToTargets = {};

    for (const target of targets) {
      for (const targetCollection of target.collections) {
        const alias = this._getAlias(target.index, targetCollection);
        if (! aliasToTargets[alias]) {
          aliasToTargets[alias] = {
            collection: targetCollection,
            index: target.index,
          };
        }
      }
    }

    return aliasToTargets;
  }

  async _formatSearchResult (body, searchInfo = {}) {
    let aliasToTargets = {};
    const aliasCache = new Map();

    if (searchInfo.targets) {
      /**
       * We need to map the alias to the target index and collection,
       * so we can later retrieve informations about an index & collection
       * based on its alias.
       */
      aliasToTargets = this._mapTargetsToAlias(searchInfo.targets);
    }

    const formatHit = async (hit) => {
      let index = searchInfo.index;
      let collection = searchInfo.collection;

      /**
       * If the search has been done on multiple targets, we need to
       * retrieve the appropriate index and collection based on the alias
       */
      if (hit._index && searchInfo.targets) {

        // Caching to reduce call to ES
        let aliases = aliasCache.get(hit._index);
        if (! aliases) {
          // Retrieve all the alias associated to one index
          aliases = await this._getAliasFromIndice(hit._index);
          aliasCache.set(hit._index, aliases);
        }

        /**
         * Since multiple alias can point to the same index in ES, we need to
         * find the first alias that exists in the map of aliases associated
         * to the targets.
         */
        const alias = aliases.find(_alias => aliasToTargets[_alias]);
        // Retrieve index and collection information based on the matching alias
        index = aliasToTargets[alias].index;
        collection = aliasToTargets[alias].collection;
      }

      return {
        _id: hit._id,
        _score: hit._score,
        _source: hit._source,
        collection,
        highlight: hit.highlight,
        index,
      };
    };

    async function formatInnerHits (innerHits) {
      if (! innerHits) {
        return undefined;
      }

      const formattedInnerHits = {};
      for (const [name, innerHit] of Object.entries(innerHits)) {
        formattedInnerHits[name] = await Bluebird.map(innerHit.hits.hits, formatHit);
      }
      return formattedInnerHits;
    }

    const hits = await Bluebird.map(body.hits.hits, async hit => ({
      inner_hits: await formatInnerHits(hit.inner_hits),
      ...await formatHit(hit)
    }));

    return {
      aggregations: body.aggregations,
      hits,
      remaining: body.remaining,
      scrollId: body._scroll_id,
      suggest: body.suggest,
      total: body.hits.total.value,
    };
  }

  /**
   * Gets the document with given ID
   *
   * @param {String} index - Index name
   * @param {String} collection - Collection name
   * @param {String} id - Document ID
   *
   * @returns {Promise.<{ _id, _version, _source }>}
   */
  async get (index, collection, id) {
    const esRequest = {
      id,
      index: this._getAlias(index, collection)
    };

    // Just in case the user make a GET on url /mainindex/test/_search
    // Without this test we return something weird: a result.hits.hits with all
    // document without filter because the body is empty in HTTP by default
    if (esRequest.id === '_search') {
      return kerror.reject('search_as_an_id');
    }

    debug('Get document: %o', esRequest);

    try {
      const { body } = await this._client.get(esRequest);

      return {
        _id: body._id,
        _source: body._source,
        _version: body._version
      };
    }
    catch (error) {
      throw this._esWrapper.formatESError(error);
    }
  }

  /**
   * Returns the list of documents matching the ids given in the body param
   * NB: Due to internal Kuzzle mechanism, can only be called on a single
   * index/collection, using the body { ids: [.. } syntax.
   *
   * @param {String} index - Index name
   * @param {String} collection - Collection name
   * @param {Array.<String>} ids - Document IDs
   *
   * @returns {Promise.<{ items: Array<{ _id, _source, _version }>, errors }>}
   */
  async mGet (index, collection, ids) {
    if (ids.length === 0) {
      return { errors: [], item: [] };
    }

    const esRequest = {
      body: {
        docs: ids.map(_id => ({ _id, _index: this._getAlias(index, collection) }))
      }
    };

    debug('Multi-get documents: %o', esRequest);

    let body;

    try {
      ({ body } = await this._client.mget(esRequest)); // NOSONAR
    }
    catch (e) {
      throw this._esWrapper.formatESError(e);
    }

    const errors = [];
    const items = [];

    for (let i = 0; i < body.docs.length; i++) {
      const doc = body.docs[i];

      if (doc.found) {
        items.push({
          _id: doc._id,
          _source: doc._source,
          _version: doc._version
        });
      }
      else {
        errors.push(doc._id);
      }
    }

    return { errors, items };
  }

  /**
   * Counts how many documents match the filter given in body
   *
   * @param {String} index - Index name
   * @param {String} collection - Collection name
   * @param {Object} searchBody - Search request body (query, sort, etc.)
   *
   * @returns {Promise.<Number>} count
   */
  async count (index, collection, searchBody = {}) {
    const esRequest = {
      body: this._sanitizeSearchBody(searchBody),
      index: this._getAlias(index, collection)
    };

    debug('Count: %o', esRequest);

    try {
      const { body } = await this._client.count(esRequest);
      return body.count;
    }
    catch (error) {
      throw this._esWrapper.formatESError(error);
    }
  }

  /**
   * Sends the new document to elasticsearch
   * Cleans data to match elasticsearch specifications
   *
   * @param {String} index - Index name
   * @param {String} collection - Collection name
   * @param {Object} content - Document content
   * @param {Object} options - id (undefined), refresh (undefined), userId (null)
   *
   * @returns {Promise.<Object>} { _id, _version, _source }
   */
  async create (
    index,
    collection,
    content,
    { id, refresh, userId = null } = {}) {
    assertIsObject(content);

    const esRequest = {
      body: content,
      id,
      index: this._getAlias(index, collection),
      op_type: id ? 'create' : 'index',
      refresh
    };

    assertNoRouting(esRequest);
    assertWellFormedRefresh(esRequest);

    // Add metadata
    esRequest.body._kuzzle_info = {
      author: getKuid(userId),
      createdAt: Date.now(),
      updatedAt: null,
      updater: null
    };

    debug('Create document: %o', esRequest);

    try {
      const { body } = await this._client.index(esRequest);

      return {
        _id: body._id,
        _source: esRequest.body,
        _version: body._version
      };
    }
    catch (error) {
      throw this._esWrapper.formatESError(error);
    }
  }

  /**
   * Creates a new document to ElasticSearch, or replace it if it already exist
   *
   * @param {String} index - Index name
   * @param {String} collection - Collection name
   * @param {String} id - Document id
   * @param {Object} content - Document content
   * @param {Object} options - refresh (undefined), userId (null), injectKuzzleMeta (true)
   *
   * @returns {Promise.<Object>} { _id, _version, _source, created }
   */
  async createOrReplace (
    index,
    collection,
    id,
    content,
    { refresh, userId = null, injectKuzzleMeta = true } = {}) {
    const esRequest = {
      body: content,
      id,
      index: this._getAlias(index, collection),
      refresh
    };

    assertNoRouting(esRequest);
    assertWellFormedRefresh(esRequest);

    // Add metadata
    if (injectKuzzleMeta) {
      esRequest.body._kuzzle_info = {
        author: getKuid(userId),
        createdAt: Date.now(),
        updatedAt: Date.now(),
        updater: getKuid(userId)
      };
    }

    debug('Create or replace document: %o', esRequest);

    try {
      const { body } = await this._client.index(esRequest);

      return {
        _id: body._id,
        _source: esRequest.body,
        _version: body._version,
        created: body.result === 'created' // Needed by the notifier
      };
    }
    catch (error) {
      throw this._esWrapper.formatESError(error);
    }
  }

  /**
   * Sends the partial document to elasticsearch with the id to update
   *
   * @param {String} index - Index name
   * @param {String} collection - Collection name
   * @param {String} id - Document id
   * @param {Object} content - Updated content
   * @param {Object} options - refresh (undefined), userId (null), retryOnConflict (0)
   *
   * @returns {Promise.<{ _id, _version }>}
   */
  async update (
    index,
    collection,
    id,
    content,
    { refresh, userId = null, retryOnConflict } = {}) {
    const esRequest = {
      _source: true,
      body: { doc: content },
      id,
      index: this._getAlias(index, collection),
      refresh,
      retry_on_conflict: retryOnConflict || this._config.defaults.onUpdateConflictRetries
    };

    assertNoRouting(esRequest);
    assertWellFormedRefresh(esRequest);

    // Add metadata
    esRequest.body.doc._kuzzle_info = {
      updatedAt: Date.now(),
      updater: getKuid(userId)
    };

    debug('Update document: %o', esRequest);

    try {
      const { body } = await this._client.update(esRequest);
      return {
        _id: body._id,
        _source: body.get._source,
        _version: body._version
      };
    }
    catch (error) {
      throw this._esWrapper.formatESError(error);
    }
  }

  /**
   * Sends the partial document to elasticsearch with the id to update
   * Creates the document if it doesn't already exist
   *
   * @param {String} index - Index name
   * @param {String} collection - Collection name
   * @param {String} id - Document id
   * @param {Object} content - Updated content
   * @param {Object} options - defaultValues ({}), refresh (undefined), userId (null), retryOnConflict (0)
   *
   * @returns {Promise.<{ _id, _version }>}
   */
  async upsert (
    index,
    collection,
    id,
    content,
    { defaultValues = {}, refresh, userId = null, retryOnConflict } = {}) {
    const esRequest = {
      _source: true,
      body: {
        doc: content,
        upsert: { ...defaultValues, ...content },
      },
      id,
      index: this._getAlias(index, collection),
      refresh,
      retry_on_conflict: retryOnConflict || this._config.defaults.onUpdateConflictRetries,
    };

    assertNoRouting(esRequest);
    assertWellFormedRefresh(esRequest);

    // Add metadata
    const user = getKuid(userId);
    const now = Date.now();

    esRequest.body.doc._kuzzle_info = {
      updatedAt: now,
      updater: user,
    };
    esRequest.body.upsert._kuzzle_info = {
      author: user,
      createdAt: now,
    };

    debug('Upsert document: %o', esRequest);

    try {
      const { body } = await this._client.update(esRequest);

      return {
        _id: body._id,
        _source: body.get._source,
        _version: body._version,
        created: body.result === 'created',
      };
    }
    catch (error) {
      throw this._esWrapper.formatESError(error);
    }
  }

  /**
   * Replaces a document to ElasticSearch
   *
   * @param {String} index - Index name
   * @param {String} collection - Collection name
   * @param {String} id - Document id
   * @param {Object} content - Document content
   * @param {Object} options - refresh (undefined), userId (null)
   *
   * @returns {Promise.<{ _id, _version, _source }>}
   */
  async replace (
    index,
    collection,
    id,
    content,
    { refresh, userId = null } = {}) {
    const alias = this._getAlias(index, collection);
    const esRequest = {
      body: content,
      id,
      index: alias,
      refresh
    };

    assertNoRouting(esRequest);
    assertWellFormedRefresh(esRequest);

    // Add metadata
    esRequest.body._kuzzle_info = {
      author: getKuid(userId),
      createdAt: Date.now(),
      updatedAt: Date.now(),
      updater: getKuid(userId)
    };

    try {
      const { body: exists } = await this._client.exists({ id, index: alias });

      if (! exists) {
        throw kerror.get('not_found', id, index, collection);
      }

      debug('Replace document: %o', esRequest);

      const { body } = await this._client.index(esRequest);

      return {
        _id: id,
        _source: esRequest.body,
        _version: body._version
      };
    }
    catch (error) {
      throw this._esWrapper.formatESError(error);
    }
  }

  /**
   * Sends to elasticsearch the document id to delete
   *
   * @param {String} index - Index name
   * @param {String} collection - Collection name
   * @param {String} id - Document id
   * @param {Object} options - refresh (undefined)
   *
   * @returns {Promise}
   */
  async delete (
    index,
    collection,
    id,
    { refresh } = {}) {
    const esRequest = {
      id,
      index: this._getAlias(index, collection),
      refresh
    };

    assertWellFormedRefresh(esRequest);

    debug('Delete document: %o', esRequest);

    try {
      await this._client.delete(esRequest);
    }
    catch (error) {
      throw this._esWrapper.formatESError(error);
    }
    return null;
  }

  /**
   * Deletes all documents matching the provided filters.
   * If fetch=false, the max documents write limit is not applied.
   *
   * Options:
   *  - size: size of the batch to retrieve documents (no-op if fetch=false)
   *  - refresh: refresh option for ES
   *  - fetch: if true, will fetch the documents before delete them
   *
   * @param {String} index - Index name
   * @param {String} collection - Collection name
   * @param {Object} query - Query to match documents
   * @param {Object} options - size (undefined), refresh (undefined), fetch (true)
   *
   * @returns {Promise.<{ documents, total, deleted, failures: Array<{ _shardId, reason }> }>}
   */
  async deleteByQuery (
    index,
    collection,
    query,
    { refresh, size = 1000, fetch = true } = {}) {
    const esRequest = {
      body: this._sanitizeSearchBody({ query }),
      index: this._getAlias(index, collection),
      scroll: '5s',
      size
    };

    if (! isPlainObject(query)) {
      throw kerror.get('missing_argument', 'body.query');
    }

    try {
      let documents = [];

      if (fetch) {
        documents = await this._getAllDocumentsFromQuery(esRequest);
      }

      debug('Delete by query: %o', esRequest);

      esRequest.refresh = refresh === 'wait_for' ? true : refresh;

      const { body } = await this._client.deleteByQuery(esRequest);

      return {
        deleted: body.deleted,
        documents,
        failures: body.failures
          .map(({ shardId, reason }) => ({ reason, shardId })),
        total: body.total,
      };
    }
    catch (error) {
      throw this._esWrapper.formatESError(error);
    }
  }

  /**
   * Delete fields of a document and replace it
   *
   * @param {String} index - Index name
   * @param {String} collection - Collection name
   * @param {String} id - Document id
   * @param {Array}  fields - Document fields to be removed
   * @param {Object} options - refresh (undefined), userId (null)
   *
   * @returns {Promise.<{ _id, _version, _source }>}
   */
  async deleteFields (
    index,
    collection,
    id,
    fields,
    { refresh, userId = null } = {}) {
    const alias = this._getAlias(index, collection);
    const esRequest = {
      id,
      index: alias,
    };

    try {
      debug('DeleteFields document: %o', esRequest);
      const { body } = await this._client.get(esRequest);

      for (const field of fields) {
        if (_.has(body._source, field)) {
          _.set(body._source, field, undefined);
        }
      }

      body._source._kuzzle_info = {
        ...body._source._kuzzle_info,
        updatedAt: Date.now(),
        updater: getKuid(userId)
      };

      const newEsRequest = {
        body: body._source,
        id,
        index: alias,
        refresh
      };

      assertNoRouting(newEsRequest);
      assertWellFormedRefresh(newEsRequest);

      const { body: updated } = await this._client.index(newEsRequest);

      return {
        _id: id,
        _source: body._source,
        _version: updated._version
      };
    }
    catch (error) {
      throw this._esWrapper.formatESError(error);
    }
  }

  /**
   * Updates all documents matching the provided filters
   *
   * @param {String} index - Index name
   * @param {String} collection - Collection name
   * @param {Object} query - Query to match documents
   * @param {Object} changes - Changes wanted on documents
   * @param {Object} options - refresh (undefined), size (undefined)
   *
   * @returns {Promise.<{ successes: [_id, _source, _status], errors: [ document, status, reason ] }>}
   */
  async updateByQuery (
    index,
    collection,
    query,
    changes,
    { refresh, size = 1000, userId = null } = {}) {

    try {
      const esRequest = {
        body: this._sanitizeSearchBody({ query }),
        index: this._getAlias(index, collection),
        scroll: '5s',
        size
      };

      const documents = await this._getAllDocumentsFromQuery(esRequest);

      for (let i = 0; i < documents.length; i++) {
        const document = documents[i];

        document._source = undefined;
        document.body = changes;
      }

      debug('Update by query: %o', esRequest);

      const { errors, items } = await this.mUpdate(
        index,
        collection,
        documents,
        { refresh, userId });

      return {
        errors,
        successes: items
      };
    }
    catch (error) {
      throw this._esWrapper.formatESError(error);
    }
  }

  /**
   * Updates all documents matching the provided filters
   *
   * @param {String} index - Index name
   * @param {String} collection - Collection name
   * @param {Object} query - Query to match documents
   * @param {Object} changes - Changes wanted on documents
   * @param {Object} options - refresh (undefined)
   *
   * @returns {Promise.<{ successes: [_id, _source, _status], errors: [ document, status, reason ] }>}
   */
  async bulkUpdateByQuery (
    index,
    collection,
    query,
    changes,
    { refresh = 'false' } = {}) {
    const script = {
      params: {},
      source: ''
    };

    const flatChanges = extractFields(changes, { alsoExtractValues: true });

    for (const { key, value } of flatChanges) {
      script.source += `ctx._source.${key} = params['${key}'];`;
      script.params[key] = value;
    }

    const esRequest = {
      body: {
        query: this._sanitizeSearchBody({ query }).query,
        script,
      },
      index: this._getAlias(index, collection),
      refresh
    };

    debug('Bulk Update by query: %o', esRequest);

    let response;
    try {
      response = await this._client.updateByQuery(esRequest);
    }
    catch (error) {
      throw this._esWrapper.formatESError(error);
    }

    if (response.body.failures.length) {
      const errors = response.body.failures
        .map(({ shardId, reason }) => ({ reason, shardId }));

      throw kerror.get('incomplete_update', response.body.updated, errors);
    }

    return {
      updated: response.body.updated
    };
  }

  /**
   * Execute the callback with a batch of documents of specified size until all
   * documents matched by the query have been processed.
   *
   * @param {String} index - Index name
   * @param {String} collection - Collection name
   * @param {Object} query - Query to match documents
   * @param {Function} callback - callback that will be called with the "hits" array
   * @param {Object} options - size (10), scrollTTL ('5s')
   *
   * @returns {Promise.<any[]>} Array of results returned by the callback
   */
  async mExecute (
    index,
    collection,
    query,
    callback,
    { size = 10, scrollTTl = '5s' } = {}) {
    const esRequest = {
      body: this._sanitizeSearchBody({ query }),
      from: 0,
      index: this._getAlias(index, collection),
      scroll: scrollTTl,
      size
    };

    if (! isPlainObject(query)) {
      throw kerror.get('missing_argument', 'body.query');
    }

    const client = this._client;
    let results = [];

    let processed = 0;
    let scrollId = null;

    try {
      results = await new Bluebird((resolve, reject) => {
        this._client.search(
          esRequest,
          async function getMoreUntilDone (error, { body: { hits, _scroll_id } }) {
            if (error) {
              reject(error);
              return;
            }

            scrollId = _scroll_id;

            const ret = callback(hits.hits);

            results.push(await ret);
            processed += hits.hits.length;

            if (hits.total.value !== processed) {
              client.scroll({
                scroll: esRequest.scroll,
                scrollId: _scroll_id
              }, getMoreUntilDone);
            }
            else {
              resolve(results);
            }
          });
      });
    }
    finally {
      this.clearScroll(scrollId);
    }

    return results;
  }

  /**
   * Creates a new index.
   *
   * This methods creates an hidden collection in the provided index to be
   * able to list it.
   * This methods resolves if the index name does not already exists either as
   * private or public index.
   *
   * @param {String} index - Index name
   *
   * @returns {Promise}
   */
  async createIndex (index) {
    this._assertValidIndexAndCollection(index);

    let body;

    try {
      ({ body } = await this._client.cat.aliases({ format: 'json' })); // NOSONAR
    }
    catch (error) {
      throw this._esWrapper.formatESError(error);
    }

    const aliases = body.map(({ alias: name }) => name);
    for (const alias of aliases) {
      const indexName = this._extractIndex(alias);

      if (index === indexName) {
        const indexType = alias[INDEX_PREFIX_POSITION_IN_ALIAS] === PRIVATE_PREFIX
          ? 'private'
          : 'public';

        throw kerror.get('index_already_exists', indexType, index);
      }
    }

    await this._createHiddenCollection(index);

    return null;
  }

  /**
   * Creates an empty collection.
   * Mappings and settings will be applied if supplied.
   *
   * @param {String} index - Index name
   * @param {String} collection - Collection name
   * @param {Object} config - mappings ({}), settings ({})
   *
   * @returns {Promise}
   */
  async createCollection (index, collection, { mappings = {}, settings = {} } = {}) {
    this._assertValidIndexAndCollection(index, collection);

    if (collection === HIDDEN_COLLECTION) {
      throw kerror.get('collection_reserved', HIDDEN_COLLECTION);
    }

    const mutex = new Mutex(`hiddenCollection/create/${index}`);
    try {
      await mutex.lock();

      if (await this._hasHiddenCollection(index)) {
        await this.deleteCollection(index, HIDDEN_COLLECTION);
      }
    }
    catch (error) {
      throw this._esWrapper.formatESError(error);
    }
    finally {
      await mutex.unlock();
    }

    const esRequest = {
      body: {
        aliases: {
          [this._getAlias(index, collection)]: {}
        },
        mappings: {},
        settings
      },
      index: await this._getAvailableIndice(index, collection),
    };

    this._checkDynamicProperty(mappings);

    const exists = await this.hasCollection(index, collection);
    if (exists) {
      return this.updateCollection(index, collection, { mappings, settings });
    }

    this._checkMappings(mappings);

    esRequest.body.mappings = {
      _meta: mappings._meta || this._config.commonMapping._meta,
      dynamic: mappings.dynamic || this._config.commonMapping.dynamic,
      properties: _.merge(
        mappings.properties,
        this._config.commonMapping.properties)
    };

    try {
      await this._client.indices.create(esRequest);
    }
    catch (error) {
      if (_.get(error, 'meta.body.error.type') === 'resource_already_exists_exception') {
        // race condition: the indice has been created between the "exists"
        // check above and this "create" attempt
        return null;
      }

      throw this._esWrapper.formatESError(error);
    }

    return null;
  }

  /**
   * Retrieves settings definition for index/type
   *
   * @param {String} index - Index name
   * @param {String} collection - Collection name
   *
   * @returns {Promise.<{ settings }>}
   */
  async getSettings (index, collection) {
    const indice = await this._getIndice(index, collection);
    const esRequest = {
      index: indice
    };

    debug('Get settings: %o', esRequest);

    try {
      const { body } = await this._client.indices.getSettings(esRequest);

      return body[indice].settings.index;
    }
    catch (error) {
      throw this._esWrapper.formatESError(error);
    }
  }

  /**
   * Retrieves mapping definition for index/type
   *
   * @param {String} index - Index name
   * @param {String} collection - Collection name
   * @param {Object} options - includeKuzzleMeta (false)
   *
   * @returns {Promise.<{ dynamic, _meta, properties }>}
   */
  async getMapping (index, collection, { includeKuzzleMeta = false } = {}) {
    const indice = await this._getIndice(index, collection);
    const esRequest = {
      index: indice
    };

    debug('Get mapping: %o', esRequest);

    try {
      const { body } = await this._client.indices.getMapping(esRequest);

      const properties = includeKuzzleMeta
        ? body[indice].mappings.properties
        : _.omit(body[indice].mappings.properties, '_kuzzle_info');

      return {
        _meta: body[indice].mappings._meta,
        dynamic: body[indice].mappings.dynamic,
        properties
      };
    }
    catch (error) {
      throw this._esWrapper.formatESError(error);
    }
  }

  /**
   * Updates a collection mappings and settings
   *
   * @param {String} index - Index name
   * @param {String} collection - Collection name
   * @param {Object} config - mappings ({}), settings ({})
   *
   * @returns {Promise}
   */
  async updateCollection (index, collection, { mappings = {}, settings = {} } = {}) {
    const esRequest = {
      index: await this._getIndice(index, collection)
    };

    // If either the putMappings or the putSettings operation fail, we need to
    // rollback the whole operation. Since mappings can't be rollback, we try to
    // update the settings first, then the mappings and we rollback the settings
    // if putMappings fail.
    let indexSettings;
    try {
      indexSettings = await this._getSettings(esRequest);
    }
    catch (error) {
      throw this._esWrapper.formatESError(error);
    }

    if (! _.isEmpty(settings)) {
      await this.updateSettings(index, collection, settings);
    }

    try {
      if (! _.isEmpty(mappings)) {
        const previousMappings = await this.getMapping(index, collection);

        await this.updateMapping(index, collection, mappings);

        if (this._dynamicChanges(previousMappings, mappings)) {
          await this.updateSearchIndex(index, collection);
        }
      }
    }
    catch (error) {
      const allowedSettings = this.getAllowedIndexSettings(indexSettings);

      // Rollback to previous settings
      if (! _.isEmpty(settings)) {
        await this.updateSettings(index, collection, allowedSettings);
      }

      throw error;
    }

    return null;
  }

  /**
<<<<<<< HEAD
   * Sends an empty UpdateByQuery request to update the search index
   *
   * @param {String} index - Index name
   * @param {String} collection - Collection name
   * @returns {Promise.<Object>} {}
   */
=======
   * Given index settings we return a new version of index settings
   * only with allowed settings that can be set (during update or create index).
   * @param indexSettings the index settings
   * @returns {{index: *}} a new index settings with only allowed settings.
   */
  getAllowedIndexSettings (indexSettings) {
    return {
      index: _.omit(
        indexSettings.index,
        ['creation_date', 'provided_name', 'uuid', 'version'])
    };
  }

  /**
  * Sends an empty UpdateByQuery request to update the search index
  *
  * @param {String} index - Index name
  * @param {String} collection - Collection name
  * @returns {Promise.<Object>} {}
  */
>>>>>>> d8b9acf4
  async updateSearchIndex (index, collection) {
    const esRequest = {
      body: {},
      // @cluster: conflicts when two nodes start at the same time
      conflicts: 'proceed',
      index: this._getAlias(index, collection),
      refresh: true,
      // This operation can take some time: this should be an ES
      // background task. And it's preferable to a request timeout when
      // processing large indexes.
      waitForCompletion: false,
    };

    debug('UpdateByQuery: %o', esRequest);

    try {
      await this._client.updateByQuery(esRequest);
    }
    catch (error) {
      throw this._esWrapper.formatESError(error);
    }
  }

  /**
   * Update a collection mappings
   *
   * @param {String} index - Index name
   * @param {String} collection - Collection name
   * @param {Object} mappings - Collection mappings in ES format
   *
   * @returns {Promise.<{ dynamic, _meta, properties }>}
   */
  async updateMapping (index, collection, mappings = {}) {
    const esRequest = {
      index: this._getAlias(index, collection)
    };

    this._checkDynamicProperty(mappings);

    const collectionMappings = await this.getMapping(index, collection, true);

    this._checkMappings(mappings);

    esRequest.body = {
      _meta: mappings._meta || collectionMappings._meta,
      dynamic: mappings.dynamic || collectionMappings.dynamic,
      properties: mappings.properties
    };

    debug('Update mapping: %o', esRequest);

    try {
      await this._client.indices.putMapping(esRequest);
    }
    catch (error) {
      throw this._esWrapper.formatESError(error);
    }

    const fullProperties = _.merge(
      collectionMappings.properties,
      mappings.properties);

    return {
      _meta: esRequest.body._meta,
      dynamic: esRequest.body.dynamic,
      properties: fullProperties
    };
  }

  /**
   * Updates a collection settings (eg: analyzers)
   *
   * @param {String} index - Index name
   * @param {String} collection - Collection name
   * @param {Object} settings - Collection settings in ES format
   *
   * @returns {Promise}
   */
  async updateSettings (index, collection, settings = {}) {
    const esRequest = {
      index: this._getAlias(index, collection)
    };

    await this._client.indices.close(esRequest);

    try {
      await this._client.indices.putSettings({ ...esRequest, body: settings });
    }
    catch (error) {
      throw this._esWrapper.formatESError(error);
    }
    finally {
      await this._client.indices.open(esRequest);
    }

    return null;
  }

  /**
   * Empties the content of a collection. Keep the existing mapping and settings.
   *
   * @param {String} index - Index name
   * @param {String} collection - Collection name
   *
   * @returns {Promise}
   */
  async truncateCollection (index, collection) {
    let mappings;
    let settings;

    const esRequest = {
      index: await this._getIndice(index, collection)
    };

    try {
      mappings = await this.getMapping(index, collection, { includeKuzzleMeta: true });
      settings = await this._getSettings(esRequest);
      settings = {
        ...settings,
        ...this.getAllowedIndexSettings(settings)
      };
      await this._client.indices.delete(esRequest);

      await this._client.indices.create({
        ...esRequest,
        body: {
          aliases: {
            [this._getAlias(index, collection)]: {}
          },
          mappings,
          settings
        }
      });

      return null;
    }
    catch (error) {
      throw this._esWrapper.formatESError(error);
    }
  }

  /**
   * Runs several action and document
   *
   * @param {String} index - Index name
   * @param {String} collection - Collection name
   * @param {Object[]} documents - Documents to import
   * @param {Object} options - timeout (undefined), refresh (undefined), userId (null)
   *
   * @returns {Promise.<{ items, errors }>
   */
  async import (
    index,
    collection,
    documents,
    { refresh, timeout, userId = null } = {},
  ) {
    const alias = this._getAlias(index, collection);
    const actionNames = ['index', 'create', 'update', 'delete'];
    const dateNow = Date.now();
    const esRequest = {
      body: documents,
      refresh,
      timeout
    };
    const kuzzleMeta = {
      created: {
        author: getKuid(userId),
        createdAt: dateNow,
        updatedAt: null,
        updater: null
      },
      updated: {
        updatedAt: dateNow,
        updater: getKuid(userId)
      }
    };

    assertWellFormedRefresh(esRequest);
    this._scriptCheck(documents);

    let lastAction; // NOSONAR

    /**
     * @warning Critical code section
     *
     * bulk body can contain more than 10K elements
     */
    for (let i = 0; i < esRequest.body.length; i++) {
      const item = esRequest.body[i];
      const action = Object.keys(item)[0];

      if (actionNames.indexOf(action) !== -1) {
        lastAction = action;

        item[action]._index = alias;

        if (item[action]._type) {
          item[action]._type = undefined;
        }
      }
      else if (lastAction === 'index' || lastAction === 'create') {
        item._kuzzle_info = kuzzleMeta.created;
      }
      else if (lastAction === 'update') {
        // we can only update metadata on a partial update, or on an upsert
        for (const prop of ['doc', 'upsert']) {
          if (isPlainObject(item[prop])) {
            item[prop]._kuzzle_info = kuzzleMeta.updated;
          }
        }
      }
    }
    /* end critical code section */

    let response;
    try {
      response = await this._client.bulk(esRequest);
    }
    catch (error) {
      throw this._esWrapper.formatESError(error);
    }

    const body = response.body;

    const result = {
      errors: [],
      items: []
    };

    let idx = 0;

    /**
     * @warning Critical code section
     *
     * bulk body can contain more than 10K elements
     */
    for (let i = 0; i < body.items.length; i++) {
      const row = body.items[i];
      const action = Object.keys(row)[0];
      const item = row[action];

      if (item.status >= 400) {
        const error = {
          _id: item._id,
          status: item.status
        };

        // update action contain body in "doc" field
        // the delete action is not followed by an action payload
        if (action === 'update') {
          error._source = documents[idx + 1].doc;
          error._source._kuzzle_info = undefined;
        }
        else if (action !== 'delete') {
          error._source = documents[idx + 1];
          error._source._kuzzle_info = undefined;
        }

        // ES response does not systematicaly include an error object
        // (e.g. delete action with 404 status)
        if (item.error) {
          error.error = {
            reason: item.error.reason,
            type: item.error.type
          };
        }

        result.errors.push({ [action]: error });
      }
      else {
        result.items.push({
          [action]: {
            _id: item._id,
            status: item.status
          }
        });
      }

      // the delete action is not followed by an action payload
      idx = action === 'delete'
        ? idx + 1
        : idx + 2;
    }
    /* end critical code section */

    return result;
  }

  /**
   * Retrieves the complete list of existing collections in the current index
   *
   * @param {String} index - Index name
   * @param {Object.Boolean} includeHidden - Optional: include HIDDEN_COLLECTION in results
   *
   * @returns {Promise.<Array>} Collection names
   */
  async listCollections (index, { includeHidden = false } = {}) {
    let body;

    try {
      ({ body } = await this._client.cat.aliases({ format: 'json' }));
    }
    catch (error) {
      throw this._esWrapper.formatESError(error);
    }

    const aliases = body.map(({ alias }) => alias);

    const schema = this._extractSchema(aliases, { includeHidden });

    return schema[index] || [];
  }

  /**
   * Retrieves the complete list of indexes
   *
   * @returns {Promise.<Array>} Index names
   */
  async listIndexes () {
    let body;

    try {
      ({ body } = await this._client.cat.aliases({ format: 'json' }));
    }
    catch (error) {
      throw this._esWrapper.formatESError(error);
    }

    const aliases = body.map(({ alias }) => alias);

    const schema = this._extractSchema(aliases);

    return Object.keys(schema);
  }

  /**
   * Returns an object containing the list of indexes and collections
   *
   * @returns {Object.<String, String[]>} Object<index, collections>
   */
  async getSchema () {
    // This check avoids a breaking change for those who were using Kuzzle before
    // alias attribution for each indice was the standard ('auto-version')
    await this._ensureAliasConsistency();

    let body;
    try {
      ({ body } = await this._client.cat.aliases({ format: 'json' }));
    }
    catch (error) {
      throw this._esWrapper.formatESError(error);
    }

    const aliases = body.map(({ alias }) => alias);

    const schema = this._extractSchema(aliases, { includeHidden: true });

    for (const [index, collections] of Object.entries(schema)) {
      schema[index] = collections.filter(c => c !== HIDDEN_COLLECTION);
    }

    return schema;
  }

  /**
   * Retrieves the complete list of aliases
   *
   * @returns {Promise.<Object[]>} [ { alias, index, collection, indice } ]
   */
  async listAliases () {
    let body;

    try {
      ({ body } = await this._client.cat.aliases({ format: 'json' }));
    }
    catch (error) {
      throw this._esWrapper.formatESError(error);
    }

    const aliases = [];

    for (const { alias, index: indice } of body) {
      if (alias[INDEX_PREFIX_POSITION_IN_ALIAS] === this._indexPrefix) {
        aliases.push({
          alias,
          collection: this._extractCollection(alias),
          index: this._extractIndex(alias),
          indice,
        });
      }
    }
    return aliases;
  }

  /**
   * Deletes a collection
   *
   * @param {String} index - Index name
   * @param {String} collection - Collection name
   *
   * @returns {Promise}
   */
  async deleteCollection (index, collection) {
    const esRequest = {
      index: await this._getIndice(index, collection)
    };

    try {
      await this._client.indices.delete(esRequest);

      await this._createHiddenCollection(index);
    }
    catch (e) {
      throw this._esWrapper.formatESError(e);
    }

    return null;
  }

  /**
   * Deletes multiple indexes
   *
   * @param {String[]} indexes - Index names
   *
   * @returns {Promise.<String[]>}
   */
  async deleteIndexes (indexes = []) {
    if (indexes.length === 0) {
      return Bluebird.resolve([]);
    }
    const deleted = new Set();

    try {
      const { body } = await this._client.cat.aliases({ format: 'json' });

      const esRequest = body.reduce((request, { alias, index: indice }) => {
        const index = this._extractIndex(alias);

        if (alias[INDEX_PREFIX_POSITION_IN_ALIAS] !== this._indexPrefix || ! indexes.includes(index)) {
          return request;
        }

        deleted.add(index);
        request.index.push(indice);

        return request;
      }, { index: [] });

      debug('Delete indexes: %o', esRequest);

      await this._client.indices.delete(esRequest);
    }
    catch (error) {
      throw this._esWrapper.formatESError(error);
    }

    return Array.from(deleted);
  }

  /**
   * Deletes an index
   *
   * @param {String} index - Index name
   *
   * @returns {Promise}
   */
  async deleteIndex (index) {
    await this.deleteIndexes([index]);
    return null;
  }

  /**
   * Forces a refresh on the collection.
   *
   * /!\ Can lead to some performance issues.
   * cf https://www.elastic.co/guide/en/elasticsearch/guide/current/near-real-time.html for more details
   *
   * @param {String} index - Index name
   * @param {String} collection - Collection name
   *
   * @returns {Promise.<Object>} { _shards }
   */
  async refreshCollection (index, collection) {
    const esRequest = {
      index: this._getAlias(index, collection),
    };

    let _shards;

    try {
      ({ body: { _shards } } = await this._client.indices.refresh(esRequest));
    }
    catch (error) {
      throw this._esWrapper.formatESError(error);
    }

    return { _shards };
  }

  /**
   * Returns true if the document exists
   *
   * @param {String} index - Index name
   * @param {String} collection - Collection name
   * @param {String} id - Document ID
   *
   * @returns {Promise.<boolean>}
   */
  async exists (index, collection, id) {
    const esRequest = {
      id,
      index: this._getAlias(index, collection)
    };

    try {
      const { body: exists } = await this._client.exists(esRequest);

      return exists;
    }
    catch (error) {
      throw this._esWrapper.formatESError(error);
    }
  }

  /**
   * Returns the list of documents existing with the ids given in the body param
   * NB: Due to internal Kuzzle mechanism, can only be called on a single
   * index/collection, using the body { ids: [.. } syntax.
   *
   * @param {String} index - Index name
   * @param {String} collection - Collection name
   * @param {Array.<String>} ids - Document IDs
   *
   * @returns {Promise.<{ items: Array<{ _id, _source, _version }>, errors }>}
   */
  async mExists (index, collection, ids) {
    if (ids.length === 0) {
      return { errors: [], item: [] };
    }

    const esRequest = {
      _source: false,
      body: {
        docs: ids.map(_id => ({ _id })),
      },
      index: this._getAlias(index, collection)
    };

    debug('mExists: %o', esRequest);

    let body;

    try {
      ({ body } = await this._client.mget(esRequest)); // NOSONAR
    }
    catch (e) {
      throw this._esWrapper.formatESError(e);
    }

    const errors = [];
    const items = [];

    for (let i = 0; i < body.docs.length; i++) {
      const doc = body.docs[i];

      if (doc.found) {
        items.push(
          doc._id,
        );
      }
      else {
        errors.push(doc._id);
      }
    }

    return { errors, items };
  }

  /**
   * Returns true if the index exists
   *
   * @param {String} index - Index name
   *
   * @returns {Promise.<boolean>}
   */
  async hasIndex (index) {
    const indexes = await this.listIndexes();

    return indexes.some(idx => idx === index);
  }

  /**
   * Returns true if the collection exists
   *
   * @param {String} index - Index name
   * @param {String} collection - Collection name
   *
   * @returns {Promise.<boolean>}
   */
  async hasCollection (index, collection) {
    const collections = await this.listCollections(index);

    return collections.some(col => col === collection);
  }

  /**
   * Returns true if the index has the hidden collection
   *
   * @param {String} index - Index name
   *
   * @returns {Promise.<boolean>}
   */
  async _hasHiddenCollection (index) {
    const collections = await this.listCollections(index, { includeHidden: true });

    return collections.some(col => col === HIDDEN_COLLECTION);
  }

  /**
   * Creates multiple documents at once.
   * If a content has no id, one is automatically generated and assigned to it.
   * If a content has a specified identifier, it is rejected if it already exists
   *
   * @param {String} index - Index name
   * @param {String} collection - Collection name
   * @param {Object[]} documents - Documents
   * @param {Object} options - timeout (undefined), refresh (undefined), userId (null)
   *
   * @returns {Promise.<Object>} { items, errors }
   */
  async mCreate (
    index,
    collection,
    documents,
    { refresh, timeout, userId = null } = {}) {
    const
      alias = this._getAlias(index, collection),
      kuzzleMeta = {
        _kuzzle_info: {
          author: getKuid(userId),
          createdAt: Date.now(),
          updatedAt: null,
          updater: null
        }
      },
      {
        rejected,
        extractedDocuments,
        documentsToGet
      } = this._extractMDocuments(documents, kuzzleMeta, { prepareMGet: true });

    // prepare the mget request, but only for document having a specified id
    const { body } = documentsToGet.length > 0
      ? await this._client.mget({ body: { docs: documentsToGet }, index: alias })
      : { body: { docs: [] } };

    const existingDocuments = body.docs;
    const esRequest = {
      body: [],
      index: alias,
      refresh,
      timeout
    };
    const toImport = [];

    /**
     * @warning Critical code section
     *
     * request can contain more than 10K elements
     */
    for (let i = 0, idx = 0; i < extractedDocuments.length; i++) {
      const document = extractedDocuments[i];

      // Documents are retrieved in the same order than we got them from user
      if (typeof document._id === 'string' && existingDocuments[idx]) {
        if (existingDocuments[idx].found) {
          document._source._kuzzle_info = undefined;

          rejected.push({
            document: {
              _id: document._id,
              body: document._source
            },
            reason: 'document already exists',
            status: 400
          });

          idx++;
        }
        else {
          esRequest.body.push({
            index: {
              _id: document._id,
              _index: alias
            }
          });
          esRequest.body.push(document._source);

          toImport.push(document);
        }
      }
      else {
        esRequest.body.push({ index: { _index: alias } });
        esRequest.body.push(document._source);

        toImport.push(document);
      }
    }
    /* end critical code section */

    return this._mExecute(esRequest, toImport, rejected);
  }

  /**
   * Creates or replaces multiple documents at once.
   *
   * @param {String} index - Index name
   * @param {String} collection - Collection name
   * @param {Object[]} documents - Documents
   * @param {Object} options - timeout (undefined), refresh (undefined), userId (null), injectKuzzleMeta (false), limits (true)
   *
   * @returns {Promise.<{ items, errors }>
   */
  async mCreateOrReplace (
    index,
    collection,
    documents,
    { refresh, timeout, userId = null, injectKuzzleMeta = true, limits = true, source = true } = {}) {
    let kuzzleMeta = {};

    if (injectKuzzleMeta) {
      kuzzleMeta = {
        _kuzzle_info: {
          author: getKuid(userId),
          createdAt: Date.now(),
          updatedAt: null,
          updater: null
        }
      };
    }

    const alias = this._getAlias(index, collection);
    const esRequest = {
      body: [],
      index: alias,
      refresh,
      timeout
    };
    const {
      rejected,
      extractedDocuments
    } = this._extractMDocuments(documents, kuzzleMeta);

    esRequest.body = [];

    /**
     * @warning Critical code section
     *
     * request can contain more than 10K elements
     */
    for (let i = 0; i < extractedDocuments.length; i++) {
      esRequest.body.push({
        index: {
          _id: extractedDocuments[i]._id,
          _index: alias
        }
      });
      esRequest.body.push(extractedDocuments[i]._source);
    }
    /* end critical code section */

    return this._mExecute(esRequest, extractedDocuments, rejected, { limits, source });
  }

  /**
   * Updates multiple documents with one request
   * Replacements are rejected if targeted documents do not exist
   * (like with the normal "update" method)
   *
   * @param {String} index - Index name
   * @param {String} collection - Collection name
   * @param {Object[]} documents - Documents
   * @param {Object} options - timeout (undefined), refresh (undefined), retryOnConflict (0), userId (null)
   *
   * @returns {Promise.<Object>} { items, errors }
   */
  async mUpdate (
    index,
    collection,
    documents,
    { refresh, retryOnConflict = 0, timeout, userId = null } = {}) {
    const
      alias = this._getAlias(index, collection),
      toImport = [],
      esRequest = {
        body: [],
        index: alias,
        refresh,
        timeout
      },
      kuzzleMeta = {
        _kuzzle_info: {
          updatedAt: Date.now(),
          updater: getKuid(userId)
        }
      },
      {
        rejected,
        extractedDocuments
      } = this._extractMDocuments(documents, kuzzleMeta);

    /**
     * @warning Critical code section
     *
     * request can contain more than 10K elements
     */
    for (let i = 0; i < extractedDocuments.length; i++) {
      const extractedDocument = extractedDocuments[i];

      if (typeof extractedDocument._id === 'string') {
        esRequest.body.push({
          update: {
            _id: extractedDocument._id,
            _index: alias,
            retry_on_conflict: retryOnConflict || this._config.defaults.onUpdateConflictRetries
          }
        });

        // _source: true => makes ES return the updated document source in the
        // response. Required by the real-time notifier component
        esRequest.body.push({
          _source: true,
          doc: extractedDocument._source
        });
        toImport.push(extractedDocument);
      }
      else {
        extractedDocument._source._kuzzle_info = undefined;

        rejected.push({
          document: {
            _id: extractedDocument._id,
            body: extractedDocument._source
          },
          reason: 'document _id must be a string',
          status: 400
        });
      }
    }
    /* end critical code section */

    const response = await this._mExecute(esRequest, toImport, rejected);

    // with _source: true, ES returns the updated document in
    // response.result.get._source
    // => we replace response.result._source with it so that the notifier
    // module can seamlessly process all kind of m* response*
    response.items = response.items.map(item => ({
      _id: item._id,
      _source: item.get._source,
      _version: item._version,
      status: item.status
    }));

    return response;
  }

  /**
   * Creates or replaces multiple documents at once.
   *
   * @param {String} index - Index name
   * @param {String} collection - Collection name
   * @param {Object[]} documents - Documents
   * @param {Object} options - refresh (undefined), retryOnConflict (0), timeout (undefined), userId (null)
   *
   * @returns {Promise.<{ items, errors }>
   */
  async mUpsert (
    index,
    collection,
    documents,
    { refresh, retryOnConflict = 0, timeout, userId = null } = {}) {
    const alias = this._getAlias(index, collection);
    const esRequest = {
      body: [],
      refresh,
      timeout
    };

    const user = getKuid(userId);
    const now = Date.now();
    const kuzzleMeta = {
      doc: {
        _kuzzle_info: {
          updatedAt: now,
          updater: user
        }
      },
      upsert: {
        _kuzzle_info: {
          author: user,
          createdAt: now
        }
      }
    };

    const { rejected, extractedDocuments } = this._extractMDocuments(
      documents,
      kuzzleMeta,
      {
        prepareMUpsert: true,
        requireId: true
      }
    );

    /**
     * @warning Critical code section
     *
     * request can contain more than 10K elements
     */
    for (let i = 0; i < extractedDocuments.length; i++) {
      esRequest.body.push(
        {
          update: {
            _id: extractedDocuments[i]._id,
            _index: alias,
            _source: true,
            retry_on_conflict: retryOnConflict || this._config.defaults.onUpdateConflictRetries
          }
        },
        {
          doc: extractedDocuments[i]._source.changes,
          upsert: extractedDocuments[i]._source.default
        }
      );
      // _source: true
      // Makes ES return the updated document source in the response.
      // Required by the real-time notifier component
    }
    /* end critical code section */

    const response = await this._mExecute(esRequest, extractedDocuments, rejected);

    // with _source: true, ES returns the updated document in
    // response.result.get._source
    // => we replace response.result._source with it so that the notifier
    // module can seamlessly process all kind of m* response*
    response.items = response.items.map(item => ({
      _id: item._id,
      _source: item.get._source,
      _version: item._version,
      created: item.result === 'created', // Needed by the notifier
      status: item.status
    }));

    return response;
  }

  /**
   * Replaces multiple documents at once.
   * Replacements are rejected if targeted documents do not exist
   * (like with the normal "replace" method)
   *
   * @param {String} index - Index name
   * @param {String} collection - Collection name
   * @param {Object[]} documents - Documents
   * @param {Object} options - timeout (undefined), refresh (undefined), userId (null)
   *
   * @returns {Promise.<Object>} { items, errors }
   */
  async mReplace (
    index,
    collection,
    documents,
    { refresh, timeout, userId = null } = {}) {
    const
      alias = this._getAlias(index, collection),
      kuzzleMeta = {
        _kuzzle_info: {
          author: getKuid(userId),
          createdAt: Date.now(),
          updatedAt: null,
          updater: null
        }
      },
      {
        rejected,
        extractedDocuments,
        documentsToGet
      } = this._extractMDocuments(
        documents,
        kuzzleMeta,
        { prepareMGet: true, requireId: true });

    if (documentsToGet.length < 1) {
      return { errors: rejected, items: [] };
    }

    const { body } = await this._client.mget({
      body: { docs: documentsToGet },
      index: alias
    });

    const existingDocuments = body.docs;
    const esRequest = {
      body: [],
      refresh,
      timeout
    };
    const toImport = [];

    /**
     * @warning Critical code section
     *
     * request can contain more than 10K elements
     */
    for (let i = 0; i < extractedDocuments.length; i++) {
      const document = extractedDocuments[i];

      // Documents are retrieved in the same order than we got them from user
      if (existingDocuments[i] && existingDocuments[i].found) {
        esRequest.body.push({
          index: {
            _id: document._id,
            _index: alias
          }
        });
        esRequest.body.push(document._source);

        toImport.push(document);
      }
      else {
        document._source._kuzzle_info = undefined;

        rejected.push({
          document: {
            _id: document._id,
            body: document._source
          },
          reason: 'document not found',
          status: 404
        });
      }
    }
    /* end critical code section */

    return this._mExecute(esRequest, toImport, rejected);
  }

  /**
   * Deletes multiple documents with one request
   *
   * @param {String} index - Index name
   * @param {String} collection - Collection name
   * @param {Array.<String>} ids - Documents IDs
   * @param {Object} options - timeout (undefined), refresh (undefined)
   *
   * @returns {Promise.<{ documents, errors }>
   */
  async mDelete (
    index,
    collection,
    ids,
    { refresh, timeout } = {}) {
    const query = { ids: { values: [] } };
    const validIds = [];
    const partialErrors = [];

    /**
     * @warning Critical code section
     *
     * request can contain more than 10K elements
     */
    for (let i = 0; i < ids.length; i++) {
      const _id = ids[i];

      if (typeof _id === 'string') {
        validIds.push(_id);
      }
      else {
        partialErrors.push({
          _id,
          reason: 'document _id must be a string',
          status: 400
        });
      }
    }
    /* end critical code section */
    await this.refreshCollection(index, collection);

    const { items } = await this.mGet(index, collection, validIds);

    let idx = 0;

    /**
     * @warning Critical code section
     *
     * request can contain more than 10K elements
     */
    for (let i = 0; i < validIds.length; i++) {
      const validId = validIds[i];
      const item = items[idx];

      if (item && item._id === validId) {
        query.ids.values.push(validId);
        idx++;
      }
      else {
        partialErrors.push({
          _id: validId,
          reason: 'document not found',
          status: 404
        });
      }
    }
    /* end critical code section */

    // @todo duplicated query to get documents body, mGet here and search in
    // deleteByQuery
    const { documents } = await this.deleteByQuery(
      index,
      collection,
      query,
      { refresh, timeout });

    return { documents, errors: partialErrors };
  }

  /**
   * Executes an ES request prepared by mcreate, mupdate, mreplace, mdelete or mwriteDocuments
   * Returns a standardized ES response object, containing the list of
   * successfully performed operations, and the rejected ones
   *
   * @param  {Object} esRequest - Elasticsearch request
   * @param  {Object[]} documents - Document sources (format: {_id, _source})
   * @param  {Object[]} partialErrors - pre-rejected documents
   * @param  {Object} options - limits (true)
   *
   * @returns {Promise.<Object[]>} results
   */
  async _mExecute (esRequest, documents, partialErrors, { limits = true, source = true } = {}) {
    assertWellFormedRefresh(esRequest);

    if ( limits
      && documents.length > global.kuzzle.config.limits.documentsWriteCount
    ) {
      return kerror.reject('write_limit_exceeded');
    }

    let response = { body: { items: [] } };

    if (documents.length > 0) {
      try {
        response = await this._client.bulk(esRequest);
      }
      catch (error) {
        throw this._esWrapper.formatESError(error);
      }
    }

    const body = response.body;
    const successes = [];

    /**
     * @warning Critical code section
     *
     * request can contain more than 10K elements
     */
    for (let i = 0; i < body.items.length; i++) {
      const item = body.items[i];
      const result = item[Object.keys(item)[0]];

      if (result.status >= 400) {
        if (result.status === 404) {
          partialErrors.push({
            document: {
              _id: documents[i]._id,
              body: documents[i]._source
            },
            reason: 'document not found',
            status: result.status
          });
        }
        else {
          partialErrors.push({
            document: documents[i],
            reason: result.error.reason,
            status: result.status
          });
        }
      }
      else {
        successes.push({
          _id: result._id,
          _source: source ? documents[i]._source : undefined,
          _version: result._version,
          created: result.result === 'created',
          get: result.get,
          result: result.result,
          status: result.status, // used by mUpdate to get the full document body
        });
      }
    }
    /* end critical code section */

    return {
      errors: partialErrors, // @todo rename items to documents
      items: successes,
    };
  }

  /**
   * Extracts, injects metadata and validates documents contained
   * in a Request
   *
   * Used by mCreate, mUpdate, mUpsert, mReplace and mCreateOrReplace
   *
   * @param  {Object[]} documents - Documents
   * @param  {Object} metadata - Kuzzle metadata
   * @param  {Object} options - prepareMGet (false), requireId (false)
   *
   * @returns {Object} { rejected, extractedDocuments, documentsToGet }
   */
  _extractMDocuments (documents, metadata, { prepareMGet = false, requireId = false, prepareMUpsert = false } = {}) {
    const rejected = [];
    const extractedDocuments = [];
    const documentsToGet = [];

    /**
     * @warning Critical code section
     *
     * request can contain more than 10K elements
     */
    for (let i = 0; i < documents.length; i++) {
      const document = documents[i];

      if (! isPlainObject(document.body) && ! prepareMUpsert) {
        rejected.push({
          document,
          reason: 'document body must be an object',
          status: 400
        });
      }
      else if (! isPlainObject(document.changes) && prepareMUpsert) {
        rejected.push({
          document,
          reason: 'document changes must be an object',
          status: 400
        });
      }
      else if (prepareMUpsert && document.default && ! isPlainObject(document.default)) {
        rejected.push({
          document,
          reason: 'document default must be an object',
          status: 400
        });
      }
      else if (requireId && typeof document._id !== 'string') {
        rejected.push({
          document,
          reason: 'document _id must be a string',
          status: 400
        });
      }
      else {
        let extractedDocument;
        if (prepareMUpsert) {
          extractedDocument = {
            _source: {
              // Do not use destructuring, it's 10x slower
              changes: Object.assign({}, metadata.doc, document.changes),
              default: Object.assign({}, metadata.upsert, document.changes, document.default)
            }
          };
        }
        else {
          extractedDocument = {
            // Do not use destructuring, it's 10x slower
            _source: Object.assign({}, metadata, document.body)
          };
        }


        if (document._id) {
          extractedDocument._id = document._id;
        }

        extractedDocuments.push(extractedDocument);

        if (prepareMGet && typeof document._id === 'string') {
          documentsToGet.push({
            _id: document._id,
            _source: false
          });
        }
      }
    }
    /* end critical code section */

    return { documentsToGet, extractedDocuments, rejected };
  }

  /**
   * Throws an error if the provided mapping is invalid
   *
   * @param {Object} mapping
   * @throws
   */
  _checkMappings (mapping, path = [], check = true) {
    const properties = Object.keys(mapping);
    const mappingProperties = path.length === 0
      ? ROOT_MAPPING_PROPERTIES
      : [...ROOT_MAPPING_PROPERTIES, ...CHILD_MAPPING_PROPERTIES];

    for (const property of properties) {
      if (check && ! mappingProperties.includes(property)) {
        const currentPath = [...path, property].join('.');

        throw kerror.get(
          'invalid_mapping',
          currentPath,
          didYouMean(property, mappingProperties));
      }

      if (property === 'properties') {
        // type definition level, we don't check
        this._checkMappings(mapping[property], [...path, 'properties'], false);
      }
      else if (mapping[property] && mapping[property].properties) {
        // root properties level, check for "properties", "dynamic" and "_meta"
        this._checkMappings(mapping[property], [...path, property], true);
      }
    }
  }

  /**
   * Given index + collection, returns the associated alias name.
   * Prefer this function to `_getIndice` and `_getAvailableIndice` whenever it is possible.
   *
   * @param {String} index
   * @param {String} collection
   *
   * @returns {String} Alias name (eg: '@&nepali.liia')
   */
  _getAlias (index, collection) {
    return `${ALIAS_PREFIX}${this._indexPrefix}${index}${NAME_SEPARATOR}${collection}`;
  }

  /**
   * Given index + collection, returns the associated indice name.
   * Use this function if ES does not accept aliases in the request. Otherwise use `_getAlias`.
   *
   * @param {String} index
   * @param {String} collection
   *
   * @returns {String} Indice name (eg: '&nepali.liia')
   * @throws If there is not exactly one indice associated
   */
  async _getIndice (index, collection) {
    const alias = `${ALIAS_PREFIX}${this._indexPrefix}${index}${NAME_SEPARATOR}${collection}`;
    const { body } = await this._client.cat.aliases({ format: 'json', name: alias });

    if (body.length < 1) {
      throw kerror.get('unknown_index_collection');
    }
    else if (body.length > 1) {
      throw kerror.get('multiple_indice_alias', `"alias" starting with "${ALIAS_PREFIX}"`, '"indices"');
    }

    return body[0].index;
  }

  /**
   * Given an ES Request returns the settings of the corresponding indice.
   *
   * @param esRequest the ES Request with wanted settings.
   * @return {Promise<*>} the settings of the indice.
   * @private
   */
  async _getSettings (esRequest) {
    const response = await this._client.indices.getSettings(esRequest);
    return response.body[esRequest.index].settings;
  }

  /**
   * Given index + collection, returns an available indice name.
   * Use this function when creating the associated indice. Otherwise use `_getAlias`.
   *
   * @param {String} index
   * @param {String} collection
   *
   * @returns {String} Available indice name (eg: '&nepali.liia2')
   */
  async _getAvailableIndice (index, collection) {
    let indice = this._getAlias(index, collection).substr(INDEX_PREFIX_POSITION_IN_ALIAS);

    if (! (await this._client.indices.exists({ index: indice })).body) {
      return indice;
    }

    let notAvailable;
    let suffix;
    do {
      suffix = `.${randomNumber(100000)}`;

      const overflow = Buffer.from(indice + suffix).length - 255;
      if ( overflow > 0) {
        const indiceBuffer = Buffer.from(indice);
        indice = indiceBuffer.slice(0, indiceBuffer.length - overflow).toString();
      }

      notAvailable = await this._client.indices.exists({ index: indice + suffix }).body;
    }
    while (notAvailable);

    return indice + suffix;
  }

  /**
   * Given an indice, returns the associated alias name.
   *
   * @param {String} indice
   *
   * @returns {String} Alias name (eg: '@&nepali.liia')
   * @throws If there is not exactly one alias associated that is prefixed with @
   */
  async _getAliasFromIndice (indice) {
    const { body } = await this._client.indices.getAlias({ index: indice });
    const aliases =
      Object.keys(body[indice].aliases)
        .filter(alias => alias.startsWith(ALIAS_PREFIX));

    if (aliases.length < 1) {
      throw kerror.get('unknown_index_collection');
    }

    return aliases;
  }

  /**
   * Check for each indice whether it has an alias or not.
   * When the latter is missing, create one based on the indice name.
   *
   * This check avoids a breaking change for those who were using Kuzzle before
   * alias attribution for each indice turned into a standard ('auto-version').
   */
  async _ensureAliasConsistency () {
    try {
      const { body } = await this._client.cat.indices({ format: 'json' });
      const indices = body.map(({ index: indice }) => indice);
      const aliases = await this.listAliases();

      const indicesWithoutAlias = indices.filter(indice =>
        indice[INDEX_PREFIX_POSITION_IN_INDICE] === this._indexPrefix
        && ! aliases.some(alias => alias.indice === indice));

      const esRequest = { body: { actions: [] } };
      for (const indice of indicesWithoutAlias) {
        esRequest.body.actions.push({ add: { alias: `${ALIAS_PREFIX}${indice}`, index: indice } });
      }

      if (esRequest.body.actions.length > 0) {
        await this._client.indices.updateAliases(esRequest);
      }
    }
    catch (error) {
      throw this._esWrapper.formatESError(error);
    }
  }

  /**
   * Throws if index or collection includes forbidden characters
   *
   * @param {String} index
   * @param {String} collection
   */
  _assertValidIndexAndCollection (index, collection = null) {
    if (! this.isIndexNameValid(index)) {
      throw kerror.get('invalid_index_name', index);
    }

    if (collection !== null && ! this.isCollectionNameValid(collection)) {
      throw kerror.get('invalid_collection_name', collection);
    }
  }

  /**
   * Given an alias, extract the associated index.
   *
   * @param {String} alias
   *
   * @returns {String} Index name
   */
  _extractIndex (alias) {
    return alias.substr(
      INDEX_PREFIX_POSITION_IN_ALIAS + 1,
      alias.indexOf(NAME_SEPARATOR) - INDEX_PREFIX_POSITION_IN_ALIAS - 1 );
  }

  /**
   * Given an alias, extract the associated collection.
   *
   * @param {String} alias
   *
   * @returns {String} Collection name
   */
  _extractCollection (alias) {
    const separatorPos = alias.indexOf(NAME_SEPARATOR);

    return alias.substr(separatorPos + 1, alias.length);
  }

  /**
   * Given aliases, extract indexes and collections.
   *
   * @param {Array.<String>} aliases
   * @param {Object.Boolean} includeHidden Only refers to `HIDDEN_COLLECTION` occurences. An empty index will still be listed. Default to `false`.
   *
   * @returns {Object.<String, String[]>} Indexes as key and an array of their collections as value
   */
  _extractSchema (aliases, { includeHidden = false } = {}) {
    const schema = {};

    for (const alias of aliases) {
      const [ indexName, collectionName ] = alias
        .substr(INDEX_PREFIX_POSITION_IN_ALIAS + 1, alias.length)
        .split(NAME_SEPARATOR);

      if ( alias[INDEX_PREFIX_POSITION_IN_ALIAS] === this._indexPrefix
        && (collectionName !== HIDDEN_COLLECTION || includeHidden)
      ) {
        if (! schema[indexName]) {
          schema[indexName] = [];
        }

        if (! schema[indexName].includes(collectionName)) {
          schema[indexName].push(collectionName);
        }
      }
    }

    return schema;
  }

  /**
   * Creates the hidden collection on the provided index if it does not already
   * exists
   *
   * @param {String} index Index name
   */
  async _createHiddenCollection (index) {
    const mutex = new Mutex(`hiddenCollection/${index}`);

    try {
      await mutex.lock();

      if (await this._hasHiddenCollection(index)) {
        return;
      }

      await this._client.indices.create({
        body: {
          aliases: {
            [this._getAlias(index, HIDDEN_COLLECTION)]: {}
          },
          settings: {
            number_of_replicas: 1,
            number_of_shards: 1,
          }
        },
        index: await this._getAvailableIndice(index, HIDDEN_COLLECTION),
      });
    }
    catch (e) {
      throw this._esWrapper.formatESError(e);
    }
    finally {
      await mutex.unlock();
    }
  }

  /**
   * Scroll indice in elasticsearch and return all document that match the filter
   * /!\ throws a write_limit_exceed error: this method is intended to be used
   * by deleteByQuery and updateByQuery
   *
   * @param {Object} esRequest - Search request body
   *
   * @returns {Promise.<Array>} resolve to an array of documents
   */
  async _getAllDocumentsFromQuery (esRequest) {
    let { body: { hits, _scroll_id } } = await this._client.search(esRequest);

    if (hits.total.value > global.kuzzle.config.limits.documentsWriteCount) {
      throw kerror.get('write_limit_exceeded');
    }

    let documents = hits.hits.map(h => ({ _id: h._id, _source: h._source }));

    while (hits.total.value !== documents.length) {
      ({ body: { hits, _scroll_id } } = await this._client.scroll({
        scroll: esRequest.scroll,
        scrollId: _scroll_id
      }));

      documents = documents.concat(hits.hits.map(h => ({
        _id: h._id,
        _source: h._source
      })));
    }

    await this.clearScroll(_scroll_id);

    return documents;
  }

  /**
   * Clean and normalize the searchBody
   * Ensure only allowed parameters are passed to ES
   *
   * @param {Object} searchBody - ES search body (with query, aggregations, sort, etc)
   */
  _sanitizeSearchBody (searchBody) {
    // Only allow a whitelist of top level properties
    for (const key of Object.keys(searchBody)) {
      if (searchBody[key] !== undefined && ! this.searchBodyKeys.includes(key)) {
        throw kerror.get('invalid_search_query', key);
      }
    }

    // Ensure that the body does not include a script
    this._scriptCheck(searchBody);

    // Avoid empty queries that causes ES to respond with an error.
    // Empty queries are turned into match_all queries
    if (_.isEmpty(searchBody.query)) {
      searchBody.query = { match_all: {} };
    }

    return searchBody;
  }

  /**
   * Throw if a script is used in the query.
   *
   * Only Stored Scripts are accepted
   *
   * @param {Object} object
   */
  _scriptCheck (object) {
    for (const [key, value] of Object.entries(object)) {
      if (this.scriptKeys.includes(key)) {
        for (const scriptArg of Object.keys(value)) {
          if (! this.scriptAllowedArgs.includes(scriptArg)) {
            throw kerror.get('invalid_query_keyword', `${key}.${scriptArg}`);
          }
        }
      }
      // Every object must be checked here, even the ones nested into an array
      else if (typeof value === 'object' && value !== null) {
        this._scriptCheck(value);
      }
    }
  }

  /**
   * Checks if a collection name is valid
   * @param  {string}  name
   * @returns {Boolean}
   */
  isCollectionNameValid (name) {
    return _isObjectNameValid(name);
  }

  /**
   * Checks if a collection name is valid
   * @param  {string}  name
   * @returns {Boolean}
   */
  isIndexNameValid (name) {
    return _isObjectNameValid(name);
  }

  /**
   * Clears an allocated scroll
   * @param  {[type]} id [description]
   * @returns {[type]}    [description]
   */
  async clearScroll (id) {
    if (id) {
      debug('clearing scroll: %s', id);
      await this._client.clearScroll({ scrollId: id });
    }
  }

  /**
   * Loads a configuration value from services.storageEngine and assert a valid
   * ms format.
   *
   * @param {String} key - relative path to the key in configuration
   *
   * @returns {Number} milliseconds
   */
  _loadMsConfig (key) {
    const configValue = _.get(this._config, key);

    assert(
      typeof configValue === 'string',
      `services.storageEngine.${key} must be a string.`);

    const parsedValue = ms(configValue);

    assert(
      typeof parsedValue === 'number',
      `Invalid parsed value from ms() for services.storageEngine.${key} ("${typeof parsedValue}").`);

    return parsedValue;
  }

  /**
   * Returns true if one of the mappings dynamic property changes value from
   * false to true
   */
  _dynamicChanges (previousMappings, newMappings) {
    const previousValues = findDynamic(previousMappings);

    for (const [path, previousValue] of Object.entries(previousValues)) {
      if (previousValue.toString() !== 'false') {
        continue;
      }

      const newValue = _.get(newMappings, path);

      if (newValue && newValue.toString() !== 'false') {
        return true;
      }
    }

    return false;
  }

  async waitForElasticsearch () {
    if (esState !== esStateEnum.NONE) {
      while (esState !== esStateEnum.OK) {
        await Bluebird.delay(1000);
      }

      return;
    }

    esState = esStateEnum.AWAITING;

    global.kuzzle.log.info('[ℹ] Trying to connect to Elasticsearch...');

    while (esState !== esStateEnum.OK) {
      try {
        // Wait for at least 1 shard to be initialized
        const health = await this._client.cluster.health({
          waitForNoInitializingShards: true,
        });

        if (health.body.number_of_pending_tasks === 0) {
          global.kuzzle.log.info('[✔] Elasticsearch is ready');
          esState = esStateEnum.OK;
        }
        else {
          global.kuzzle.log.info(`[ℹ] Still waiting for Elasticsearch: ${health.body.number_of_pending_tasks} cluster tasks remaining`);
          await Bluebird.delay(1000);
        }
      }
      catch (e) {
        await Bluebird.delay(1000);
      }
    }
  }

  /**
   * Checks if the dynamic properties are correct
   */
  _checkDynamicProperty (mappings) {
    const dynamicProperties = findDynamic(mappings);
    for (const [path, value] of Object.entries(dynamicProperties)) {
      // Prevent common mistake
      if (typeof value === 'boolean') {
        _.set(mappings, path, value.toString());
      }
      else if (typeof value !== 'string') {
        throw kerror.get(
          'invalid_mapping',
          path,
          'Dynamic property value should be a string.');
      }

      if (! DYNAMIC_PROPERTY_VALUES.includes(value.toString())) {
        throw kerror.get(
          'invalid_mapping',
          path,
          `Incorrect dynamic property value (${value}). Should be one of "${DYNAMIC_PROPERTY_VALUES.join('", "')}"`);
      }
    }
  }
}

module.exports = ElasticSearch;

/**
 * Finds paths and values of mappings dynamic properties
 *
 * @example
 *
 * findDynamic(mappings);
 * {
 *   "properties.metadata.dynamic": "true",
 *   "properties.user.properties.address.dynamic": "strict"
 * }
 */
function findDynamic (mappings, path = [], results = {}) {
  if (mappings.dynamic !== undefined) {
    results[path.concat('dynamic').join('.')] = mappings.dynamic;
  }

  for (const [key, value] of Object.entries(mappings)) {
    if (isPlainObject(value)) {
      findDynamic(value, path.concat(key), results);
    }
  }

  return results;
}

/**
 * Forbids the use of the _routing ES option
 *
 * @param {Object} esRequest
 * @throws
 */
function assertNoRouting (esRequest) {
  if (esRequest.body._routing) {
    throw kerror.get('no_routing');
  }
}

/**
 * Checks if the optional "refresh" argument is well-formed
 *
 * @param {Object} esRequest
 * @throws
 */
function assertWellFormedRefresh (esRequest) {
  if (! ['wait_for', 'false', false, undefined].includes(esRequest.refresh)) {
    throw kerror.get('invalid_argument', 'refresh', '"wait_for", false');
  }
}

function getKuid (userId) {
  if (! userId) {
    return null;
  }

  return String(userId);
}

/**
 * Checks if an index or collection name is valid
 *
 * @see https://www.elastic.co/guide/en/elasticsearch/reference/7.4/indices-create-index.html
 *
 * Beware of the length check: ES allows indice names up to 255 bytes, but since
 * in Kuzzle we emulate collections as indices, we have to make sure
 * that the privacy prefix, the index name, the separator and the collection
 * name ALL fit within the 255-bytes limit of Elasticsearch. The simplest way
 * is to limit index and collection names to 126 bytes and document that
 * limitation (prefix(1) + index(1..126) + sep(1) + collection(1..126) = 4..254)
 *
 * @param  {string}  name
 * @returns {Boolean}
 */
function _isObjectNameValid (name) {
  if (typeof name !== 'string' || name.length === 0) {
    return false;
  }

  if (name.toLowerCase() !== name) {
    return false;
  }

  if (Buffer.from(name).length > 126) {
    return false;
  }

  if (name === '_all') {
    return false;
  }

  let valid = true;

  for (let i = 0; valid && i < FORBIDDEN_CHARS.length; i++) {
    valid = ! name.includes(FORBIDDEN_CHARS[i]);
  }

  return valid;
}<|MERGE_RESOLUTION|>--- conflicted
+++ resolved
@@ -426,9 +426,9 @@
 
   /**
    * Generate a map that associate an alias to a pair of index and collection
-   * 
-   * @param {*} targets 
-   * @returns 
+   *
+   * @param {*} targets
+   * @returns
    */
   _mapTargetsToAlias (targets) {
     const aliasToTargets = {};
@@ -1381,32 +1381,6 @@
   }
 
   /**
-   * Retrieves settings definition for index/type
-   *
-   * @param {String} index - Index name
-   * @param {String} collection - Collection name
-   *
-   * @returns {Promise.<{ settings }>}
-   */
-  async getSettings (index, collection) {
-    const indice = await this._getIndice(index, collection);
-    const esRequest = {
-      index: indice
-    };
-
-    debug('Get settings: %o', esRequest);
-
-    try {
-      const { body } = await this._client.indices.getSettings(esRequest);
-
-      return body[indice].settings.index;
-    }
-    catch (error) {
-      throw this._esWrapper.formatESError(error);
-    }
-  }
-
-  /**
    * Retrieves mapping definition for index/type
    *
    * @param {String} index - Index name
@@ -1497,14 +1471,6 @@
   }
 
   /**
-<<<<<<< HEAD
-   * Sends an empty UpdateByQuery request to update the search index
-   *
-   * @param {String} index - Index name
-   * @param {String} collection - Collection name
-   * @returns {Promise.<Object>} {}
-   */
-=======
    * Given index settings we return a new version of index settings
    * only with allowed settings that can be set (during update or create index).
    * @param indexSettings the index settings
@@ -1519,13 +1485,12 @@
   }
 
   /**
-  * Sends an empty UpdateByQuery request to update the search index
-  *
-  * @param {String} index - Index name
-  * @param {String} collection - Collection name
-  * @returns {Promise.<Object>} {}
-  */
->>>>>>> d8b9acf4
+   * Sends an empty UpdateByQuery request to update the search index
+   *
+   * @param {String} index - Index name
+   * @param {String} collection - Collection name
+   * @returns {Promise.<Object>} {}
+   */
   async updateSearchIndex (index, collection) {
     const esRequest = {
       body: {},
