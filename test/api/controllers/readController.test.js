var
  should = require('should'),
  q = require('q'),
  winston = require('winston'),
  params = require('rc')('kuzzle'),
  Kuzzle = require.main.require('lib/api/Kuzzle'),
<<<<<<< HEAD
  BadRequestError = require.main.require('lib/api/core/errors/badRequestError'),
  RequestObject = require.main.require('lib/api/core/models/requestObject'),
  ResponseObject = require.main.require('lib/api/core/models/responseObject'),
  Profile = require.main.require('lib/api/core/models/security/profile'),
  Role = require.main.require('lib/api/core/models/security/role');
=======
  ResponseObject = require.main.require('lib/api/core/models/responseObject'),
  RequestObject = require.main.require('lib/api/core/models/requestObject');
>>>>>>> a4bafd8c

require('should-promised');

/*
 * Since we're querying the database for non-existent documents, we expect
 * most of these calls, if not all, to return a rejected promise.
 */
<<<<<<< HEAD
describe('Test: read controller', function () {
  var
    kuzzle;

  before(function () {
    kuzzle = new Kuzzle();
    kuzzle.log = new (winston.Logger)({transports: [new (winston.transports.Console)({level: 'silent'})]});
    return kuzzle.start(params, {dummy: true});
  });

  describe('#search', function () {
    it('should allow to perform searches', function () {
      var
        requestObject = new RequestObject({}, {collection: 'unit-test-readcontroller'}, 'unit-test'),
        r = kuzzle.funnel.read.search(requestObject);

      return should(r).be.rejectedWith(Error, { status: 400 });
    });

    it('should trigger a plugin event', function (done) {
      var requestObject = new RequestObject({}, {collection: 'unit-test-readcontroller'}, 'unit-test');

      this.timeout(50);
      kuzzle.on('data:search', () => done());
      kuzzle.funnel.read.search(requestObject);
    });
  });

  describe('#get', function () {
    it('should allow to get specific documents', function () {
      var
        requestObject = new RequestObject({body: {_id: 'foobar'}}, {collection: 'unit-test-readcontroller'}, 'unit-test'),
        r = kuzzle.funnel.read.get(requestObject);

      return should(r).be.rejectedWith(Error, {status: 404});
    });

    it('should trigger a plugin event', function (done) {
      var requestObject = new RequestObject({ body: { _id: 'foobar' }}, { collection: 'unit-test-readcontroller' }, 'unit-test');

      this.timeout(50);
      kuzzle.on('data:get', () => done());
      kuzzle.funnel.read.get(requestObject);
    });
  });

  describe('#count', function () {
    it('should allow to count documents', function () {
      var
        requestObject = new RequestObject({}, {collection: 'unit-test-readcontroller'}, 'unit-test'),
        r = kuzzle.funnel.read.count(requestObject);

      return should(r).be.rejectedWith(Error, {status: 400});
    });

    it('should trigger a plugin event', function (done) {
      var requestObject = new RequestObject({}, {collection: 'unit-test-readcontroller'}, 'unit-test');

      this.timeout(50);
      kuzzle.on('data:count', () => done());
      kuzzle.funnel.read.count(requestObject);
    });
  });

  describe('#listCollections', function () {
    var
      realtime,
      stored,
      context = {
        connection: {id: 'connectionid'},
        user: null
      };

    before(function () {
      kuzzle.services.list.readEngine.listCollections = function(requestObject) {
        stored = true;
        return q(new ResponseObject(requestObject, {collections: {stored: ['foo']}}));
      };

      kuzzle.hotelClerk.getRealtimeCollections = function () {
        realtime = true;
        return ['foo', 'bar'];
      };

      kuzzle.repositories.role.roles.guest = new Role();

      return kuzzle.repositories.role.hydrate(kuzzle.repositories.role.roles.guest, params.userRoles.guest)
        .then(() => {
          kuzzle.repositories.profile.profiles.anonymous = new Profile();
          return kuzzle.repositories.profile.hydrate(kuzzle.repositories.profile.profiles.anonymous, params.userProfiles.anonymous);
        })
        .then(() => {
          return kuzzle.repositories.user.anonymous();
        })
        .then(user => {
          context.user = user;
        });
    });

    beforeEach(function () {
      realtime = false;
      stored = false;
    });

    it('should resolve to a full collections list', function (done) {
      var
        requestObject = new RequestObject({}, {}, ''),
        r = kuzzle.funnel.read.listCollections(requestObject, context);

      should(r).be.a.Promise();

      r
        .then(result => {
          should(realtime).be.true();
          should(stored).be.true();
          should(result.data.type).be.exactly('all');
          should(result.data.collections).not.be.undefined().and.be.an.Object();
          should(result.data.collections.stored).not.be.undefined().and.be.an.Array();
          should(result.data.collections.realtime).not.be.undefined().and.be.an.Array();
          should(result.data.collections.stored.sort()).match(['foo']);
          should(result.data.collections.realtime.sort()).match(['bar', 'foo']);
          done();
        })
        .catch(error => done(error));
    });

    it('should trigger a plugin event', function (done) {
      var requestObject = new RequestObject({}, {}, '');

      this.timeout(50);
      kuzzle.once('data:listCollections', () => done());
      kuzzle.funnel.read.listCollections(requestObject, context);
    });

    it('should reject the request if an invalid "type" argument is provided', function () {
      var requestObject = new RequestObject({body: {type: 'foo'}}, {}, '');

      return should(kuzzle.funnel.read.listCollections(requestObject, context)).be.rejectedWith(BadRequestError);
    });

    it('should only return stored collections with type = stored', function () {
      var requestObject = new RequestObject({body: {type: 'stored'}}, {}, '');

      return kuzzle.funnel.read.listCollections(requestObject, context).then(response => {
        should(response.data.type).be.exactly('stored');
        should(realtime).be.false();
        should(stored).be.true();
      });
    });

    it('should only return realtime collections with type = realtime', function () {
      var requestObject = new RequestObject({body: {type: 'realtime'}}, {}, '');

      return kuzzle.funnel.read.listCollections(requestObject, context).then(response => {
        should(response.data.type).be.exactly('realtime');
        should(realtime).be.true();
        should(stored).be.false();
      });
    });
  });

  describe('#now', function () {
    it('should resolve to the current timestamp', function () {
      var
        requestObject = new RequestObject({}, {}, ''),
        result = kuzzle.funnel.read.now(requestObject);

      should(result).be.a.Promise();

      return result.then(result => {
        should(result.data).not.be.undefined();
        should(result.data.now).not.be.undefined().and.be.a.Number();
      });
    });

    it('should trigger a plugin event', function (done) {
      var requestObject = new RequestObject({}, {}, '');

      this.timeout(50);
      kuzzle.on('data:now', () => done());
      kuzzle.funnel.read.now(requestObject);
    });
=======
var
  kuzzle;

before(function (done) {
  kuzzle = new Kuzzle();
  kuzzle.log = new (winston.Logger)({transports: [new (winston.transports.Console)({level: 'silent'})]});
  kuzzle.start(params, {dummy: true})
    .then(function () {
      kuzzle.services.list.readEngine = {
        search: function(requestObject) { return Promise.resolve(new ResponseObject(requestObject, {})); },
        get: function(requestObject) { return Promise.resolve(new ResponseObject(requestObject, {})); },
        count: function(requestObject) { return Promise.resolve(new ResponseObject(requestObject, {})); },
        listCollections: function(requestObject) { return Promise.resolve(new ResponseObject(requestObject, {})); },
        listIndexes: function(requestObject) { return Promise.resolve(new ResponseObject(requestObject, {})); }
      };
      done();
    });
});

describe('Test: read controller', function () {

  after(function (done) {
    done();
  });

  it('should emit a data:search hook when searching', function (done) {
    var requestObject = new RequestObject({index: '%test', collection: 'unit-test-readcontroller'});

    this.timeout(50);
    kuzzle.once('data:search', () => done());
    kuzzle.funnel.read.search(requestObject);
  });

  it('should emit a data:get hook when reading', function (done) {
    var requestObject = new RequestObject({index: '%test', collection: 'unit-test-readcontroller'});

    this.timeout(50);
    kuzzle.once('data:get', () => done());
    kuzzle.funnel.read.get(requestObject);
  });

  it('should emit a data:count hook when counting', function (done) {
    var requestObject = new RequestObject({index: '%test', collection: 'unit-test-readcontroller'});

    this.timeout(50);
    kuzzle.once('data:count', () => done());
    kuzzle.funnel.read.count(requestObject);
  });

  it('should emit a data:listCollections hook when reading collections', function (done) {
    var requestObject = new RequestObject({index: '%test', collection: 'unit-test-readcontroller'});

    this.timeout(50);
    kuzzle.once('data:listCollections', () => done());
    kuzzle.funnel.read.listCollections(requestObject);
  });

  it('should emit a data:now hook when reading kuzzle time', function (done) {
    var requestObject = new RequestObject({index: '%test', collection: 'unit-test-readcontroller'});

    this.timeout(50);
    kuzzle.once('data:now', () => done());
    kuzzle.funnel.read.now(requestObject);
  });

  it('should emit a data:listIndexes hook when reading indexes', function (done) {
    var requestObject = new RequestObject({index: '%test', collection: 'unit-test-readcontroller'});

    this.timeout(50);
    kuzzle.once('data:listIndexes', () => done());
    kuzzle.funnel.read.listIndexes(requestObject);
  });

  it('should retrieve a number when requesting server time', function () {
    var
      requestObject = new RequestObject({}),
      promisedResult = kuzzle.funnel.read.now(requestObject);

    should(promisedResult).be.a.Promise();

    return promisedResult.then(result => {
      should(result.data).not.be.undefined();
      should(result.data.now).not.be.undefined().and.be.a.Number();
    });
>>>>>>> a4bafd8c
  });
});<|MERGE_RESOLUTION|>--- conflicted
+++ resolved
@@ -4,16 +4,11 @@
   winston = require('winston'),
   params = require('rc')('kuzzle'),
   Kuzzle = require.main.require('lib/api/Kuzzle'),
-<<<<<<< HEAD
   BadRequestError = require.main.require('lib/api/core/errors/badRequestError'),
   RequestObject = require.main.require('lib/api/core/models/requestObject'),
   ResponseObject = require.main.require('lib/api/core/models/responseObject'),
   Profile = require.main.require('lib/api/core/models/security/profile'),
   Role = require.main.require('lib/api/core/models/security/role');
-=======
-  ResponseObject = require.main.require('lib/api/core/models/responseObject'),
-  RequestObject = require.main.require('lib/api/core/models/requestObject');
->>>>>>> a4bafd8c
 
 require('should-promised');
 
@@ -21,67 +16,53 @@
  * Since we're querying the database for non-existent documents, we expect
  * most of these calls, if not all, to return a rejected promise.
  */
-<<<<<<< HEAD
+var
+  kuzzle;
+
+before(function (done) {
+  kuzzle = new Kuzzle();
+  kuzzle.log = new (winston.Logger)({transports: [new (winston.transports.Console)({level: 'silent'})]});
+  kuzzle.start(params, {dummy: true})
+    .then(function () {
+      kuzzle.services.list.readEngine = {
+        search: function(requestObject) { return Promise.resolve(new ResponseObject(requestObject, {})); },
+        get: function(requestObject) { return Promise.resolve(new ResponseObject(requestObject, {})); },
+        count: function(requestObject) { return Promise.resolve(new ResponseObject(requestObject, {})); },
+        listCollections: function(requestObject) { return Promise.resolve(new ResponseObject(requestObject, {})); },
+        listIndexes: function(requestObject) { return Promise.resolve(new ResponseObject(requestObject, {})); }
+      };
+      done();
+    });
+});
+
 describe('Test: read controller', function () {
-  var
-    kuzzle;
-
-  before(function () {
-    kuzzle = new Kuzzle();
-    kuzzle.log = new (winston.Logger)({transports: [new (winston.transports.Console)({level: 'silent'})]});
-    return kuzzle.start(params, {dummy: true});
-  });
 
   describe('#search', function () {
-    it('should allow to perform searches', function () {
-      var
-        requestObject = new RequestObject({}, {collection: 'unit-test-readcontroller'}, 'unit-test'),
-        r = kuzzle.funnel.read.search(requestObject);
-
-      return should(r).be.rejectedWith(Error, { status: 400 });
-    });
-
     it('should trigger a plugin event', function (done) {
-      var requestObject = new RequestObject({}, {collection: 'unit-test-readcontroller'}, 'unit-test');
+      var requestObject = new RequestObject({index: '%test', collection: 'unit-test-readcontroller'});
 
       this.timeout(50);
-      kuzzle.on('data:search', () => done());
+      kuzzle.once('data:search', () => done());
       kuzzle.funnel.read.search(requestObject);
     });
   });
 
   describe('#get', function () {
-    it('should allow to get specific documents', function () {
-      var
-        requestObject = new RequestObject({body: {_id: 'foobar'}}, {collection: 'unit-test-readcontroller'}, 'unit-test'),
-        r = kuzzle.funnel.read.get(requestObject);
-
-      return should(r).be.rejectedWith(Error, {status: 404});
-    });
-
     it('should trigger a plugin event', function (done) {
-      var requestObject = new RequestObject({ body: { _id: 'foobar' }}, { collection: 'unit-test-readcontroller' }, 'unit-test');
+      var requestObject = new RequestObject({index: '%test', collection: 'unit-test-readcontroller'});
 
       this.timeout(50);
-      kuzzle.on('data:get', () => done());
+      kuzzle.once('data:get', () => done());
       kuzzle.funnel.read.get(requestObject);
     });
   });
 
   describe('#count', function () {
-    it('should allow to count documents', function () {
-      var
-        requestObject = new RequestObject({}, {collection: 'unit-test-readcontroller'}, 'unit-test'),
-        r = kuzzle.funnel.read.count(requestObject);
-
-      return should(r).be.rejectedWith(Error, {status: 400});
-    });
-
-    it('should trigger a plugin event', function (done) {
-      var requestObject = new RequestObject({}, {collection: 'unit-test-readcontroller'}, 'unit-test');
+    it('should emit a data:count hook when counting', function (done) {
+      var requestObject = new RequestObject({index: '%test', collection: 'unit-test-readcontroller'});
 
       this.timeout(50);
-      kuzzle.on('data:count', () => done());
+      kuzzle.once('data:count', () => done());
       kuzzle.funnel.read.count(requestObject);
     });
   });
@@ -149,11 +130,11 @@
     });
 
     it('should trigger a plugin event', function (done) {
-      var requestObject = new RequestObject({}, {}, '');
+      var requestObject = new RequestObject({index: '%test', collection: 'unit-test-readcontroller'});
 
       this.timeout(50);
       kuzzle.once('data:listCollections', () => done());
-      kuzzle.funnel.read.listCollections(requestObject, context);
+      kuzzle.funnel.read.listCollections(requestObject);
     });
 
     it('should reject the request if an invalid "type" argument is provided', function () {
@@ -162,7 +143,7 @@
       return should(kuzzle.funnel.read.listCollections(requestObject, context)).be.rejectedWith(BadRequestError);
     });
 
-    it('should only return stored collections with type = stored', function () {
+   it('should only return stored collections with type = stored', function () {
       var requestObject = new RequestObject({body: {type: 'stored'}}, {}, '');
 
       return kuzzle.funnel.read.listCollections(requestObject, context).then(response => {
@@ -184,111 +165,35 @@
   });
 
   describe('#now', function () {
-    it('should resolve to the current timestamp', function () {
+    it('should trigger a plugin event', function (done) {
+      var requestObject = new RequestObject({index: '%test', collection: 'unit-test-readcontroller'});
+
+      this.timeout(50);
+      kuzzle.once('data:now', () => done());
+      kuzzle.funnel.read.now(requestObject);
+    });
+
+    it('should resolve to a number', function () {
       var
-        requestObject = new RequestObject({}, {}, ''),
-        result = kuzzle.funnel.read.now(requestObject);
+        requestObject = new RequestObject({}),
+        promisedResult = kuzzle.funnel.read.now(requestObject);
 
-      should(result).be.a.Promise();
+      should(promisedResult).be.a.Promise();
 
-      return result.then(result => {
+      return promisedResult.then(result => {
         should(result.data).not.be.undefined();
         should(result.data.now).not.be.undefined().and.be.a.Number();
       });
     });
+  });
 
-    it('should trigger a plugin event', function (done) {
-      var requestObject = new RequestObject({}, {}, '');
+  describe('#listIndexes', function () {
+    it('should emit a data:listIndexes hook when reading indexes', function (done) {
+      var requestObject = new RequestObject({index: '%test', collection: 'unit-test-readcontroller'});
 
       this.timeout(50);
-      kuzzle.on('data:now', () => done());
-      kuzzle.funnel.read.now(requestObject);
+      kuzzle.once('data:listIndexes', () => done());
+      kuzzle.funnel.read.listIndexes(requestObject);
     });
-=======
-var
-  kuzzle;
-
-before(function (done) {
-  kuzzle = new Kuzzle();
-  kuzzle.log = new (winston.Logger)({transports: [new (winston.transports.Console)({level: 'silent'})]});
-  kuzzle.start(params, {dummy: true})
-    .then(function () {
-      kuzzle.services.list.readEngine = {
-        search: function(requestObject) { return Promise.resolve(new ResponseObject(requestObject, {})); },
-        get: function(requestObject) { return Promise.resolve(new ResponseObject(requestObject, {})); },
-        count: function(requestObject) { return Promise.resolve(new ResponseObject(requestObject, {})); },
-        listCollections: function(requestObject) { return Promise.resolve(new ResponseObject(requestObject, {})); },
-        listIndexes: function(requestObject) { return Promise.resolve(new ResponseObject(requestObject, {})); }
-      };
-      done();
-    });
-});
-
-describe('Test: read controller', function () {
-
-  after(function (done) {
-    done();
-  });
-
-  it('should emit a data:search hook when searching', function (done) {
-    var requestObject = new RequestObject({index: '%test', collection: 'unit-test-readcontroller'});
-
-    this.timeout(50);
-    kuzzle.once('data:search', () => done());
-    kuzzle.funnel.read.search(requestObject);
-  });
-
-  it('should emit a data:get hook when reading', function (done) {
-    var requestObject = new RequestObject({index: '%test', collection: 'unit-test-readcontroller'});
-
-    this.timeout(50);
-    kuzzle.once('data:get', () => done());
-    kuzzle.funnel.read.get(requestObject);
-  });
-
-  it('should emit a data:count hook when counting', function (done) {
-    var requestObject = new RequestObject({index: '%test', collection: 'unit-test-readcontroller'});
-
-    this.timeout(50);
-    kuzzle.once('data:count', () => done());
-    kuzzle.funnel.read.count(requestObject);
-  });
-
-  it('should emit a data:listCollections hook when reading collections', function (done) {
-    var requestObject = new RequestObject({index: '%test', collection: 'unit-test-readcontroller'});
-
-    this.timeout(50);
-    kuzzle.once('data:listCollections', () => done());
-    kuzzle.funnel.read.listCollections(requestObject);
-  });
-
-  it('should emit a data:now hook when reading kuzzle time', function (done) {
-    var requestObject = new RequestObject({index: '%test', collection: 'unit-test-readcontroller'});
-
-    this.timeout(50);
-    kuzzle.once('data:now', () => done());
-    kuzzle.funnel.read.now(requestObject);
-  });
-
-  it('should emit a data:listIndexes hook when reading indexes', function (done) {
-    var requestObject = new RequestObject({index: '%test', collection: 'unit-test-readcontroller'});
-
-    this.timeout(50);
-    kuzzle.once('data:listIndexes', () => done());
-    kuzzle.funnel.read.listIndexes(requestObject);
-  });
-
-  it('should retrieve a number when requesting server time', function () {
-    var
-      requestObject = new RequestObject({}),
-      promisedResult = kuzzle.funnel.read.now(requestObject);
-
-    should(promisedResult).be.a.Promise();
-
-    return promisedResult.then(result => {
-      should(result.data).not.be.undefined();
-      should(result.data.now).not.be.undefined().and.be.a.Number();
-    });
->>>>>>> a4bafd8c
   });
 });