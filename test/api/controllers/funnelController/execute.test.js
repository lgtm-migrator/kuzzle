var
  should = require('should'),
  q = require('q'),
  RequestObject = require.main.require('lib/api/core/models/requestObject'),
  ResponseObject = require.main.require('lib/api/core/models/responseObject'),
  ServiceUnavailableError = require.main.require('lib/api/core/errors/serviceUnavailableError'),
  params = require('rc')('kuzzle'),
  Kuzzle = require.main.require('lib/api/Kuzzle'),
  rewire = require('rewire'),
  FunnelController = rewire('../../../../lib/api/controllers/funnelController');

<<<<<<< HEAD
describe('funnelController.execute', function () {
=======
describe('funnelController.execute', () => {
>>>>>>> d0c2dd55
  var
    kuzzle,
    funnel,
    processRequestCalled,
    requestObject,
    context,
    requestReplayed;

  before(function (callback) {
    context = {
      connection: {id: 'connectionid'},
      token: null
    };

    kuzzle = new Kuzzle();
    kuzzle.start(params, {dummy: true})
      .then(() => {
<<<<<<< HEAD
        FunnelController.__set__('processRequest', function (requestObject) {
=======
        FunnelController.__set__('processRequest', (kuzzle, controllers, requestObject, context) => {
>>>>>>> d0c2dd55
          processRequestCalled = true;

          if (requestObject.errorMe) {
            return q.reject(new Error('errored on purpose'));
          }

          return q(new ResponseObject(requestObject));
        });

        FunnelController.__set__('playCachedRequests', function () {
          requestReplayed = true;
        });

        callback();
      });
  });

<<<<<<< HEAD
  beforeEach(function () {
=======
  beforeEach(() => {
>>>>>>> d0c2dd55
    processRequestCalled = false;
    requestReplayed = false;

    requestObject = new RequestObject({
      controller: 'foo',
      action: 'bar'
    });

    funnel = new FunnelController(kuzzle);
    funnel.init();
  });

  describe('#normal state', function () {
<<<<<<< HEAD
    it('should execute the request immediately if not overloaded', function (done) {
      funnel.execute(requestObject, context, (err, res) => {
        should(err).be.null();
        should(res).be.instanceOf(ResponseObject);
        should(processRequestCalled).be.true();
        done();
      });
    });

    it('should forward any error occuring during the request execution', function (done) {
      requestObject.errorMe = true;

      funnel.execute(requestObject, context, (err, res) => {
        should(err).be.instanceOf(Error);
        should(res).be.undefined();
        should(processRequestCalled).be.true();
        should(funnel.overloaded).be.false();
        should(requestReplayed).be.false();
        done();
=======
    it('should execute the request immediately if not overloaded', done => {
      funnel.execute(requestObject, context, (err, res) => {
        try {
          should(err).be.null();
          should(res.status).be.exactly(200);
          should(res).be.instanceOf(ResponseObject);
          should(processRequestCalled).be.true();
          done();
        } catch (err) {
          done(err);
        }
      });
    });

    it('should forward any error occuring during the request execution', done => {
      requestObject.errorMe = true;

      funnel.execute(requestObject, context, (err, res) => {
        try {
          should(err).be.instanceOf(Error);
          should(res.status).be.exactly(500);
          should(res.error.message).be.exactly('errored on purpose');
          should(processRequestCalled).be.true();
          should(funnel.overloaded).be.false();
          should(requestReplayed).be.false();
          done();
        } catch (err) {
          done(err);
        }
>>>>>>> d0c2dd55
      });
    });
  });

  describe('#server:overload hook', function () {
<<<<<<< HEAD
    it('should fire the hook the first time Kuzzle is in overloaded state', function (done) {
=======
    it('should fire the hook the first time Kuzzle is in overloaded state', done => {
>>>>>>> d0c2dd55
      this.timeout(500);

      kuzzle.once('server:overload', function () {
        done();
      });

      funnel.overloaded = true;
      funnel.execute(requestObject, context, () => {
      });
    });

<<<<<<< HEAD
    it('should fire the hook if the last one was fired more than 500ms ago', function (done) {
=======
    it('should fire the hook if the last one was fired more than 500ms ago', done => {
>>>>>>> d0c2dd55
      this.timeout(500);

      kuzzle.once('server:overload', function () {
        done();
      });

      funnel.overloaded = true;
      funnel.lastWarningTime = Date.now() - 501;
      funnel.execute(requestObject, context, () => {});
    });

<<<<<<< HEAD
    it('should not fire the hook if one was fired less than 500ms ago', function (done) {
=======
    it('should not fire the hook if one was fired less than 500ms ago', done => {
>>>>>>> d0c2dd55
      var listener = function () {
        done(new Error('server:overload hook fired unexpectedly'));
      };

      kuzzle.once('server:overload', listener);

      funnel.overloaded = true;
      funnel.lastWarningTime = Date.now() - 200;
      funnel.execute(requestObject, context, () => {});
      setTimeout(() => {
        kuzzle.off('server:overload', listener);
        done();
      }, 200);
    });
  });

  describe('#overloaded state', function () {
<<<<<<< HEAD
    it('should enter overloaded state if the maxConcurrentRequests property is reached', function (done) {
=======
    it('should enter overloaded state if the maxConcurrentRequests property is reached', done => {
>>>>>>> d0c2dd55
      var callback = () => {
        done(new Error('Request executed. It should have been queued instead'));
      };

      funnel.concurrentRequests = kuzzle.config.request.maxConcurrentRequests;

      funnel.execute(requestObject, context, callback);

      setTimeout(() => {
        should(funnel.overloaded).be.true();
        should(requestReplayed).be.true();
        should(processRequestCalled).be.false();
        should(funnel.cachedRequests).be.eql(1);
        should(funnel.requestsCache[0]).match({requestObject, context, callback});
        done();
      }, 100);
    });

<<<<<<< HEAD
    it('should not relaunch the request replayer background task if already in overloaded state', function (done) {
=======
    it('should not relaunch the request replayer background task if already in overloaded state', done => {
>>>>>>> d0c2dd55
      var callback = () => {
        done(new Error('Request executed. It should have been queued instead'));
      };

      funnel.concurrentRequests = kuzzle.config.request.maxConcurrentRequests;
      funnel.overloaded = true;

      funnel.execute(requestObject, context, callback);

      setTimeout(() => {
        should(funnel.overloaded).be.true();
        should(requestReplayed).be.false();
        should(processRequestCalled).be.false();
        should(funnel.cachedRequests).be.eql(1);
        should(funnel.requestsCache[0]).match({requestObject, context, callback});
        done();
      }, 100);
    });

<<<<<<< HEAD
    it('should discard the request if the maxRetainedRequests property is reached', function (done) {
=======
    it('should discard the request if the maxRetainedRequests property is reached', done => {
>>>>>>> d0c2dd55
      this.timeout(500);

      funnel.concurrentRequests = kuzzle.config.request.maxConcurrentRequests;
      funnel.cachedRequests = kuzzle.config.request.maxRetainedRequests;
      funnel.overloaded = true;

      funnel.execute(requestObject, context, (err, res) => {
        should(funnel.overloaded).be.true();
        should(requestReplayed).be.false();
        should(processRequestCalled).be.false();
        should(funnel.cachedRequests).be.eql(kuzzle.config.request.maxRetainedRequests);
        should(funnel.requestsCache).be.empty();
<<<<<<< HEAD
        should(res).be.undefined();
        should(err).be.instanceOf(ServiceUnavailableError);
=======
        should(err).be.instanceOf(ServiceUnavailableError);
        should(err.status).be.eql(503);
        should(res).be.instanceOf(ResponseObject);
        should(res.status).be.eql(503);
>>>>>>> d0c2dd55
        done();
      });
    });
  });
});
<|MERGE_RESOLUTION|>--- conflicted
+++ resolved
@@ -9,11 +9,7 @@
   rewire = require('rewire'),
   FunnelController = rewire('../../../../lib/api/controllers/funnelController');
 
-<<<<<<< HEAD
-describe('funnelController.execute', function () {
-=======
 describe('funnelController.execute', () => {
->>>>>>> d0c2dd55
   var
     kuzzle,
     funnel,
@@ -31,11 +27,7 @@
     kuzzle = new Kuzzle();
     kuzzle.start(params, {dummy: true})
       .then(() => {
-<<<<<<< HEAD
-        FunnelController.__set__('processRequest', function (requestObject) {
-=======
         FunnelController.__set__('processRequest', (kuzzle, controllers, requestObject, context) => {
->>>>>>> d0c2dd55
           processRequestCalled = true;
 
           if (requestObject.errorMe) {
@@ -53,11 +45,7 @@
       });
   });
 
-<<<<<<< HEAD
-  beforeEach(function () {
-=======
   beforeEach(() => {
->>>>>>> d0c2dd55
     processRequestCalled = false;
     requestReplayed = false;
 
@@ -71,27 +59,6 @@
   });
 
   describe('#normal state', function () {
-<<<<<<< HEAD
-    it('should execute the request immediately if not overloaded', function (done) {
-      funnel.execute(requestObject, context, (err, res) => {
-        should(err).be.null();
-        should(res).be.instanceOf(ResponseObject);
-        should(processRequestCalled).be.true();
-        done();
-      });
-    });
-
-    it('should forward any error occuring during the request execution', function (done) {
-      requestObject.errorMe = true;
-
-      funnel.execute(requestObject, context, (err, res) => {
-        should(err).be.instanceOf(Error);
-        should(res).be.undefined();
-        should(processRequestCalled).be.true();
-        should(funnel.overloaded).be.false();
-        should(requestReplayed).be.false();
-        done();
-=======
     it('should execute the request immediately if not overloaded', done => {
       funnel.execute(requestObject, context, (err, res) => {
         try {
@@ -121,17 +88,12 @@
         } catch (err) {
           done(err);
         }
->>>>>>> d0c2dd55
       });
     });
   });
 
   describe('#server:overload hook', function () {
-<<<<<<< HEAD
-    it('should fire the hook the first time Kuzzle is in overloaded state', function (done) {
-=======
     it('should fire the hook the first time Kuzzle is in overloaded state', done => {
->>>>>>> d0c2dd55
       this.timeout(500);
 
       kuzzle.once('server:overload', function () {
@@ -143,11 +105,7 @@
       });
     });
 
-<<<<<<< HEAD
-    it('should fire the hook if the last one was fired more than 500ms ago', function (done) {
-=======
     it('should fire the hook if the last one was fired more than 500ms ago', done => {
->>>>>>> d0c2dd55
       this.timeout(500);
 
       kuzzle.once('server:overload', function () {
@@ -159,11 +117,7 @@
       funnel.execute(requestObject, context, () => {});
     });
 
-<<<<<<< HEAD
-    it('should not fire the hook if one was fired less than 500ms ago', function (done) {
-=======
     it('should not fire the hook if one was fired less than 500ms ago', done => {
->>>>>>> d0c2dd55
       var listener = function () {
         done(new Error('server:overload hook fired unexpectedly'));
       };
@@ -181,11 +135,7 @@
   });
 
   describe('#overloaded state', function () {
-<<<<<<< HEAD
-    it('should enter overloaded state if the maxConcurrentRequests property is reached', function (done) {
-=======
     it('should enter overloaded state if the maxConcurrentRequests property is reached', done => {
->>>>>>> d0c2dd55
       var callback = () => {
         done(new Error('Request executed. It should have been queued instead'));
       };
@@ -204,11 +154,7 @@
       }, 100);
     });
 
-<<<<<<< HEAD
-    it('should not relaunch the request replayer background task if already in overloaded state', function (done) {
-=======
     it('should not relaunch the request replayer background task if already in overloaded state', done => {
->>>>>>> d0c2dd55
       var callback = () => {
         done(new Error('Request executed. It should have been queued instead'));
       };
@@ -228,11 +174,7 @@
       }, 100);
     });
 
-<<<<<<< HEAD
-    it('should discard the request if the maxRetainedRequests property is reached', function (done) {
-=======
     it('should discard the request if the maxRetainedRequests property is reached', done => {
->>>>>>> d0c2dd55
       this.timeout(500);
 
       funnel.concurrentRequests = kuzzle.config.request.maxConcurrentRequests;
@@ -245,15 +187,10 @@
         should(processRequestCalled).be.false();
         should(funnel.cachedRequests).be.eql(kuzzle.config.request.maxRetainedRequests);
         should(funnel.requestsCache).be.empty();
-<<<<<<< HEAD
-        should(res).be.undefined();
-        should(err).be.instanceOf(ServiceUnavailableError);
-=======
         should(err).be.instanceOf(ServiceUnavailableError);
         should(err.status).be.eql(503);
         should(res).be.instanceOf(ResponseObject);
         should(res.status).be.eql(503);
->>>>>>> d0c2dd55
         done();
       });
     });
