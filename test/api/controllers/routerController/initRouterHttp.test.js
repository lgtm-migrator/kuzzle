/*
 * This file tests the initRouterHttp function, which creates HTTP routes
 * for the Kuzzle REST API.
 */

var
  should = require('should'),
  winston = require('winston'),
  http = require('http'),
  q = require('q'),
  params = require('rc')('kuzzle'),
  Kuzzle = require.main.require('lib/api/Kuzzle'),
  rewire = require('rewire'),
  RouterController = rewire('../../../../lib/api/controllers/routerController'),
  RequestObject = require.main.require('lib/api/core/models/requestObject');

require('should-promised');

/*
 * This function helps keeping tests simple and clear while ensuring that
 * responses are well-formed.
 */
function parseHttpResponse(response) {
  var
    deferred = q.defer(),
    data = '';

  response.on('data', function (chunk) {
    data += chunk;
  });

  response.on('end', function () {
    var result;

    try {
      result = JSON.parse(data);
    }
    catch (e) {
      deferred.reject(e);
    }

    deferred.resolve(result);
  });

  return deferred.promise;
}


describe('Test: routerController.initRouterHttp', function () {
  var
    kuzzle,
    server,
    router,
    options = {
      hostname: 'localhost',
      port: 6666
    };

  /*
   * In order to test the presence of these routes, we need first to create a
   * listening server, and then use the initRouterHttp function to create these.
   *
   * We rewire the 'executeFromRest' function into a mockup that will answer
   * with the params passed to it by initRouterHttp, so we can also test if
   * the answer is correctly constructed.
   */
  before(function (done) {
    kuzzle = new Kuzzle();
    kuzzle.log = new (winston.Logger)({transports: [new (winston.transports.Console)({level: 'silent'})]});

    var mockResponse = function (params, request, response) {
      if (!params.action) {
        params.action = request.params.action;
      }

      response.writeHead(200, {'Content-Type': 'application/json'});
      response.end(JSON.stringify(params));
    };

    kuzzle.start(params, {dummy: true})
      .then(function () {
        RouterController.__set__('executeFromRest', mockResponse);

        kuzzle.pluginsManager.routes = [
          {verb: 'get', url: '/_plugin/myplugin/bar/:name', controller: 'myplugin/foo', action: 'bar'},
          {verb: 'post', url: '/_plugin/myplugin/bar', controller: 'myplugin/foo', action: 'bar'},
        ];

        router = new RouterController(kuzzle);
        router.initRouterHttp();

        server = http.createServer(function (request, response) {
          router.routeHttp(request, response);
        });

        server.listen(options.port);

        done();
      });
  });

  after(function () {
    server.close();
  });

  it('should reply with a Hello World on a simple GET query', function (done) {
    http.get('http://' + options.hostname + ':' + options.port + '/api/v1.0', function (response) {
      parseHttpResponse(response)
        .then(function (result) {
          should(result.status).be.exactly(200);
          should(result.error).be.null();
          should(result.result).be.exactly('Hello from Kuzzle :)');
          done();
        })
        .catch(function (error) {
          done(error);
        });
    });
  });

  it('should create a route for message publication', function (done) {
    var request;

    options.method = 'POST';
    options.path= '/api/v1.0/index/collection';

    request = http.request(options, function (response) {
      parseHttpResponse(response)
        .then(function (result) {
          should(response.statusCode).be.exactly(200);
          should(result.controller).be.exactly('write');
          should(result.action).be.exactly('publish');
          done();
        })
        .catch(function (error) {
          done(error);
        });
    });

    request.write('foobar');
    request.end();
  });

  it('should create a route for document creation', function (done) {
    var request;

    options.method = 'POST';
    options.path= '/api/v1.0/index/collection/_create';

    request = http.request(options, function (response) {
      parseHttpResponse(response)
        .then(function (result) {
          should(response.statusCode).be.exactly(200);
          should(result.controller).be.exactly('write');
          should(result.action).be.exactly('create');
          done();
        })
        .catch(function (error) {
          done(error);
        });
    });

    request.write('foobar');
    request.end();
  });

  it('should create a route for document retrieving', function (done) {
    http.get('http://' + options.hostname + ':' + options.port + '/api/v1.0/index/collection/documentID', function (response) {
      parseHttpResponse(response)
        .then(function (result) {
          should(response.statusCode).be.exactly(200);
          should(result.controller).be.exactly('read');
          should(result.action).be.exactly('get');
          done();
        })
        .catch(function (error) {
          done(error);
        });
    });
  });

  it('should create a route for document searches', function (done) {
    var request;

    options.method = 'POST';
    options.path= '/api/v1.0/index/collection/_search';

    request = http.request(options, function (response) {
      parseHttpResponse(response)
        .then(function (result) {
          should(response.statusCode).be.exactly(200);
          should(result.controller).be.exactly('read');
          should(result.action).be.exactly('search');
          done();
        })
        .catch(function (error) {
          done(error);
        });
    });

    request.write('foobar');
    request.end();
  });

  it('should create a route for createOrUpdate actions', function (done) {
    var request;

    options.method = 'PUT';
    options.path= '/api/v1.0/index/collection/documentID';

    request = http.request(options, function (response) {
      parseHttpResponse(response)
        .then(function (result) {
          should(response.statusCode).be.exactly(200);
          should(result.controller).be.exactly('write');
          should(result.action).be.exactly('createOrUpdate');
          done();
        })
        .catch(function (error) {
          done(error);
        });
    });

    request.write('foobar');
    request.end();
  });

  it('should create a route for document updates', function (done) {
    var request;

    options.method = 'PUT';
    options.path= '/api/v1.0/index/collection/documentID/_update';

    request = http.request(options, function (response) {
      parseHttpResponse(response)
        .then(function (result) {
          should(response.statusCode).be.exactly(200);
          should(result.controller).be.exactly('write');
          should(result.action).be.exactly('update');
          done();
        })
        .catch(function (error) {
          done(error);
        });
    });

    request.write('foobar');
    request.end();
  });

  it('should create a route for document counting', function (done) {
    var request;

    options.method = 'POST';
    options.path= '/api/v1.0/index/collection/_count';

    request = http.request(options, function (response) {
      parseHttpResponse(response)
        .then(function (result) {
          should(response.statusCode).be.exactly(200);
          should(result.controller).be.exactly('read');
          should(result.action).be.exactly('count');
          done();
        })
        .catch(function (error) {
          done(error);
        });
    });

    request.write('foobar');
    request.end();
  });

  it('should create a route for document deletion, using a document ID', function (done) {
    var request;

    options.method = 'DELETE';
    options.path= '/api/v1.0/index/collection/documentID';

    request = http.request(options, function (response) {
      parseHttpResponse(response)
        .then(function (result) {
          should(response.statusCode).be.exactly(200);
          should(result.controller).be.exactly('write');
          should(result.action).be.exactly('delete');
          done();
        })
        .catch(function (error) {
          done(error);
        });
    });

    request.write('foobar');
    request.end();
  });

  it('should create a route for document deletion, using a query', function (done) {
    var request;

    options.method = 'DELETE';
    options.path= '/api/v1.0/index/collection/_query';

    request = http.request(options, function (response) {
      parseHttpResponse(response)
        .then(function (result) {
          should(response.statusCode).be.exactly(200);
          should(result.controller).be.exactly('write');
          should(result.action).be.exactly('deleteByQuery');
          done();
        })
        .catch(function (error) {
          done(error);
        });
    });

    request.write('foobar');
    request.end();
  });

  it('should create a route for collection deletion', function (done) {
    var request;

    options.method = 'DELETE';
    options.path= '/api/v1.0/index/collection';

    request = http.request(options, function (response) {
      parseHttpResponse(response)
        .then(function (result) {
          should(response.statusCode).be.exactly(200);
          should(result.controller).be.exactly('admin');
          should(result.action).be.exactly('deleteCollection');
          done();
        })
        .catch(function (error) {
          done(error);
        });
    });

    request.write('foobar');
    request.end();
  });

  it('should create a route for collection mapping creation', function (done) {
    var request;

    options.method = 'PUT';
    options.path= '/api/v1.0/index/collection/_mapping';

    request = http.request(options, function (response) {
      parseHttpResponse(response)
        .then(function (result) {
          should(response.statusCode).be.exactly(200);
          should(result.controller).be.exactly('admin');
          should(result.action).be.exactly('putMapping');
          done();
        })
        .catch(function (error) {
          done(error);
        });
    });

    request.write('foobar');
    request.end();
  });

  it('should create a route for collection mapping retrieval', function (done) {
    var request;

    options.method = 'GET';
    options.path= '/api/v1.0/index/collection/_mapping';

    request = http.request(options, function (response) {
      parseHttpResponse(response)
        .then(function (result) {
          should(response.statusCode).be.exactly(200);
          should(result.controller).be.exactly('admin');
          should(result.action).be.exactly('getMapping');
          done();
        })
        .catch(function (error) {
          done(error);
        });
    });

    request.write('foobar');
    request.end();
  });

  it('should create a route for bulk imports on a specific collection', function (done) {
    var request;

    options.method = 'POST';
    options.path= '/api/v1.0/index/collection/_bulk';

    request = http.request(options, function (response) {
      parseHttpResponse(response)
        .then(function (result) {
          should(response.statusCode).be.exactly(200);
          should(result.controller).be.exactly('bulk');
          should(result.action).be.exactly('import');
          done();
        })
        .catch(function (error) {
          done(error);
        });
    });

    request.write('foobar');
    request.end();
  });

  it('should create a route for global bulk imports', function (done) {
    var request;

    options.method = 'POST';
    options.path= '/api/v1.0/index/_bulk';

    request = http.request(options, function (response) {
      parseHttpResponse(response)
        .then(function (result) {
          should(response.statusCode).be.exactly(200);
          should(result.controller).be.exactly('bulk');
          should(result.action).be.exactly('import');
          done();
        })
        .catch(function (error) {
          done(error);
        });
    });

    request.write('foobar');
    request.end();
  });

  it('should create a route for document deletion using PUT', function (done) {
    var request;

    options.method = 'PUT';
    options.path= '/api/v1.0/index/collection/documentID/_delete';

    request = http.request(options, function (response) {
      parseHttpResponse(response)
        .then(function (result) {
          should(response.statusCode).be.exactly(200);
          should(result.controller).be.exactly('write');
          should(result.action).be.exactly('delete');
          done();
        })
        .catch(function (error) {
          done(error);
        });
    });

    request.write('foobar');
    request.end();
  });

  it('should create a route for document creation using alternative path', function (done) {
    var request;

    options.method = 'PUT';
    options.path= '/api/v1.0/index/collection/documentID/_create';

    request = http.request(options, function (response) {
      parseHttpResponse(response)
        .then(function (result) {
          should(response.statusCode).be.exactly(200);
          should(result.controller).be.exactly('write');
          should(result.action).be.exactly('create');
          done();
        })
        .catch(function (error) {
          done(error);
        });
    });

    request.write('foobar');
    request.end();
  });

  it('should create a route for createOrUpdate actions using alternative path', function (done) {
    var request;

    options.method = 'PUT';
    options.path= '/api/v1.0/index/collection/documentID/_createOrUpdate';

    request = http.request(options, function (response) {
      parseHttpResponse(response)
        .then(function (result) {
          should(response.statusCode).be.exactly(200);
          should(result.controller).be.exactly('write');
          should(result.action).be.exactly('createOrUpdate');
          done();
        })
        .catch(function (error) {
          done(error);
        });
    });

    request.write('foobar');
    request.end();
  });

  it('should not create a route for code coverage by default', function (done) {
    server.close();

    delete process.env.FEATURE_COVERAGE;

    router.initRouterHttp();

    server = http.createServer(function (request, response) {
      router.routeHttp(request, response);
    });

    server.listen(options.port);

    http.get('http://' + options.hostname + ':' + options.port + '/coverage', function (response) {
      should(response.statusCode).be.exactly(404);
      done();
    });
  });

  it('should create a route for code coverage when Kuzzle is started with FEATURE_COVERAGE=1', function (done) {
    server.close();

    process.env.FEATURE_COVERAGE = 1;

    router.initRouterHttp();

    server = http.createServer(function (request, response) {
      router.routeHttp(request, response);
    });

    server.listen(options.port);

    http.get('http://' + options.hostname + ':' + options.port + '/coverage', function (response) {
      should(response.statusCode).be.exactly(200);
      done();
    });
  });

  it('should create a route for the getStats command', function (done) {
    var request;

    options.method = 'POST';
    options.path= '/api/v1.0/_getStats';

    request = http.request(options, function (response) {
      parseHttpResponse(response)
        .then(function (result) {
          should(response.statusCode).be.exactly(200);
          should(result.controller).be.exactly('admin');
          should(result.action).be.exactly('getStats');
          done();
        })
        .catch(function (error) {
          done(error);
        });
    });

    request.write('foobar');
    request.end();
  });


  it('should create a route for the getAllStats command', function (done) {
    var request;

    options.method = 'GET';
    options.path= '/api/v1.0/_getAllStats';

    request = http.request(options, function (response) {
      parseHttpResponse(response)
        .then(function (result) {
          should(response.statusCode).be.exactly(200);
          should(result.controller).be.exactly('admin');
          should(result.action).be.exactly('getAllStats');
          done();
        })
        .catch(function (error) {
          done(error);
        });
    });

    request.write('foobar');
    request.end();
  });

<<<<<<< HEAD
  it('should create a default route for the listCollection command', function (done) {
    http.get('http://' + options.hostname + ':' + options.port + '/api/_listCollections', function (response) {
=======
  it('should create a route for the listCollection command', function (done) {
    http.get('http://' + options.hostname + ':' + options.port + '/api/v1.0/index/_listCollections', function (response) {
>>>>>>> a4bafd8c
      parseHttpResponse(response)
        .then(result => {
          should(response.statusCode).be.exactly(200);
          should(result.controller).be.exactly('read');
          should(result.action).be.exactly('listCollections');
          done();
        })
        .catch(error => done(error));
    });
  });

  it('should create a GET route for listCollections', function (done) {
    http.get('http://' + options.hostname + ':' + options.port + '/api/_listCollections/all', function (response) {
      parseHttpResponse(response)
        .then(result => {
          should(response.statusCode).be.exactly(200);
          should(result.controller).be.exactly('read');
          should(result.action).be.exactly('listCollections');
          done();
        })
        .catch(error => done(error));
    });
  });

  it('should create a route for the now command', function (done) {
    http.get('http://' + options.hostname + ':' + options.port + '/api/v1.0/_now', function (response) {
      parseHttpResponse(response)
        .then(result => {
          should(response.statusCode).be.exactly(200);
          should(result.controller).be.exactly('read');
          should(result.action).be.exactly('now');
          done();
        })
        .catch(error => done(error));
    });
  });

  it('should create a route for the createCollection command', done => {
    var request;

    options.method = 'PUT';
    options.path= '/api/v1.0/index/collection';

    request = http.request(options, function (response) {
      parseHttpResponse(response)
        .then(result => {
          should(response.statusCode).be.exactly(200);
          should(result.controller).be.exactly('write');
          should(result.action).be.exactly('createCollection');
          done();
        })
        .catch(error => done(error));
    });

    request.write('foobar');
    request.end();
  });

  it('should create a route for the truncateCollection command', done => {
    var request;

    options.method = 'DELETE';
    options.path= '/api/v1.0/index/collection/_truncate';

    request = http.request(options, function (response) {
      parseHttpResponse(response)
        .then(result => {
          should(response.statusCode).be.exactly(200);
          should(result.controller).be.exactly('admin');
          should(result.action).be.exactly('truncateCollection');
          done();
        })
        .catch(error => done(error));
    });

    request.write('foobar');
    request.end();
  });

  it('should create a route for the listIndexes command', done => {
    var request;

    options.method = 'GET';
    options.path= '/api/v1.0/_listIndexes';

    request = http.request(options, function (response) {
      parseHttpResponse(response)
        .then(result => {
          should(response.statusCode).be.exactly(200);
          should(result.controller).be.exactly('read');
          should(result.action).be.exactly('listIndexes');
          done();
        })
        .catch(error => done(error));
    });

    request.write('');
    request.end();
  });

  it('should create a route for the createIndex command', done => {
    var request;

    options.method = 'PUT';
    options.path= '/api/v1.0/index';

    request = http.request(options, function (response) {
      parseHttpResponse(response)
        .then(result => {
          should(response.statusCode).be.exactly(200);
          should(result.controller).be.exactly('admin');
          should(result.action).be.exactly('createIndex');
          done();
        })
        .catch(error => done(error));
    });

    request.write('foobar');
    request.end();
  });

  it('should create a route for the deleteIndex command', done => {
    var request;

    options.method = 'DELETE';
    options.path= '/api/v1.0/index';

    request = http.request(options, function (response) {
      parseHttpResponse(response)
        .then(result => {
          should(response.statusCode).be.exactly(200);
          should(result.controller).be.exactly('admin');
          should(result.action).be.exactly('deleteIndex');
          done();
        })
        .catch(error => done(error));
    });

    request.write('foobar');
    request.end();
  });

  it('should create a route for the deleteIndexes command', done => {
    var request;

    options.method = 'DELETE';
    options.path= '/api/v1.0/_deleteIndexes';

    request = http.request(options, function (response) {
      parseHttpResponse(response)
        .then(result => {
          should(response.statusCode).be.exactly(200);
          should(result.controller).be.exactly('admin');
          should(result.action).be.exactly('deleteIndexes');
          done();
        })
        .catch(error => done(error));
    });

    request.write('foobar');
    request.end();
  });

  it('should create a GET route for plugin controller', function (done) {
    http.get('http://' + options.hostname + ':' + options.port + '/api/v1.0/_plugin/myplugin/bar/name', function (response) {
      parseHttpResponse(response)
        .then(function (result) {
          should(response.statusCode).be.exactly(200);
          should(result.controller).be.exactly('myplugin/foo');
          should(result.action).be.exactly('bar');
          done();
        })
        .catch(function (error) {
          done(error);
        });
    });
  });

  it('should create a POST route for plugin controller', function (done) {
    options.method = 'POST';
    options.path= '/api/v1.0/_plugin/myplugin/bar';

    request = http.request(options, function (response) {
      parseHttpResponse(response)
        .then(function (result) {
          should(response.statusCode).be.exactly(200);
          should(result.controller).be.exactly('myplugin/foo');
          should(result.action).be.exactly('bar');
          done();
        })
        .catch(function (error) {
          done(error);
        });
    });

    request.write('foobar');
    request.end();
  });
});<|MERGE_RESOLUTION|>--- conflicted
+++ resolved
@@ -586,13 +586,8 @@
     request.end();
   });
 
-<<<<<<< HEAD
   it('should create a default route for the listCollection command', function (done) {
-    http.get('http://' + options.hostname + ':' + options.port + '/api/_listCollections', function (response) {
-=======
-  it('should create a route for the listCollection command', function (done) {
     http.get('http://' + options.hostname + ':' + options.port + '/api/v1.0/index/_listCollections', function (response) {
->>>>>>> a4bafd8c
       parseHttpResponse(response)
         .then(result => {
           should(response.statusCode).be.exactly(200);
@@ -605,7 +600,7 @@
   });
 
   it('should create a GET route for listCollections', function (done) {
-    http.get('http://' + options.hostname + ':' + options.port + '/api/_listCollections/all', function (response) {
+    http.get('http://' + options.hostname + ':' + options.port + '/api/v1.0/index/_listCollections/all', function (response) {
       parseHttpResponse(response)
         .then(result => {
           should(response.statusCode).be.exactly(200);
