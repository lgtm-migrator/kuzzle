var
  should = require('should'),
  q = require('q'),
  sinon = require('sinon'),
  rewire = require('rewire'),
  params = require('rc')('kuzzle'),
  Profile = require.main.require('lib/api/core/models/security/profile'),
  Kuzzle = require.main.require('lib/api/Kuzzle'),
  RequestObject = require.main.require('lib/api/core/models/requestObject'),
  ResponseObject = require.main.require('lib/api/core/models/responseObject');

require('sinon-as-promised')(q.Promise);

describe('Test: security controller - profiles', function () {
  var
    kuzzle,
    sandbox;

  before(() => {
    kuzzle = new Kuzzle();
<<<<<<< HEAD
    return kuzzle.start(params, {dummy: true})
      .then(() => {
        // Mock
        kuzzle.repositories.role.roles.role1 = { _id: 'role1' };
        kuzzle.repositories.profile.validateAndSaveProfile = profile => {
          if (profile._id === 'alreadyExists') {
            return q.reject();
          }

          return q(profile);
        };
        kuzzle.repositories.profile.loadProfile = id => {
          var profileId;

          if (id instanceof Profile) {
            profileId = id._id;
          }
          else {
            profileId = id;
          }

          if (profileId === 'badId') {
            return q(null);
          }

          return q(id);
        };
        kuzzle.services.list.readEngine.search = () => {
          if (error) {
            return q.reject(new Error(''));
          }

          return q({
            hits: [{_id: 'test'}],
            total: 1
          });
        };

        kuzzle.repositories.profile.loadMultiFromDatabase = (ids, hydrate) => {
          if (error) {
            return q.reject(new Error(''));
          }

          if (!hydrate) {
            return q(ids.map(id => {
              return {
                _id: id,
                _source: {
                  roles: ['role1']
                }
              };
            }));
          }

          return q(ids.map(id => {
            return {
              _id: id,
              roles: [{_id: 'role1'}]
            };
          }));
        };

        kuzzle.repositories.profile.deleteProfile = () => {
          if (error) {
            return q.reject(new Error(''));
          }
          return q({_id: 'test'});
        };
      });
=======
    return kuzzle.start(params, {dummy: true});
>>>>>>> 1a8fa20e
  });

  beforeEach(() => {
    sandbox = sinon.sandbox.create();
    sandbox.stub(kuzzle.repositories.profile, 'buildProfileFromRequestObject').resolves();
    sandbox.stub(kuzzle.repositories.profile, 'hydrate').resolves();
  });

  afterEach(() => {
    sandbox.restore();
  });

  describe('#createOrReplaceProfile', function () {
    it('should resolve to a responseObject on a createOrReplaceProfile call', () => {
      sandbox.stub(kuzzle.repositories.profile, 'validateAndSaveProfile').resolves({_id: 'test', _source: {}});
      return kuzzle.funnel.controllers.security.createOrReplaceProfile(new RequestObject({
          body: {_id: 'test', roles: ['role1']}
        }))
        .then(result => {
          should(result).be.an.instanceOf(ResponseObject);
          should(result.data.body._id).be.exactly('test');
        });
    });

    it('should reject with a response object in case of error', () => {
      sandbox.stub(kuzzle.repositories.profile, 'validateAndSaveProfile').rejects();
      return should(kuzzle.funnel.controllers.security.createOrReplaceProfile(new RequestObject({
<<<<<<< HEAD
        body: {_id: 'alreadyExists' }
      }))).be.rejected();
=======
        body: {_id: 'test', roles: ['role1']}
      }))).be.rejectedWith(ResponseObject);
>>>>>>> 1a8fa20e
    });
  });

  describe('#createProfile', function () {
    it('should reject when a profile already exists with the id', () => {
      sandbox.stub(kuzzle.repositories.profile, 'validateAndSaveProfile').rejects();
      return should(kuzzle.funnel.controllers.security.createProfile(new RequestObject({
        body: {_id: 'test', roles: ['role1']}
      }))).be.rejectedWith(ResponseObject);
    });

    it('should resolve to a responseObject on a createProfile call', () => {
      sandbox.stub(kuzzle.repositories.profile, 'validateAndSaveProfile').resolves({_id: 'test', _source: {}});
      return should(kuzzle.funnel.controllers.security.createProfile(new RequestObject({
        body: {_id: 'test', roles: ['role1']}
      }))).be.fulfilled();
    });
  });

  describe('#getProfile', function () {
    it('should resolve to a responseObject on a getProfile call', () => {
      sandbox.stub(kuzzle.repositories.profile, 'loadProfile').resolves({_id: 'test', _source: {}});
      return kuzzle.funnel.controllers.security.getProfile(new RequestObject({
          body: {_id: 'test'}
        }))
        .then(result => {
          should(result).be.an.instanceOf(ResponseObject);
          should(result.data.body._id).be.exactly('test');
        });
    });

    it('should reject to an error on a getProfile call without id', () => {
      return should(kuzzle.funnel.controllers.security.getProfile(new RequestObject({body: {_id: ''}}))).be.rejected();
    });

    it('should reject NotFoundError on a getProfile call with a bad id', () => {
<<<<<<< HEAD
      return should(kuzzle.funnel.controllers.security.getProfile(new RequestObject({body: {_id: 'badId'}}))).be.rejected();
=======
      sandbox.stub(kuzzle.repositories.profile, 'loadProfile').resolves(null);
      return should(kuzzle.funnel.controllers.security.getProfile(new RequestObject({
          body: {_id: 'test'}
        }))).be.rejectedWith(ResponseObject);
>>>>>>> 1a8fa20e
    });
  });

  describe('#mGetProfiles', function () {
    it('should reject to an error on a mGetProfiles call without ids', () => {
      return should(kuzzle.funnel.controllers.security.mGetProfiles(new RequestObject({body: {}}))).be.rejected();
    });

    it('should reject with a response object in case of error', () => {
      sandbox.stub(kuzzle.repositories.profile, 'loadMultiFromDatabase').rejects();
      return should(kuzzle.funnel.controllers.security.mGetProfiles(new RequestObject({
        body: {ids: ['test'] }
      }))).be.rejected();
    });

    it('should resolve to a responseObject on a mGetProfiles call', () => {
      sandbox.stub(kuzzle.repositories.profile, 'loadMultiFromDatabase').resolves([{_id: 'test', _source: {roles: ['role']}}]);
      return kuzzle.funnel.controllers.security.mGetProfiles(new RequestObject({
          body: {ids: ['test']}
        }))
        .then(result => {
          should(result).be.an.instanceOf(ResponseObject);
          should(result.data.body.hits).be.an.Array();
          should(result.data.body.hits).not.be.empty();

          should(result.data.body.hits[0]).be.an.Object();
          should(result.data.body.hits[0]._source.roles).be.an.Array();
          should(result.data.body.hits[0]._source.roles[0]).be.a.String();
        });
    });

    it('should resolve to a responseObject with roles on a mGetProfiles call with hydrate', () => {
      sandbox.stub(kuzzle.repositories.profile, 'loadMultiFromDatabase').resolves([{_id: 'test', _source: {}}]);
      return kuzzle.funnel.controllers.security.mGetProfiles(new RequestObject({
          body: {ids: ['test'], hydrate: true}
        }))
        .then(result => {
          should(result).be.an.instanceOf(ResponseObject);
          should(result.data.body.hits).be.an.Array();
          should(result.data.body.hits).not.be.empty();
          should(result.data.body.hits[0]).be.an.Object();
        });
    });
  });

  describe('#searchProfiles', function () {
    it('should return a ResponseObject containing an array of profiles on searchProfile call', () => {
      sandbox.stub(kuzzle.repositories.profile, 'searchProfiles').resolves({hits: [{_id: 'test'}]});
      return kuzzle.funnel.controllers.security.searchProfiles(new RequestObject({
          body: {}
        }))
        .then(result => {
          var jsonResponse = result.toJson();

          should(result).be.an.instanceOf(ResponseObject);
          should(jsonResponse.result.hits).be.an.Array();
          should(jsonResponse.result.hits[0]._id).be.exactly('test');
        });
    });

    it('should return a ResponseObject containing an array of profiles on searchProfile call with hydrate', () => {
      sandbox.stub(kuzzle.repositories.profile, 'searchProfiles').resolves({hits: [{_id: 'test', _source: {}}]});
      return kuzzle.funnel.controllers.security.searchProfiles(new RequestObject({
          body: {
            roles: ['role1'],
            hydrate: true
          }
        }))
        .then(result => {
          var jsonResponse = result.toJson();

          should(result).be.an.instanceOf(ResponseObject);
          should(jsonResponse.result.hits).be.an.Array();
          should(jsonResponse.result.hits[0]._id).be.exactly('test');
        });
    });

    it('should reject with a response object in case of error', () => {
      sandbox.stub(kuzzle.repositories.profile, 'searchProfiles').rejects();
      return should(kuzzle.funnel.controllers.security.searchProfiles(new RequestObject({
        body: {roles: ['foo']}
      }))).be.rejected();
    });
  });

  describe('#updateProfile', function () {
    it('should return a valid ResponseObject', () => {
      sandbox.stub(kuzzle.repositories.profile, 'loadProfile').resolves({});
      sandbox.stub(kuzzle.repositories.profile, 'validateAndSaveProfile').resolves({_id: 'test'});

      return kuzzle.funnel.controllers.security.updateProfile(new RequestObject({
        _id: 'test',
        body: { foo: 'bar' }
      }), {})
        .then(response => {
          should(response).be.an.instanceOf(ResponseObject);
          should(response.data.body._id).be.exactly('test');
        });
    });

    it('should reject the promise if no id is given', () => {
      return should(kuzzle.funnel.controllers.security.updateProfile(new RequestObject({
        body: {}
      }), {}))
        .be.rejected();
    });
  });

  describe('#deleteProfile', function () {
    it('should return response with on deleteProfile call', () => {
      sandbox.stub(kuzzle.repositories.profile, 'deleteProfile').resolves({_id: 'test'});
      return kuzzle.funnel.controllers.security.deleteProfile(new RequestObject({
          body: {_id: 'test'}
        }))
        .then(result => {
          var jsonResponse = result.toJson();

          should(result).be.an.instanceOf(ResponseObject);
          should(jsonResponse.result._id).be.exactly('test');
        });
    });

    it('should reject with a response object in case of error', () => {
      sandbox.stub(kuzzle.repositories.profile, 'deleteProfile').rejects();
      return should(kuzzle.funnel.controllers.security.deleteProfile(new RequestObject({
        body: {_id: 'test'}
      }))).be.rejected();
    });
  });
});<|MERGE_RESOLUTION|>--- conflicted
+++ resolved
@@ -18,79 +18,7 @@
 
   before(() => {
     kuzzle = new Kuzzle();
-<<<<<<< HEAD
-    return kuzzle.start(params, {dummy: true})
-      .then(() => {
-        // Mock
-        kuzzle.repositories.role.roles.role1 = { _id: 'role1' };
-        kuzzle.repositories.profile.validateAndSaveProfile = profile => {
-          if (profile._id === 'alreadyExists') {
-            return q.reject();
-          }
-
-          return q(profile);
-        };
-        kuzzle.repositories.profile.loadProfile = id => {
-          var profileId;
-
-          if (id instanceof Profile) {
-            profileId = id._id;
-          }
-          else {
-            profileId = id;
-          }
-
-          if (profileId === 'badId') {
-            return q(null);
-          }
-
-          return q(id);
-        };
-        kuzzle.services.list.readEngine.search = () => {
-          if (error) {
-            return q.reject(new Error(''));
-          }
-
-          return q({
-            hits: [{_id: 'test'}],
-            total: 1
-          });
-        };
-
-        kuzzle.repositories.profile.loadMultiFromDatabase = (ids, hydrate) => {
-          if (error) {
-            return q.reject(new Error(''));
-          }
-
-          if (!hydrate) {
-            return q(ids.map(id => {
-              return {
-                _id: id,
-                _source: {
-                  roles: ['role1']
-                }
-              };
-            }));
-          }
-
-          return q(ids.map(id => {
-            return {
-              _id: id,
-              roles: [{_id: 'role1'}]
-            };
-          }));
-        };
-
-        kuzzle.repositories.profile.deleteProfile = () => {
-          if (error) {
-            return q.reject(new Error(''));
-          }
-          return q({_id: 'test'});
-        };
-      });
-=======
     return kuzzle.start(params, {dummy: true});
->>>>>>> 1a8fa20e
   });
 
   beforeEach(() => {
@@ -118,13 +46,8 @@
     it('should reject with a response object in case of error', () => {
       sandbox.stub(kuzzle.repositories.profile, 'validateAndSaveProfile').rejects();
       return should(kuzzle.funnel.controllers.security.createOrReplaceProfile(new RequestObject({
-<<<<<<< HEAD
-        body: {_id: 'alreadyExists' }
-      }))).be.rejected();
-=======
         body: {_id: 'test', roles: ['role1']}
-      }))).be.rejectedWith(ResponseObject);
->>>>>>> 1a8fa20e
+      }))).be.rejected();
     });
   });
 
@@ -161,14 +84,10 @@
     });
 
     it('should reject NotFoundError on a getProfile call with a bad id', () => {
-<<<<<<< HEAD
-      return should(kuzzle.funnel.controllers.security.getProfile(new RequestObject({body: {_id: 'badId'}}))).be.rejected();
-=======
       sandbox.stub(kuzzle.repositories.profile, 'loadProfile').resolves(null);
       return should(kuzzle.funnel.controllers.security.getProfile(new RequestObject({
           body: {_id: 'test'}
         }))).be.rejectedWith(ResponseObject);
->>>>>>> 1a8fa20e
     });
   });
 
