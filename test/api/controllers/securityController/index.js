--- conflicted
+++ resolved
@@ -57,11 +57,7 @@
       });
 
       should(() => mDelete(kuzzle, 'type', request))
-<<<<<<< HEAD
-        .throw(BadRequestError, { errorName: 'api.assert.missing_argument'});
-=======
         .throw(BadRequestError, { id: 'api.assert.missing_argument'});
->>>>>>> 5fba725c
 
     });
 
@@ -73,11 +69,7 @@
       });
 
       should(() => mDelete(kuzzle, 'type', request))
-<<<<<<< HEAD
-        .throw(BadRequestError, { errorName: 'api.assert.invalid_type' });
-=======
         .throw(BadRequestError, { id: 'api.assert.invalid_type' });
->>>>>>> 5fba725c
     });
 
     it('should fail if kuzzle is overloaded', () => {
@@ -127,11 +119,7 @@
 
       kuzzle.config.limits.documentsWriteCount = 1;
       return should(() => mDelete(kuzzle, 'type', request))
-<<<<<<< HEAD
-        .throw(SizeLimitError, { errorName: 'services.storage.write_limit_exceeded' });
-=======
         .throw(SizeLimitError, { id: 'services.storage.write_limit_exceeded' });
->>>>>>> 5fba725c
     });
 
     it('should return the input ids if everything went fine', () => {
