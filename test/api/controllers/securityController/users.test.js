var
  q = require('q'),
  should = require('should'),
  sinon = require('sinon'),
  params = require('rc')('kuzzle'),
  Kuzzle = require.main.require('lib/api/Kuzzle'),
  RequestObject = require.main.require('lib/api/core/models/requestObject'),
  ResponseObject = require.main.require('lib/api/core/models/responseObject');

require('sinon-as-promised')(q.Promise);

describe('Test: security controller - users', function () {
  var
    kuzzle,
    sandbox;

  before(() => {
    kuzzle = new Kuzzle();
<<<<<<< HEAD
    return kuzzle.start(params, {dummy: true});
=======
    kuzzle.start(params, {dummy: true})
      .then(function () {
        // Mock
        kuzzle.services.list.readEngine.search = () => {
          if (error) {
            return q.reject(new Error(''));
          }

          return q({
            hits: [{_id: 'admin', _source: { profile: 'admin' }}],
            total: 1
          });
        };

        kuzzle.repositories.user.load = id => {
          if (error) {
            return q.reject(new Error(''));
          }
          if (id === 'anonymous') {
            return kuzzle.repositories.user.anonymous();
          }

          return q(null);
        };

        kuzzle.repositories.user.persist = (user, opts) => {
          persistOptions = opts;
          return q(user);
        };

        kuzzle.repositories.user.deleteFromDatabase = () => {
          if (error) {
            return q.reject(new Error(''));
          }
          return q({_id: 'test'});
        };

        done();
      });
>>>>>>> 619d4147
  });

  beforeEach(function () {
    sandbox = sinon.sandbox.create();
  });

  afterEach(() => {
    sandbox.restore();
  });

  describe('#getUser', function () {
    it('should reject the promise if no id is given', () => {
      return should(kuzzle.funnel.controllers.security.getUser(new RequestObject({})))
        .be.rejectedWith(ResponseObject);
    });

    it('should return an hydrated responseObject', () => {
      sandbox.stub(kuzzle.repositories.user, 'load').resolves({_id: -1, profile: {_id: 'anonymous'}});
      return kuzzle.funnel.controllers.security.getUser(new RequestObject({
        body: { _id: 'anonymous' }
      }))
        .then(response => {
          should(response).be.an.instanceOf(ResponseObject);
          should(response.data.body._id).be.exactly(-1);
          should(response.data.body._source.profile).not.be.empty().Object();
          should(response.data.body._source.profile._id).be.exactly('anonymous');
        });
    });

    it('should reject with NotFoundError when the user is not found', () => {
      sandbox.stub(kuzzle.repositories.user, 'load').resolves(null);
      var promise = kuzzle.funnel.controllers.security.getUser(new RequestObject({
        body: { _id: 'i.dont.exist' }
      }));

      return should(promise).be.rejectedWith(ResponseObject);
    });
  });

  describe('#searchUsers', function () {
    it('should return a valid responseObject', () => {
      sandbox.stub(kuzzle.repositories.user, 'search').resolves({hits: [{_id: 'admin', _source: {profile: 'admin'}}]});
      return kuzzle.funnel.controllers.security.searchUsers(new RequestObject({
        body: {
          filter: {},
          from: 0,
          size: 200
        }
      }))
        .then(response => {
          should(response).be.an.instanceOf(ResponseObject);
          should(response.data.body).match({hits: [{_id: 'admin'}], total: 1});
        });
    });

    it('should return some unhydrated users when asked', () => {
      sandbox.stub(kuzzle.repositories.user, 'search').resolves({hits: [{_id: 'admin', _source: {profile: 'admin'}}]});
      return kuzzle.funnel.controllers.security.searchUsers(new RequestObject({
        body: { hydrate: false }
      }))
        .then(response => {
          should(response).be.an.instanceOf(ResponseObject);
          response.data.body.hits.every(doc => {
            should(doc._source.profile).be.a.String();
          });
        });
    });

    it('should reject with a response object in case of error', () => {
      sandbox.stub(kuzzle.repositories.user, 'search').rejects();
      return should(kuzzle.funnel.controllers.security.searchUsers(new RequestObject({
        body: {hydrate: false}
      }))).be.rejectedWith(ResponseObject);
    });
  });

  describe('#deleteUser', function () {
    it('should return a valid responseObject', () => {
      sandbox.stub(kuzzle.repositories.user, 'delete').resolves();
      return kuzzle.funnel.controllers.security.deleteUser(new RequestObject({
        body: { _id: 'test' }
      }))
        .then(response => {
          should(response).be.an.instanceOf(ResponseObject);
          should(response.status).be.exactly(200);
        });
    });

    it('should not resolve the promise when no id is given', () => {
      return should(kuzzle.funnel.controllers.security.deleteUser(new RequestObject({})))
        .be.rejectedWith(ResponseObject);
    });

    it('should reject with a response object in case of error', () => {
      sandbox.stub(kuzzle.repositories.user, 'delete').rejects();
      return should(kuzzle.funnel.controllers.security.deleteUser(new RequestObject({
        body: {_id: 'test'}
      }))).be.rejectedWith(ResponseObject);
    });
  });

  describe('#createUser', function () {
    it('should return a valid a valid response', () => {
      var mock = sandbox.mock(kuzzle.repositories.user).expects('persist').once().resolves({_id: 'test'});
      sandbox.stub(kuzzle.repositories.user, 'hydrate').resolves();

      return kuzzle.funnel.controllers.security.createUser(new RequestObject({
        body: { _id: 'test', name: 'John Doe', profile: 'anonymous' }
      }))
        .then(response => {
          mock.verify();
          should(response).be.an.instanceOf(ResponseObject);
          should(mock.getCall(0).args[1]).match({database: {method: 'create'}});
        });
    });

    it('should compute a user id if none is provided', () => {
      var
        mockPersist = sandbox.mock(kuzzle.repositories.user).expects('persist').once().resolves({_id: 'test'}),
        mockHydrate = sandbox.mock(kuzzle.repositories.user).expects('hydrate').once().resolves();

      return kuzzle.funnel.controllers.security.createUser(new RequestObject({
        body: { name: 'John Doe', profile: 'anonymous' }
      }))
        .then(response => {
          mockHydrate.verify();
          mockPersist.verify();
          should(response).be.an.instanceOf(ResponseObject);
          should(mockPersist.getCall(0).args[1]).match({database: {method: 'create'}});
          should(mockHydrate.getCall(0).args[1]._id).match(/^[0-9a-f]{8}-[0-9a-f]{4}-4[0-9a-f]{3}-[89ab][0-9a-f]{3}-[0-9a-f]{12}$/);
        });
    });

    it('should reject the promise if no profile is given', () => {
      return should(kuzzle.funnel.controllers.security.createUser(new RequestObject({
        body: {}
      })))
        .be.rejectedWith(ResponseObject);
    });
  });

  describe('#updateUser', function () {
<<<<<<< HEAD
    it('should return a valid ResponseObject', () => {
      var mock = sandbox.mock(kuzzle.repositories.user).expects('persist').once().resolves({_id: 'test'});

      sandbox.stub(kuzzle.repositories.user, 'load').resolves({});

      return kuzzle.funnel.controllers.security.updateUser(new RequestObject({
        body: { _id: 'test', foo: 'bar' }
=======
    it('should return a valid ResponseObject', done => {
      kuzzle.funnel.controllers.security.updateUser(new RequestObject({
        _id: 'anonymous',
        body: { foo: 'bar' }
>>>>>>> 619d4147
      }))
        .then(response => {
          mock.verify();
          should(response).be.an.instanceOf(ResponseObject);
<<<<<<< HEAD
          should(mock.getCall(0).args[1]).match({database: {method: 'update'}});
          should(response.data.body._id).be.exactly('test');
        });
=======
          should(persistOptions.database.method).be.exactly('update');
          should(response.data.body._id).be.exactly(-1);

          done();
        })
        .catch(error => { done(error); });
>>>>>>> 619d4147
    });

    it('should reject the promise if no id is given', () => {
      return should(kuzzle.funnel.controllers.security.updateUser(new RequestObject({
        body: {}
      })))
        .be.rejectedWith(ResponseObject);
    });
  });

  describe('#createOrReplaceUser', function () {
    it('should return a valid responseObject', () => {
      sandbox.stub(kuzzle.repositories.user, 'hydrate').resolves();
      sandbox.stub(kuzzle.repositories.user, 'persist').resolves({_id: 'test'});

      return kuzzle.funnel.controllers.security.createOrReplaceUser(new RequestObject({
        body: {
          _id: 'test',
          profile: 'admin'
        }
      }))
        .then(response => {
          should(response).be.an.instanceOf(ResponseObject);
          should(response.status).be.exactly(200);
        });
    });

    it('should reject the promise if no profile is given', () => {
      return should(kuzzle.funnel.controllers.security.createOrReplaceUser(new RequestObject({
        _id: 'test'
      })))
        .be.rejectedWith(ResponseObject);
    });
  });
});<|MERGE_RESOLUTION|>--- conflicted
+++ resolved
@@ -16,9 +16,6 @@
 
   before(() => {
     kuzzle = new Kuzzle();
-<<<<<<< HEAD
-    return kuzzle.start(params, {dummy: true});
-=======
     kuzzle.start(params, {dummy: true})
       .then(function () {
         // Mock
@@ -40,6 +37,9 @@
           if (id === 'anonymous') {
             return kuzzle.repositories.user.anonymous();
           }
+          if (id === 'admin') {
+            return kuzzle.repositories.user.admin();
+          }
 
           return q(null);
         };
@@ -58,7 +58,6 @@
 
         done();
       });
->>>>>>> 619d4147
   });
 
   beforeEach(function () {
@@ -201,7 +200,6 @@
   });
 
   describe('#updateUser', function () {
-<<<<<<< HEAD
     it('should return a valid ResponseObject', () => {
       var mock = sandbox.mock(kuzzle.repositories.user).expects('persist').once().resolves({_id: 'test'});
 
@@ -209,28 +207,13 @@
 
       return kuzzle.funnel.controllers.security.updateUser(new RequestObject({
         body: { _id: 'test', foo: 'bar' }
-=======
-    it('should return a valid ResponseObject', done => {
-      kuzzle.funnel.controllers.security.updateUser(new RequestObject({
-        _id: 'anonymous',
-        body: { foo: 'bar' }
->>>>>>> 619d4147
       }))
         .then(response => {
           mock.verify();
           should(response).be.an.instanceOf(ResponseObject);
-<<<<<<< HEAD
           should(mock.getCall(0).args[1]).match({database: {method: 'update'}});
           should(response.data.body._id).be.exactly('test');
         });
-=======
-          should(persistOptions.database.method).be.exactly('update');
-          should(response.data.body._id).be.exactly(-1);
-
-          done();
-        })
-        .catch(error => { done(error); });
->>>>>>> 619d4147
     });
 
     it('should reject the promise if no id is given', () => {
