const
  mockrequire = require('mock-require'),
  rewire = require('rewire'),
  sinon = require('sinon'),
  path = require('path'),
  should = require('should'),
  {
    errors: {
      BadRequestError,
      PreconditionError
    }
  } = require('kuzzle-common-objects'),
  KuzzleMock = require('../../mocks/kuzzle.mock');

/*
 /!\ In these tests, the promise returned by shutdown
 do not mark the function as "finished".
 The promise is resolved before halting Kuzzle in case
 the shutdown is initiated using the CLI, to allow it
 to finish and exit while Kuzzle is shutting down.
 */
describe('Test: core/janitor', () => {
  let
    Janitor,
    janitor,
    kuzzle;

  beforeEach(() => {
    kuzzle = new KuzzleMock();
    Janitor = rewire('../../../lib/api/core/janitor');
    janitor = new Janitor(kuzzle);
  });

  describe('#loadSecurities', () => {
    const securities = require('../../mocks/securities.json');

    beforeEach(() => {
      Janitor = mockrequire.reRequire('../../../lib/api/core/janitor');
    });

    afterEach(() => {
      mockrequire.stopAll();
    });

    it('should create or replace roles', () => {
      kuzzle.funnel.processRequest.resolves(true);

      return janitor.loadSecurities({ roles: securities.roles })
        .then(() => {
          should(kuzzle.funnel.processRequest.callCount).be.eql(2);

          should(kuzzle.funnel.processRequest.getCall(1).args[0].input.action).be.eql('createOrReplaceRole');
          should(kuzzle.funnel.processRequest.getCall(0).args[0].input.resource._id).be.eql('driver');
          should(kuzzle.funnel.processRequest.getCall(0).args[0].input.body.controllers.document.actions['*']).be.eql(true);
        });
    });

    it('should create or replace profiles', () => {
      kuzzle.funnel.processRequest.resolves(true);

      return janitor.loadSecurities({ profiles: securities.profiles })
        .then(() => {
          should(kuzzle.funnel.processRequest.callCount).be.eql(2);

          should(kuzzle.funnel.processRequest.getCall(1).args[0].input.action).be.eql('createOrReplaceProfile');
          should(kuzzle.funnel.processRequest.getCall(1).args[0].input.resource._id).be.eql('customer');
          should(kuzzle.funnel.processRequest.getCall(1).args[0].input.body.policies[0].roleId).be.eql('customer');
        });
    });

    it('should delete then create users', () => {
      kuzzle.funnel.processRequest.resolves(true);

      return janitor.loadSecurities({ users: securities.users })
        .then(() => {
          should(kuzzle.funnel.processRequest.callCount).be.eql(3);

          should(kuzzle.funnel.processRequest.getCall(0).args[0].input.action).be.eql('mDeleteUsers');
          should(kuzzle.funnel.processRequest.getCall(0).args[0].input.body.ids).be.eql(['gfreeman', 'bcalhoun']);

          should(kuzzle.funnel.processRequest.getCall(1).args[0].input.action).be.eql('createUser');
          should(kuzzle.funnel.processRequest.getCall(1).args[0].input.resource._id).be.eql('gfreeman');
          should(kuzzle.funnel.processRequest.getCall(1).args[0].input.body.content.profileIds).be.eql(['driver']);
        });
    });

    it('should reject if the securities object is null', () => {
      return should(janitor.loadSecurities(null))
        .rejectedWith(BadRequestError, {
<<<<<<< HEAD
          errorName: 'api.assert.invalid_argument',
=======
          id: 'api.assert.invalid_argument',
>>>>>>> 5fba725c
          message: 'Invalid argument "null". Expected: object'
        });
    });

    it('should reject if roles contains non-object properties', () => {
      return should(janitor.loadSecurities({
        roles: { foo: 123},
        profiles: securities.profiles,
        users: securities.users
      }))
        .rejectedWith(BadRequestError, {
<<<<<<< HEAD
          errorName: 'api.assert.invalid_argument',
=======
          id: 'api.assert.invalid_argument',
>>>>>>> 5fba725c
          message: 'Invalid argument "123". Expected: object'
        });
    });

    it('should reject if profiles contains non-object properties', () => {
      return should(janitor.loadSecurities({
        roles: securities.roles,
        profiles: { foo: 123},
        users: securities.users
      }))
        .rejectedWith(BadRequestError, {
<<<<<<< HEAD
          errorName: 'api.assert.invalid_argument',
=======
          id: 'api.assert.invalid_argument',
>>>>>>> 5fba725c
          message: 'Invalid argument "123". Expected: object'
        });
    });

    it('should reject if users contains non-object properties', () => {
      return should(janitor.loadSecurities({
        roles: securities.roles,
        profiles: securities.profiles,
        users: { foo: 123},
      }))
        .rejectedWith(BadRequestError, {
<<<<<<< HEAD
          errorName: 'api.assert.invalid_argument',
=======
          id: 'api.assert.invalid_argument',
>>>>>>> 5fba725c
          message: 'Invalid argument "123". Expected: object'
        });
    });
  });

  describe('#loadFixtures', () => {
    const fixtures = require('../../mocks/fixtures.json');

    beforeEach(() => {
      janitor = new Janitor(kuzzle);
    });

    it('create index and collection that does not exists', () => {
      const storageEngine = kuzzle.storageEngine.public;
      storageEngine.import.onCall(0).resolves({ errors: []});
      storageEngine.import.onCall(1).resolves({ errors: []});
      storageEngine.import.onCall(2).resolves({ errors: []});

      return janitor.loadFixtures(fixtures)
        .then(() => {
          should(storageEngine.import.callCount).be.eql(3);
          should(storageEngine.import.getCall(0).args[0]).be.eql('nyc-open-data');
          should(storageEngine.import.getCall(0).args[1]).be.eql('yellow-taxi');
          should(storageEngine.import.getCall(0).args[2][1]).be.eql({ name: 'alyx' });
        });
    });

    it('should reject if fixtures contain non-object properties', () => {
      return should(janitor.loadFixtures({foo: 123}))
        .rejectedWith(BadRequestError, {
<<<<<<< HEAD
          errorName: 'api.assert.invalid_argument',
=======
          id: 'api.assert.invalid_argument',
>>>>>>> 5fba725c
          message: 'Invalid argument "123". Expected: object'
        });
    });
  });

  describe('#loadMappings', () => {
    const mappings = require('../../mocks/mappings.json');

    beforeEach(() => {
      janitor = new Janitor(kuzzle);
    });

    it('create index and collection that does not exists', () => {
      const storageEngine = kuzzle.storageEngine.public;
      storageEngine.indexExists.onCall(0).resolves(false);
      storageEngine.indexExists.onCall(1).resolves(true);
      storageEngine.indexExists.onCall(2).resolves(false);

      return janitor.loadMappings(mappings)
        .then(() => {
          should(storageEngine.indexExists.callCount).be.eql(3);
          should(storageEngine.createIndex.callCount).be.eql(2);
          should(storageEngine.createIndex.getCall(0).args[0]).be.eql('nyc-open-data');

          should(storageEngine.createCollection.callCount).be.eql(3);
          should(storageEngine.createCollection.getCall(0).args[1]).be.eql('yellow-taxi');
          should(storageEngine.createCollection.getCall(0).args[2].properties).be.eql({ name: { type: 'text' } });
        });
    });

    it('should reject if a mapping contains non-object properties', () => {
      return should(janitor.loadMappings({foo: 123}))
        .rejectedWith(BadRequestError, {
<<<<<<< HEAD
          errorName: 'api.assert.invalid_argument',
=======
          id: 'api.assert.invalid_argument',
>>>>>>> 5fba725c
          message: 'Invalid argument "123". Expected: object'
        });
    });
  });

  describe('#dump', () => {
    let
      fsStub,
      coreStub,
      getAllStatsStub,
      suffix,
      globStub;

    afterEach(() => {
      mockrequire.stopAll();
      janitor._dump = false;
    });

    beforeEach(() => {
      fsStub = {
        accessSync: sinon.stub(),
        constants: {},
        copySync: sinon.stub(),
        createReadStream: sinon.stub().returns({pipe: sinon.stub().returnsThis(), on: sinon.stub().callsArgWith(1)}),
        createWriteStream: sinon.stub(),
        ensureDirSync: sinon.stub(),
        mkdirsSync: sinon.stub(),
        readdir: sinon.stub(),
        readdirSync: sinon.stub(),
        removeSync: sinon.stub(),
        unlink: sinon.stub(),
        unlinkSync: sinon.stub(),
        stat: sinon.stub(),
        statSync: sinon.stub(),
        writeFileSync: sinon.stub(),
      };

      coreStub = sinon.stub().returns({});
      getAllStatsStub = sinon.stub().returns(Promise.resolve({hits: [{stats: 42}]}));

      const globMock = function (pattern, cb) {
        if (typeof cb === 'function') {
          return cb(null, ['core']);
        }
      };
      globMock.sync = sinon.stub();
      globStub = sinon.spy(globMock);

      kuzzle.config.dump = {
        history: {
          coredump: 3,
          reports: 5
        },
        path: '/tmp',
        dateFormat: 'YYYY'
      };
      kuzzle.pluginsManager.getPluginsDescription.returns({ foo: {} });
      kuzzle.pluginsManager.plugins = { foo: {} };
      kuzzle.statistics.getAllStats = getAllStatsStub;

      mockrequire('fs-extra', fsStub);
      mockrequire('dumpme', coreStub);
      mockrequire('glob', globStub);

      mockrequire.reRequire('../../../lib/api/core/janitor');
      Janitor = rewire('../../../lib/api/core/janitor');
      janitor = new Janitor(kuzzle);

      kuzzle.config.dump.enabled = true;
      janitor._dump = false;
      suffix = 'dump-me-master';
    });

    it('should reject with an error if a dump is in progress', done => {
      janitor._dump = true;

      janitor.dump(suffix)
        .then(() => done(new Error('Should reject with error')))
        .catch(error => {
          try {
            should(error).be.instanceOf(PreconditionError, {
<<<<<<< HEAD
              errorName: 'api.assert.action_locked'
=======
              id: 'api.assert.action_locked'
>>>>>>> 5fba725c
            });
            done();
          }
          catch (e) {
            done(e);
          }
        });
    });

    describe('#dump', () => {
      beforeEach(() => {
        // deactivating the cleanUpHistory method
        fsStub.accessSync.throws(new Error('deactivated'));
      });

      it('should generate dump files', () => {
        let
          processDump,
          osDump,
          baseDumpPath = `/tmp/${(new Date()).getFullYear()}-${suffix}`;

        return janitor.dump(suffix)
          .then(() => {
            should(fsStub.mkdirsSync).be.calledOnce();
            should(fsStub.mkdirsSync.getCall(0).args[0]).be.exactly(baseDumpPath);

            should(fsStub.writeFileSync.getCall(0).args[0])
              .be.exactly(baseDumpPath.concat('/kuzzle.json'));
            should(fsStub.writeFileSync.getCall(0).args[1])
              .be.exactly(JSON.stringify({
                version: require('../../../package.json').version,
                config: kuzzle.config
              }, null, ' ').concat('\n'));

            should(fsStub.writeFileSync.getCall(1).args[0]).be.exactly(baseDumpPath.concat('/plugins.json'));
            should(fsStub.writeFileSync.getCall(1).args[1]).be.exactly(JSON.stringify(kuzzle.pluginsManager.plugins, null, ' ').concat('\n'));

            should(fsStub.writeFileSync.getCall(2).args[0]).be.exactly(baseDumpPath.concat('/nodejs.json'));
            processDump = JSON.parse(fsStub.writeFileSync.getCall(2).args[1]);
            should(processDump).have.keys('env', 'config', 'argv', 'versions', 'release', 'moduleLoadList');

            should(fsStub.writeFileSync.getCall(3).args[0]).be.exactly(baseDumpPath.concat('/os.json'));
            osDump = JSON.parse(fsStub.writeFileSync.getCall(3).args[1]);
            should(osDump).have.keys('platform', 'loadavg', 'uptime', 'cpus', 'mem', 'networkInterfaces');
            should(osDump.mem).have.keys('total', 'free');

            should(fsStub.writeFileSync.getCall(4).args[0]).be.exactly(baseDumpPath.concat('/statistics.json'));
            should(fsStub.writeFileSync.getCall(4).args[1]).be.exactly(JSON.stringify([{stats: 42}], null, ' ').concat('\n'));

            should(coreStub.firstCall.calledWith('gcore', baseDumpPath.concat('/core'))).be.true();

            should(fsStub.createReadStream.getCall(0).args[0]).be.exactly('core');
            should(fsStub.createWriteStream).be.calledOnce();
            should(fsStub.createReadStream().pipe).be.called(2);

            should(fsStub.copySync.getCall(0).args[0]).be.exactly(process.argv[0]);
            should(fsStub.copySync.getCall(0).args[1]).be.exactly(baseDumpPath.concat('/node'));
          });
      });

      it('should copy pm2 logs and error files if any', () => {
        const baseDumpPath = '/tmp/'.concat((new Date()).getFullYear());
        process.env.pm_err_log_path = '/foo/bar/baz.log';

        fsStub.readdir.yields(null, ['baz.log', 'baz-42.log', 'bar.log']);

        fsStub.stat
          .yields(new Error('test'));
        fsStub.stat
          .onFirstCall()
          .yields(null, {
            ctime: 42
          });
        fsStub.stat
          .onSecondCall()
          .yields(null, {
            ctime: 0
          });
        fsStub.stat
          .onThirdCall()
          .yields(null, {
            ctime: 3
          });

        return janitor.dump(suffix)
          .then(() => {
            try {
              should(fsStub.createReadStream)
                .be.calledWith('/foo/bar/baz.log')
                .be.calledWith('/foo/bar/bar.log');
              should(fsStub.createWriteStream)
                .be.calledWith(baseDumpPath + '/logs/baz.gz')
                .be.calledWith(baseDumpPath + '/logs/bar.gz');

              delete process.env.pm_err_log_path;
            }
            catch (e) {
              delete process.env.pm_err_log_path;
            }
          });
      });
    });

    describe('#cleanHistory', () => {
      beforeEach(() => {
        fsStub.statSync.returns({
          isDirectory: () => true,
          birthtime: new Date('1979-12-28 14:56')
        });
      });

      it('should do nothing if the dump path is not reachable', () => {
        fsStub.accessSync.throws(new Error('foobar'));

        return janitor.dump(suffix)
          .then(() => {
            should(fsStub.readdirSync).not.be.called();
          });
      });

      it('should not delete reports nor coredumps if limits are not reached', () => {
        fsStub.readdirSync.returns(['foo', 'bar']);

        return janitor.dump(suffix)
          .then(() => {
            should(fsStub.removeSync).not.be.called();
          });
      });

      it('should delete reports directories if over the limit', () => {
        fsStub.statSync.onSecondCall().returns({
          isDirectory: () => false,
          birthtime: new Date('1979-11-13 01:13')
        });

        fsStub.readdirSync.returns([1, 2, 3, 4, 5, 6, 7, 8, 9, 10]);
        fsStub.accessSync.throws(new Error('no coredump here'));
        fsStub.accessSync
          .withArgs('/tmp', 0)
          .returns();

        globStub.sync.returns([1, 2, 3, 4, 5, 6, 7, 8, 9, 10]);

        return janitor.dump(suffix)
          .then(() => {
            // readdir returns 9 directory + 1 non-directory
            // the limit is set to 5, so we should remove
            // (9 - 5 + 1) directories
            // (+1 because we are about to create a new one,
            // and we don't want the limit to be exceeded)
            should(fsStub.removeSync.callCount).be.eql(5);
          });
      });

      it('should delete coredumps in reports directories, if over the limit', () => {
        // do not let directory removals interfers with coredump removals
        kuzzle.config.dump.history.reports = 100;

        fsStub.readdirSync.returns([1, 2, 3, 4, 5, 6, 7, 8, 9, 10]);
        globStub.sync = sinon.spy(pattern => [path.join(path.dirname(pattern), 'core.gz')]);

        fsStub.accessSync.throws(new Error('no coredump here'));
        fsStub.accessSync
          .withArgs('/tmp', 0)
          .returns();

        return janitor.dump(suffix)
          .then(() => {
            for (let i = 1; i < 8; i++) {
              should(globStub.sync)
                .be.calledWith(`/tmp/${i}/core*`);
              should(fsStub.unlinkSync)
                .be.calledWith(`/tmp/${i}/core.gz`);
            }
            for (let i = 9; i < 11; i++) {
              should(globStub.sync)
                .not.be.calledWith(`/tmp/${i}/core*`);
            }
          });
      });
    });
  });

  describe('#shutdown', () => {
    let pm2Mock;

    beforeEach(() => {
      kuzzle.funnel.remainingRequests = 0;

      pm2Mock = {
        list: sinon.stub(),
        restart: sinon.stub(),
        delete: sinon.stub()
      };

      mockrequire('pm2', pm2Mock);
      mockrequire.reRequire('../../../lib/api/core/janitor');
      Janitor = rewire('../../../lib/api/core/janitor');

      Janitor.__set__({
        // prevent waiting seconds for unit tests
        setTimeout: sinon.spy(function (...args) { setImmediate(args[0]); })
      });

      janitor = new Janitor(kuzzle);

      sinon.stub(janitor, '_halt');
    });

    afterEach(() => {
      mockrequire.stopAll();
    });

    it('should exit immediately if unable to retrieve the PM2 process list', done => {
      pm2Mock.list.yields(new Error('foo'));

      janitor.shutdown(kuzzle, sinon.stub())
        .then(() => {
          setTimeout(() => {
            should(kuzzle.entryPoints.dispatch)
              .calledOnce()
              .calledWith('shutdown');

            should(janitor._halt).calledOnce();
            should(pm2Mock.delete).not.be.called();
            should(pm2Mock.restart).not.be.called();
            done();
          }, 50);
        });
    });

    it('should exit immediately if kuzzle was not started with PM2', done => {
      pm2Mock.list.yields(null, []);

      janitor.shutdown(kuzzle, sinon.stub())
        .then(() => {
          setTimeout(() => {
            should(kuzzle.entryPoints.dispatch)
              .calledOnce()
              .calledWith('shutdown');

            should(janitor._halt).calledOnce();
            should(pm2Mock.delete).not.be.called();
            should(pm2Mock.restart).not.be.called();
            done();
          }, 50);
        });
    });

    it('should restart Kuzzle instead of stopping it if the PM2 watcher is active', done => {
      pm2Mock.list.yields(null, [{
        pid: process.pid,
        pm_id: 'foobar',
        pm2_env: {
          watch: true
        }
      }]);

      janitor.shutdown(kuzzle, sinon.stub())
        .then(() => {
          setTimeout(() => {
            should(kuzzle.entryPoints.dispatch)
              .calledOnce()
              .calledWith('shutdown');

            should(janitor._halt).not.called();
            should(pm2Mock.delete).not.be.called();
            should(pm2Mock.restart).be.calledOnce().calledWith('foobar');
            done();
          }, 50);
        });
    });

    it('should delete entries from PM2 if PM2 watcher is inactive and halt Kuzzle', done => {
      pm2Mock.list.yields(null, [{
        pid: process.pid,
        pm_id: 'foobar',
        pm2_env: {}
      }]);

      janitor.shutdown(kuzzle, sinon.stub())
        .then(() => {
          // should wait until called a second time by PM2
          setTimeout(() => {
            should(kuzzle.entryPoints.dispatch)
              .calledOnce()
              .calledWith('shutdown');

            should(janitor._halt).not.be.called();
            should(pm2Mock.delete).be.calledOnce().calledWith('foobar');
            should(pm2Mock.restart).not.be.called();

            janitor.shutdown(kuzzle, sinon.stub());

            setTimeout(() => {
              should(kuzzle.entryPoints.dispatch)
                .calledOnce()
                .calledWith('shutdown');

              should(janitor._halt).be.calledOnce();
              should(pm2Mock.delete).be.calledOnce().calledWith('foobar');
              should(pm2Mock.restart).not.be.called();
              done();
            }, 200);
          }, 50);
        });
    });

    it('should wait for the funnel to finish remaining requests before shutting down', done => {
      // security against a wrong "success" test
      let remainingChanged = false;

      kuzzle.funnel.remainingRequests = 123;

      pm2Mock.list.yields(new Error('foo'));

      janitor.shutdown(kuzzle, sinon.stub())
        .then(() => {
          setTimeout(() => {
            should(remainingChanged).be.true();
            should(kuzzle.entryPoints.dispatch)
              .calledOnce()
              .calledWith('shutdown');

            should(janitor._halt).calledOnce();
            should(pm2Mock.delete).not.be.called();
            should(pm2Mock.restart).not.be.called();
            done();
          }, 50);
        });

      setTimeout(() => {
        should(kuzzle.entryPoints.dispatch)
          .calledOnce()
          .calledWith('shutdown');

        should(pm2Mock.delete).not.be.called();
        should(pm2Mock.restart).not.be.called();
        should(janitor._halt).not.be.called();

        kuzzle.funnel.remainingRequests = 0;
        remainingChanged = true;
      }, 100);
    });
  });

});<|MERGE_RESOLUTION|>--- conflicted
+++ resolved
@@ -87,11 +87,7 @@
     it('should reject if the securities object is null', () => {
       return should(janitor.loadSecurities(null))
         .rejectedWith(BadRequestError, {
-<<<<<<< HEAD
-          errorName: 'api.assert.invalid_argument',
-=======
           id: 'api.assert.invalid_argument',
->>>>>>> 5fba725c
           message: 'Invalid argument "null". Expected: object'
         });
     });
@@ -103,11 +99,7 @@
         users: securities.users
       }))
         .rejectedWith(BadRequestError, {
-<<<<<<< HEAD
-          errorName: 'api.assert.invalid_argument',
-=======
           id: 'api.assert.invalid_argument',
->>>>>>> 5fba725c
           message: 'Invalid argument "123". Expected: object'
         });
     });
@@ -119,11 +111,7 @@
         users: securities.users
       }))
         .rejectedWith(BadRequestError, {
-<<<<<<< HEAD
-          errorName: 'api.assert.invalid_argument',
-=======
           id: 'api.assert.invalid_argument',
->>>>>>> 5fba725c
           message: 'Invalid argument "123". Expected: object'
         });
     });
@@ -135,11 +123,7 @@
         users: { foo: 123},
       }))
         .rejectedWith(BadRequestError, {
-<<<<<<< HEAD
-          errorName: 'api.assert.invalid_argument',
-=======
           id: 'api.assert.invalid_argument',
->>>>>>> 5fba725c
           message: 'Invalid argument "123". Expected: object'
         });
     });
@@ -170,11 +154,7 @@
     it('should reject if fixtures contain non-object properties', () => {
       return should(janitor.loadFixtures({foo: 123}))
         .rejectedWith(BadRequestError, {
-<<<<<<< HEAD
-          errorName: 'api.assert.invalid_argument',
-=======
           id: 'api.assert.invalid_argument',
->>>>>>> 5fba725c
           message: 'Invalid argument "123". Expected: object'
         });
     });
@@ -208,11 +188,7 @@
     it('should reject if a mapping contains non-object properties', () => {
       return should(janitor.loadMappings({foo: 123}))
         .rejectedWith(BadRequestError, {
-<<<<<<< HEAD
-          errorName: 'api.assert.invalid_argument',
-=======
           id: 'api.assert.invalid_argument',
->>>>>>> 5fba725c
           message: 'Invalid argument "123". Expected: object'
         });
     });
@@ -294,11 +270,7 @@
         .catch(error => {
           try {
             should(error).be.instanceOf(PreconditionError, {
-<<<<<<< HEAD
-              errorName: 'api.assert.action_locked'
-=======
               id: 'api.assert.action_locked'
->>>>>>> 5fba725c
             });
             done();
           }
