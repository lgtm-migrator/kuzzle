'use strict';

const
  should = require('should'),
  mockrequire = require('mock-require'),
  rewire = require('rewire'),
  sinon = require('sinon'),
  KuzzleMock = require('../../../mocks/kuzzle.mock');

describe('PluginsManager', () => {
  let
    PluginsManager,
    pluginsManager,
    fsStub,
    kuzzle;

  beforeEach(() => {
    fsStub = {
      readdirSync: sinon.stub().returns([]),
      accessSync: sinon.stub(),
      statSync: sinon.stub()
    };

    mockrequire('fs', fsStub);
    mockrequire.reRequire('../../../../lib/api/core/plugins/pluginsManager');
    PluginsManager = rewire('../../../../lib/api/core/plugins/pluginsManager');

    // making it quiet
    PluginsManager.__set__({
      console: {
        log: sinon.stub(),
        error: sinon.stub(),
        warn: sinon.stub()
      }
    });

    kuzzle = new KuzzleMock();
    pluginsManager = new PluginsManager(kuzzle);
  });

  afterEach(() => {
    mockrequire.stopAll();
  });

  describe('#init', () => {
    it('should load plugins at init', () => {
      pluginsManager.init();
      should(fsStub.readdirSync.calledOnce).be.true();
      should(pluginsManager.plugins).be.an.Object().and.be.empty();
    });
  });

<<<<<<< HEAD
  describe('#loadMoreProtocols', () => {
    it('should discard a plugin if loading it from package.json fails', () => {
=======
  describe('#loadPlugins', () => {
    it('should reject all plugin initialization if an error occurs when loading a non readable directory', () => {
      fsStub.readdirSync.returns(['kuzzle-plugin-test']);
      fsStub.statSync.throws();

      mockrequire('/kuzzle/plugins/enabled/kuzzle-plugin-test', undefined);

      should(() => pluginsManager.init()).throw(/unable to load plugin from path "\/kuzzle\/plugins\/enabled\/kuzzle-plugin-test"/i);
      should(pluginsManager.plugins).be.empty();
    });

    it('should return a well-formed plugin instance if a valid requireable plugin is enabled', () => {
      const instanceName = 'kuzzle-plugin-test';
>>>>>>> 413794c2
      fsStub.readdirSync.returns(['kuzzle-plugin-test']);
      fsStub.statSync.returns({
        isDirectory: () => true
      });

      mockrequire('/kuzzle/plugins/enabled/kuzzle-plugin-test', function () {});

      should(() => pluginsManager.init()).not.throw();
      should(pluginsManager.plugins[instanceName]).be.Object();
      should(pluginsManager.plugins[instanceName]).have.keys('name', 'object', 'config', 'manifest', 'path');
      should(pluginsManager.plugins[instanceName].name).be.eql(instanceName);
      should(pluginsManager.plugins[instanceName].config).be.eql({});
      should(pluginsManager.plugins[instanceName].manifest).be.eql({
        privileged: false,
        kuzzleVersion: '1.x'
      });
      should(pluginsManager.plugins[instanceName].object).be.ok();
      should(pluginsManager.plugins[instanceName].path).be.ok();
    });

    it('should reject plugin initialization if a plugin require another version of kuzzle core', () => {
      const manifest = {
        kuzzleVersion: '5.x'
      };

      fsStub.readdirSync.returns(['kuzzle-plugin-test']);
      fsStub.statSync.returns({
        isDirectory: () => true
      });

      mockrequire('/kuzzle/plugins/enabled/kuzzle-plugin-test', function () {});
      mockrequire('/kuzzle/plugins/enabled/kuzzle-plugin-test/manifest.json', manifest);
      PluginsManager = mockrequire.reRequire('../../../../lib/api/core/plugins/pluginsManager');

      kuzzle.config.version = '1.0.0';
      pluginsManager = new PluginsManager(kuzzle);

      should(() => pluginsManager.init()).throw(/required kuzzle version \(5\.x\) does not satisfies current: 1\.0\.0/);
    });

    it('should load custom plugin configuration if exists', () => {
      const instanceName = 'kuzzle-plugin-test';
      const config = {
        foo: 'bar'
      };

      kuzzle.config.plugins[instanceName] = config;

      fsStub.readdirSync.returns(['kuzzle-plugin-test']);
      fsStub.statSync.returns({
        isDirectory: () => true
      });

      mockrequire('/kuzzle/plugins/enabled/kuzzle-plugin-test', function () {});

      pluginsManager = new PluginsManager(kuzzle);

      should(() => pluginsManager.init()).not.throw();
      should(pluginsManager.plugins[instanceName]).be.Object();
      should(pluginsManager.plugins[instanceName]).have.keys('name', 'object', 'config', 'manifest', 'path');
      should(pluginsManager.plugins[instanceName].name).be.eql(instanceName);
      should(pluginsManager.plugins[instanceName].config).be.eql(config);
      should(pluginsManager.plugins[instanceName].object).be.ok();
      should(pluginsManager.plugins[instanceName].path).be.ok();
    });

    it('should throw if trying to set a privileged plugin which does not support privileged mode', () => {
      const instanceName = 'kuzzle-plugin-test';
      const manifest = {
        privileged: false
      };

      kuzzle.config.plugins[instanceName] = {
        privileged: true
      };

      fsStub.readdirSync.returns(['kuzzle-plugin-test']);
      fsStub.statSync.returns({
        isDirectory: () => true
      });

      mockrequire('/kuzzle/plugins/enabled/kuzzle-plugin-test', function () {});
      mockrequire('/kuzzle/plugins/enabled/kuzzle-plugin-test/manifest.json', manifest);

      pluginsManager = new PluginsManager(kuzzle);

      should(() => pluginsManager.init()).throw(/the plugin "kuzzle-plugin-test" is configured to run in privileged mode, but it does not seem to support it/i);
    });

    it('should throw if a plugin require to be in a privileged mode but user has not acknowledged this', () => {
      const instanceName = 'kuzzle-plugin-test';
      const manifest = {
        privileged: true
      };

      kuzzle.config.plugins[instanceName] = {
        privileged: false
      };

      fsStub.readdirSync.returns(['kuzzle-plugin-test']);
      fsStub.statSync.returns({
        isDirectory: () => true
      });

      mockrequire('/kuzzle/plugins/enabled/kuzzle-plugin-test', function () {});
      mockrequire('/kuzzle/plugins/enabled/kuzzle-plugin-test/manifest.json', manifest);

      pluginsManager = new PluginsManager(kuzzle);

      should(() => pluginsManager.init()).throw(/the plugin "kuzzle-plugin-test" needs to run in privileged mode to work, you have to explicitly set "privileged: true" in its configuration/i);
    });

    it('should reject all plugin initialization if an error occurs when loading a non requireable directory', () => {
      fsStub.readdirSync.throws();

      should(() => pluginsManager.init()).throw(/unable to load plugins from directory/i);
      should(pluginsManager.plugins).be.empty();
    });

    it('should reject all plugin initialization if an error occurs when loading a non requireable directory', () => {
      fsStub.readdirSync.returns(['kuzzle-plugin-test']);
      fsStub.statSync.returns({
        isDirectory: () => true
      });

      mockrequire('/kuzzle/plugins/enabled/kuzzle-plugin-test', undefined);

      should(() => pluginsManager.init()).throw(/unable to require plugin "kuzzle-plugin-test" from directory/i);
      should(pluginsManager.plugins).be.empty();
    });
  });
  describe('Test plugins manager listStrategies', () => {
    it('should return a list of registrated authentication strategies', () => {
      pluginsManager.registeredStrategies = ['strategy'];

      should(pluginsManager.listStrategies()).be.an.Array().of.length(1);
    });
  });
});<|MERGE_RESOLUTION|>--- conflicted
+++ resolved
@@ -50,10 +50,6 @@
     });
   });
 
-<<<<<<< HEAD
-  describe('#loadMoreProtocols', () => {
-    it('should discard a plugin if loading it from package.json fails', () => {
-=======
   describe('#loadPlugins', () => {
     it('should reject all plugin initialization if an error occurs when loading a non readable directory', () => {
       fsStub.readdirSync.returns(['kuzzle-plugin-test']);
@@ -67,7 +63,6 @@
 
     it('should return a well-formed plugin instance if a valid requireable plugin is enabled', () => {
       const instanceName = 'kuzzle-plugin-test';
->>>>>>> 413794c2
       fsStub.readdirSync.returns(['kuzzle-plugin-test']);
       fsStub.statSync.returns({
         isDirectory: () => true
