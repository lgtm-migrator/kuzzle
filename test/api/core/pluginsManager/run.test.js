--- conflicted
+++ resolved
@@ -24,110 +24,6 @@
     pluginsManager;
 
   before(() => {
-<<<<<<< HEAD
-    pm2Mock = function () {
-      const universalProcess = {
-        name: params.plugins.common.workerPrefix + 'testPlugin',
-        pm_id: 42
-      };
-
-      const busData = {
-        'initialized': {
-          process: universalProcess,
-          data: {
-            events: [
-              'foo:bar'
-            ]
-          }
-        },
-        'process:event': {
-          event: 'exit',
-          process: universalProcess
-        },
-        'ready': {
-          process: universalProcess
-        }
-      };
-
-      let
-        busListeners,
-        processList,
-        uniqueness,
-        sentMessages;
-
-      return {
-        connect: function (callback) {
-          callback();
-        },
-        list: function (callback) {
-          callback(null, processList.map(item => item.process));
-        },
-        delete: function (pmId, callback) {
-          processList = processList.filter(item => {
-            return item.process.pm_id !== pmId;
-          });
-          callback(null);
-        },
-        start: function (processSpec, callback) {
-          for(let i = 0; i < processSpec.instances; i++) {
-            processList.push({
-              process: {
-                name: processSpec.name,
-                pm_id: uniqueness++
-              }
-            });
-          }
-          callback();
-        },
-        launchBus: function (callback) {
-          callback(null, {
-            on: function (event, cb) {
-              const wrapper = function (data) {
-                cb(data);
-              };
-              if (!busListeners[event]) {
-                busListeners[event] = [];
-              }
-              busListeners[event].push(wrapper);
-            }
-          });
-        },
-        sendDataToProcessId: function (processId, data, callback) {
-          sentMessages.push(data);
-          callback(null);
-        },
-        /** Mock only methods */
-        resetMock: () => {
-          busListeners = {};
-          processList = [];
-          uniqueness = 0;
-          sentMessages = [];
-        },
-        getProcessList: () => {
-          return processList;
-        },
-        getSentMessages: function() {
-          return sentMessages;
-        },
-        // Should be used to trigger a particular event on the bus
-        triggerOnBus: function (event) {
-          if (busListeners[event]) {
-            busListeners[event].forEach(item => {
-              item(busData[event]);
-            });
-          }
-        },
-        initializeList: () => {
-          processList = [{process: universalProcess}];
-        }
-        /** END - Mock only methods */
-      };
-    }();
-
-    mockrequire('pm2', pm2Mock);
-
-=======
->>>>>>> 62ee04a0
     PluginsManager = rewire('../../../../lib/api/core/plugins/pluginsManager');
     
     // making it quiet
