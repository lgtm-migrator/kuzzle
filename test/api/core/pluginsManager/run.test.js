var
  should = require('should'),
  params = require('rc')('kuzzle'),
  rewire = require('rewire'),
  PluginsManager = rewire('../../../../lib/api/core/pluginsManager'),
  EventEmitter = require('eventemitter2').EventEmitter2,
  GatewayTimeoutError = require.main.require('lib/api/core/errors/gatewayTimeoutError');

require('should-promised');

describe('Test plugins manager run', function () {
  var
    kuzzle,
    pluginsManager;

  beforeEach(() => {
    kuzzle = new EventEmitter({
      wildcard: true,
      maxListeners: 30,
      delimiter: ':'
    });
    kuzzle.config = { pluginsManager: params.pluginsManager };

    pluginsManager = new PluginsManager(kuzzle);
  });

  it('should do nothing on run if plugin is not activated', function () {
    var isInitialized = false;

    pluginsManager.plugins = [{
      object: {
        init: function () {
          isInitialized = true;
        }
      },
      activated: false
    }];

    pluginsManager.run();
    should(isInitialized).be.false();
  });

  it('should attach event hook on kuzzle object', function (done) {
    pluginsManager.plugins = [{
      object: {
        init: function () {},
        hooks: {
          'test': 'myFunc'
        },
        myFunc: function () {
          done();
        }
      },
      activated: true
    }];

    pluginsManager.run();
    kuzzle.emit('test');
  });

  it('should attach event hook with wildcard on kuzzle object', function (done) {
    pluginsManager.plugins = [{
      object: {
        init: function () {},
        hooks: {
          'foo:*': 'myFunc'
        },
        myFunc: function () {
          done();
        }
      },
      activated: true
    }];

    pluginsManager.run();
    kuzzle.emit('foo:bar');
  });

  it('should attach pipes event', function (done) {
    var isCalled = false;

    pluginsManager.plugins = [{
      object: {
        init: function () {},
        pipes: {
          'foo': 'myFunc'
        },
        myFunc: function (object, callback) {
          isCalled = true;
          callback(null, object);
        }
      },
      activated: true
    }];

    pluginsManager.run();
    pluginsManager.trigger('foo')
      .then(function () {
        should(isCalled).be.true();
        done();
      })
      .catch(error => {
        done(error);
      });
  });

  it('should attach pipes event with wildcard', function (done) {
    var isCalled = false;

    pluginsManager.plugins = [{
      object: {
        init: function () {},
        pipes: {
          'foo:*': 'myFunc'
        },
        myFunc: function (object, callback) {
          isCalled = true;
          callback();
        }
      },
      activated: true
    }];

    pluginsManager.run();
    pluginsManager.trigger('foo:bar')
      .then(function () {
        should(isCalled).be.true();
        done();
      })
      .catch(error => {
        done(error);
      });
  });

  it('should attach pipes event and reject if an attached function return an error', function () {
    pluginsManager.plugins = [{
      object: {
        init: function () {},
        pipes: {
          'foo:bar': 'myFunc'
        },
        myFunc: function (object, callback) {
          callback(true);
        }
      },
      activated: true
    }];

    pluginsManager.run();
    return should(pluginsManager.trigger('foo:bar')).be.rejected();
  });

<<<<<<< HEAD
  it('should log a warning in case a pipe plugin exceeds the warning delay', done => {
    var
      warnings = [];

    pluginsManager.plugins = [];


    pluginsManager.plugins.push({
      object: {
        init: () => {},
        hooks: {'log:warn': 'warn'},
        warn: (msg) => { warnings.push(msg); }
      },
      activated: true
    });

    pluginsManager.plugins.push({
      name: 'pipeTest',
      object: {
        init: () => {},
        pipes: {
          'foo:bar': 'myFunc'
        },
        myFunc: (object, callback) => {
          setTimeout(() => {
            callback(null, object);
          }, 50);
        }
      },
      config: {
        pipeWarnTime: 20
      },
      activated: true
    });

    pluginsManager.run();
    PluginsManager.__get__('triggerPipes').call(pluginsManager, 'foo:bar')
      .then(result => {
        should(warnings).have.length(1);
        should(warnings[0]).be.exactly('Pipe plugin pipeTest exceeded 20ms to execute.');
        done();
      })
      .catch(error => {
        done(error);
      });
  });

  it('should timeout the pipe when taking too long to execute', function() {
    pluginsManager.plugins = [{
      name: 'pipeTest',
      object: {
        init: () => {},
        pipes: {
          'foo:bar': 'myFunc'
        },
        myFunc: (object, callback) => {
          setTimeout(() => {
            callback(null, object);
          }, 50);
        }
      },
      config: {
        pipeTimeout: 30
      },
      activated: true
    }];

    pluginsManager.run();

    return should(PluginsManager.__get__('triggerPipes').call(pluginsManager, 'foo:bar')).be.rejectedWith(GatewayTimeoutError);
  });

=======
  it('should attach controller actions on kuzzle object', function (done) {
    var
      kuzzle = {},
      pluginsManager = new PluginsManager (kuzzle);

    pluginsManager.plugins = {
      myplugin: {
        object: {
          init: function () {},
          controllers: {
            'foo': 'FooController'
          },
          FooController: function(context){done();}
        },
        activated: true
      }
    };

    pluginsManager.run();
    should.not.exist(pluginsManager.controllers['myplugin/dfoo']);
    should(pluginsManager.controllers['myplugin/foo']).be.a.Function();
    pluginsManager.controllers['myplugin/foo']();
  });

  it('should attach controller routes on kuzzle object', function () {
    var
      kuzzle = {},
      pluginsManager = new PluginsManager (kuzzle);

    pluginsManager.plugins = {
      myplugin: {
        object: {
          init: function () {},
          routes: [
            {verb: 'get', url: '/bar/:name', controller: 'foo', action: 'bar'},
            {verb: 'post', url: '/bar', controller: 'foo', action: 'bar'},
          ]
        },
        activated: true
      }
    };

    pluginsManager.run();
    should(pluginsManager.routes).be.an.Array().and.length(2);
    should(pluginsManager.routes[0].verb).be.equal('get');
    should(pluginsManager.routes[0].url).be.equal('/_plugin/myplugin/bar/:name');
    should(pluginsManager.routes[1].verb).be.equal('post');
    should(pluginsManager.routes[1].url).be.equal('/_plugin/myplugin/bar');
    should(pluginsManager.routes[0].controller).be.equal(pluginsManager.routes[0].controller)
                                                    .and.be.equal('myplugin/foo');
    should(pluginsManager.routes[0].action).be.equal(pluginsManager.routes[0].action)
                                                    .and.be.equal('bar');
  });
>>>>>>> 7bdb66ee
});<|MERGE_RESOLUTION|>--- conflicted
+++ resolved
@@ -150,7 +150,6 @@
     return should(pluginsManager.trigger('foo:bar')).be.rejected();
   });
 
-<<<<<<< HEAD
   it('should log a warning in case a pipe plugin exceeds the warning delay', done => {
     var
       warnings = [];
@@ -223,12 +222,7 @@
     return should(PluginsManager.__get__('triggerPipes').call(pluginsManager, 'foo:bar')).be.rejectedWith(GatewayTimeoutError);
   });
 
-=======
   it('should attach controller actions on kuzzle object', function (done) {
-    var
-      kuzzle = {},
-      pluginsManager = new PluginsManager (kuzzle);
-
     pluginsManager.plugins = {
       myplugin: {
         object: {
@@ -249,17 +243,13 @@
   });
 
   it('should attach controller routes on kuzzle object', function () {
-    var
-      kuzzle = {},
-      pluginsManager = new PluginsManager (kuzzle);
-
     pluginsManager.plugins = {
       myplugin: {
         object: {
           init: function () {},
           routes: [
             {verb: 'get', url: '/bar/:name', controller: 'foo', action: 'bar'},
-            {verb: 'post', url: '/bar', controller: 'foo', action: 'bar'},
+            {verb: 'post', url: '/bar', controller: 'foo', action: 'bar'}
           ]
         },
         activated: true
@@ -272,10 +262,12 @@
     should(pluginsManager.routes[0].url).be.equal('/_plugin/myplugin/bar/:name');
     should(pluginsManager.routes[1].verb).be.equal('post');
     should(pluginsManager.routes[1].url).be.equal('/_plugin/myplugin/bar');
-    should(pluginsManager.routes[0].controller).be.equal(pluginsManager.routes[0].controller)
-                                                    .and.be.equal('myplugin/foo');
-    should(pluginsManager.routes[0].action).be.equal(pluginsManager.routes[0].action)
-                                                    .and.be.equal('bar');
-  });
->>>>>>> 7bdb66ee
+    should(pluginsManager.routes[0].controller)
+      .be.equal(pluginsManager.routes[0].controller)
+      .and.be.equal('myplugin/foo');
+    should(pluginsManager.routes[0].action)
+      .be.equal(pluginsManager.routes[0].action)
+      .and.be.equal('bar');
+  });
+
 });