--- conflicted
+++ resolved
@@ -5,14 +5,7 @@
   Kuzzle = require('../../../../mocks/kuzzle.mock'),
   {
     Request,
-<<<<<<< HEAD
-    errors: {
-      BadRequestError,
-      InternalError: KuzzleInternalError
-    }
-=======
     errors: { BadRequestError }
->>>>>>> 5fba725c
   } = require('kuzzle-common-objects'),
   Role = require('../../../../../lib/api/core/models/security/role');
 
@@ -186,159 +179,7 @@
       role.controllers = {
         '*': {
           actions: {
-<<<<<<< HEAD
-            '*': {
-              test: 'return args.document && args.document.id === $request.input.resource._id;',
-              args: {
-                document: {
-                  get: '$request.input.resource.._id'
-                }
-              }
-            }
-          }
-        }
-      };
-
-      role[_kuzzle] = kuzzle;
-      return should(role.isActionAllowed(request))
-        .be.rejectedWith(KuzzleInternalError);
-    });
-
-    it('should handle a custom right function', () => {
-      const
-        role = new Role(),
-        noMatchRequest = new Request({
-          collection: 'collection',
-          controller: 'controller',
-          action: 'noaction'
-        }, context);
-
-      role.controllers = {
-        '*': {
-          actions: {
-            '*': {
-              args: {},
-              test: 'return $request.input.action === \'action\'; '
-            }
-          }
-        }
-      };
-
-      role[_kuzzle] = kuzzle;
-      return role.isActionAllowed(request)
-        .then(isAllowed => {
-          should(isAllowed).be.true();
-
-          return role.isActionAllowed(noMatchRequest);
-        })
-        .then(isAllowed => {
-          should(isAllowed).be.false();
-          role.closures = {};
-          role.controllers['*'].actions['*'] = {
-            args: {},
-            test: 'return $request.input.action !== \'action\'; '
-          };
-
-          return role.isActionAllowed(request);
-        })
-        .then(isAllowed => {
-          should(isAllowed).be.false();
-        });
-    });
-
-    it('should allow/deny rights using custom function with args using get', () => {
-      let
-        role = new Role(),
-        allowed = new Request({
-          controller: 'document',
-          action: 'get',
-          requestId: 'foo',
-          collection: 'barbar',
-          index: 'bar',
-          _id: documentAda._id,
-          body: {}
-        }, context),
-        denied = new Request({
-          controller: 'document',
-          action: 'get',
-          requestId: 'foo',
-          collection: 'barbar',
-          index: 'bar',
-          _id: documentFalseAda._id,
-          body: {}
-        }, context);
-
-      role.controllers = {
-        '*': {
-          actions: {
-            '*': {
-              args: {
-                document: {
-                  action: {
-                    get: '$currentId'
-                  },
-                  index: 'bar',
-                  collection: 'barbar'
-                }
-              },
-              test: 'return args.document && args.document.id === $request.input.resource._id;'
-            }
-          }
-        }
-      };
-
-      kuzzle.services.list.storageEngine.get.returns(Bluebird.resolve(documentAda));
-
-      role[_kuzzle] = kuzzle;
-      return role.isActionAllowed(allowed)
-        .then(isAllowed => {
-          should(isAllowed).be.true();
-
-          return role.isActionAllowed(denied);
-        })
-        .then(isAllowed => should(isAllowed).be.false());
-    });
-
-    it('should allow/deny rights using custom function with args using mget', () => {
-      const
-        role = new Role(),
-        allowed = new Request({
-          controller: 'document',
-          action: 'get',
-          requestId: 'foo',
-          collection: 'barbar',
-          index: 'bar',
-          _id: documentAda._id,
-          body: {}
-        }, context),
-        denied = new Request({
-          controller: 'document',
-          action: 'get',
-          requestId: 'foo',
-          collection: 'barbar',
-          index: 'bar',
-          _id: documentFalseAda._id,
-          body: {}
-        }, context);
-
-      role.controllers = {
-        '*': {
-          actions: {
-            '*': {
-              args: {
-                documents: {
-                  action: {
-                    mget: ['$currentId']
-                  },
-                  index: 'bar',
-                  collection: 'barbar'
-                }
-              },
-              test: 'return args.documents[0] && args.documents[0].id === $request.input.resource._id;'
-            }
-=======
             '*': true
->>>>>>> 5fba725c
           }
         },
         controller: {
@@ -381,11 +222,7 @@
       role.controllers = true;
 
       return should(role.validateDefinition(context))
-<<<<<<< HEAD
-        .be.rejectedWith(BadRequestError, {errorName: 'api.assert.invalid_type' });
-=======
         .be.rejectedWith(BadRequestError, {id: 'api.assert.invalid_type' });
->>>>>>> 5fba725c
     });
 
     it('should reject the promise if the controllers definition is empty', () => {
@@ -393,11 +230,7 @@
       role.controllers = {};
 
       return should(role.validateDefinition(context))
-<<<<<<< HEAD
-        .be.rejectedWith(BadRequestError, { errorName: 'api.assert.empty_argument' });
-=======
         .be.rejectedWith(BadRequestError, { id: 'api.assert.empty_argument' });
->>>>>>> 5fba725c
     });
 
     it('should reject the promise if the controller element is not an object', () => {
@@ -407,11 +240,7 @@
       };
 
       return should(role.validateDefinition(context))
-<<<<<<< HEAD
-        .be.rejectedWith(BadRequestError, { errorName: 'api.assert.invalid_type' });
-=======
         .be.rejectedWith(BadRequestError, { id: 'api.assert.invalid_type' });
->>>>>>> 5fba725c
     });
 
     it('should reject the promise if the controller element is empty', () => {
@@ -421,11 +250,7 @@
       };
 
       return should(role.validateDefinition(context))
-<<<<<<< HEAD
-        .be.rejectedWith(BadRequestError, { errorName: 'api.assert.empty_argument' });
-=======
         .be.rejectedWith(BadRequestError, { id: 'api.assert.empty_argument' });
->>>>>>> 5fba725c
     });
 
     it('should reject the promise if the actions attribute is missing', () => {
@@ -437,11 +262,7 @@
       };
 
       return should(role.validateDefinition(context))
-<<<<<<< HEAD
-        .be.rejectedWith(BadRequestError, { errorName: 'api.assert.missing_argument' });
-=======
         .be.rejectedWith(BadRequestError, { id: 'api.assert.missing_argument' });
->>>>>>> 5fba725c
     });
 
     it('should reject the promise is the actions attribute is not an object', () => {
@@ -453,11 +274,7 @@
       };
 
       return should(role.validateDefinition(context))
-<<<<<<< HEAD
-        .be.rejectedWith(BadRequestError, { errorName: 'api.assert.invalid_type' });
-=======
         .be.rejectedWith(BadRequestError, { id: 'api.assert.invalid_type' });
->>>>>>> 5fba725c
     });
 
     it('should reject the promise if the actions attribute is empty', () => {
@@ -469,11 +286,7 @@
       };
 
       return should(role.validateDefinition(context))
-<<<<<<< HEAD
-        .be.rejectedWith(BadRequestError, { errorName: 'api.assert.empty_argument' });
-=======
         .be.rejectedWith(BadRequestError, { id: 'api.assert.empty_argument' });
->>>>>>> 5fba725c
     });
 
     it('should reject the promise if the action right is neither a boolean or an object', () => {
@@ -487,11 +300,7 @@
       };
 
       return should(role.validateDefinition(context))
-<<<<<<< HEAD
-        .be.rejectedWith(BadRequestError, { errorName: 'api.assert.invalid_type' });
-=======
         .be.rejectedWith(BadRequestError, { id: 'api.assert.invalid_type' });
->>>>>>> 5fba725c
     });
 
     it('should validate if only boolean rights are given', () => {
@@ -510,103 +319,7 @@
         }
       };
 
-<<<<<<< HEAD
-      return should(role.validateDefinition(context)).be.fulfilledWith(true);
-    });
-
-    it('should reject the promise if the closure does not contain a "test" attribute', () => {
-      const role = new Role();
-      role.indexes = {
-        '*': {
-          collections: {
-            '*': {
-              controllers: {
-                '*': {
-                  actions: {
-                    '*': {an: 'object'}
-                  }
-                }
-              }
-            }
-          }
-        }
-      };
-
-      return should(role.validateDefinition(context)).be.rejected();
-    });
-
-    it('should reject the promise if the sandbox throws an error', () => {
-      mockrequire('../../../../../lib/api/core/sandbox', function () {
-        this.run = function () { return Bluebird.reject(new Error('unit test error')); };
-      });
-
-      let role = new (mockrequire.reRequire(ROLE_MODULE_PATH))();
-
-      mockrequire.stopAll();
-
-      role.controllers = {
-        controller: {
-          actions: {
-            action: {
-              args: {},
-              test: 'a string'
-            }
-          }
-        }
-      };
-
-      return should(role.validateDefinition()).be.rejectedWith(Error, {message: 'unit test error'});
-    });
-
-    it('should reject the promise if the sandbox does not resolve to a boolean', () => {
-      mockrequire('../../../../../lib/api/core/sandbox', function () {
-        this.run = function () { return Bluebird.resolve({result: 'I am not a boolean'}); };
-      });
-
-      let role = new (mockrequire.reRequire(ROLE_MODULE_PATH))();
-
-      mockrequire.stopAll();
-
-      role.controllers = {
-        controller: {
-          actions: {
-            action: {
-              args: {},
-              test: 'a string'
-            }
-          }
-        }
-      };
-
-      return should(role.validateDefinition())
-        .be.rejectedWith(BadRequestError, { errorName: 'security.role.closure_exec_failed' });
-    });
-
-    it('should resolve the promise if the sandbox returned a boolean', () => {
-      mockrequire('../../../../../lib/api/core/sandbox', function () {
-        this.run = function () { return Bluebird.resolve({ result: true }); };
-      });
-
-      let role = new (mockrequire.reRequire(ROLE_MODULE_PATH))();
-
-      mockrequire.stopAll();
-
-      role.controllers = {
-        controller: {
-          actions: {
-            action: {
-              args: {},
-              test: 'a string'
-            }
-          }
-        }
-      };
-
-      return role.validateDefinition()
-        .then(result => should(result).be.true());
-=======
       return should(role.validateDefinition(context)).be.fulfilledWith();
->>>>>>> 5fba725c
     });
   });
 });