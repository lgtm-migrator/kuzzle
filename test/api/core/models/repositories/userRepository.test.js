var
<<<<<<< HEAD
  Promise = require('bluebird'),
=======
  _ = require('lodash'),
  q = require('q'),
>>>>>>> 7a6b621e
  should = require('should'),
  params = require('rc')('kuzzle'),
  kuzzle = {
    repositories: {},
    services: {
      list: {}
    },
    config: require.main.require('lib/config')(params)
  },
  InternalError = require.main.require('kuzzle-common-objects').Errors.internalError,
  NotFoundError = require.main.require('kuzzle-common-objects').Errors.notFoundError,
  ResponseObject = require.main.require('kuzzle-common-objects').Models.responseObject,
  Profile = require.main.require('lib/api/core/models/security/profile'),
  User = require.main.require('lib/api/core/models/security/user'),
  UserRepository = require.main.require('lib/api/core/models/repositories/userRepository')(kuzzle),
  userRepository,
  userInvalidProfile;

before(function (done) {
  var
    encryptedPassword = '5c4ec74fd64bb57c05b4948f3a7e9c7d450f069a',
    mockCacheEngine,
    mockReadEngine,
    mockWriteLayer,
    mockProfileRepository,
    userInCache,
    userInDB;

  mockCacheEngine = {
    get: function (key) {
      if (key === userRepository.index + '/' + userRepository.collection + '/userInCache') {
        return Promise.resolve(JSON.stringify(userInCache));
      }
      return Promise.resolve(null);
    },
    volatileSet: function () {return Promise.resolve('OK');},
    expire: function () {return Promise.resolve('OK'); }
  };

  mockReadEngine = {
    get: function (requestObject) {
      if (requestObject.data._id === 'userInDB') {
        return Promise.resolve(new ResponseObject(requestObject, userInDB));
      }

      return Promise.resolve(new NotFoundError('User not found in db'));
    }
  };

  mockWriteLayer = {
    execute: () => Promise.resolve({})
  };

  mockProfileRepository = {
    loadProfile: function (profileKey) {
      var profile = new Profile();
      if (profileKey === 'notfound') {
        return Promise.resolve(null);
      }
      profile._id = profileKey;
<<<<<<< HEAD
      return Promise.resolve(profile);
=======
      return q(profile);
    },
    loadProfiles: function (profileKeys) {
      var
        profile,
        profiles = [];

      profileKeys.forEach(profileKey => {
        profile = new Profile();
        if (profileKey !== 'notfound') {
          profile._id = profileKey;
          profiles.push(_.assignIn({}, profile));
        }
      });
      return q(profiles);
>>>>>>> 7a6b621e
    }
  };
  userInCache = {
    _id: 'userInCache',
    name: 'Johnny Cash',
    profilesIds: ['userincacheprofile'],
    password: encryptedPassword
  };
  userInDB = {
    _id: 'userInDB',
    name: 'Debbie Jones',
    profilesIds: ['userindbprofile']
  };
  userInvalidProfile = {
    _id: 'userInvalidProfile',
    profilesIds: ['notfound']
  };

  userRepository = new UserRepository();
  userRepository.cacheEngine = mockCacheEngine;
  userRepository.readEngine = mockReadEngine;
  userRepository.writeLayer = mockWriteLayer;

  kuzzle.repositories = {};
  kuzzle.repositories.profile = mockProfileRepository;

  done();
});

describe('Test: repositories/userRepository', function () {
  describe('#constructor', () => {
    it('should take into account the options given', () => {
      var repository = new UserRepository({ ttl: 1000 });

      should(repository.ttl).be.exactly(1000);
    });
  });

  describe('#anonymous', function () {
    it('should return a valid anonymous user', function () {
      return userRepository.anonymous()
        .then(user => assertIsAnonymous(user));
    });
  });

  describe('#hydrate', function () {
    it('should return the given user if the given data is not a valid object', function () {
      var
        u = new User();

      return Promise.all([
        userRepository.hydrate(u, null),
        userRepository.hydrate(u),
        userRepository.hydrate(u, 'a scalar')
      ])
        .then(results => {
          results.forEach(user => should(user).be.exactly(u));
        });
    });

    it('should return the anonymous user if no _id is set', () => {
      var user = new User();
      user.profilesIds = 'a profile';

      return userRepository.hydrate(user, {})
        .then(result => assertIsAnonymous(result));
    });

    it('should reject the promise if the profile cannot be found', () => {
      var user = new User();

      return should(userRepository.hydrate(user, userInvalidProfile))
        .be.rejectedWith(NotFoundError);
    });
  });

  describe('#load', function () {
    it('should return the anonymous user when the anonymous or -1 id is given', () => {
      return Promise.all([
        userRepository.load(-1),
        userRepository.load('anonymous')
      ])
        .then(users => {
          users.every(user => { assertIsAnonymous(user); });
        });
    });
<<<<<<< HEAD
  });

  describe('#load', function () {
=======

>>>>>>> 7a6b621e
    it('should resolve to user if good credentials are given', () => {
      return userRepository.load('userInCache')
        .then(user => {
          should(user._id).be.exactly('userInCache');
          should(user.name).be.exactly('Johnny Cash');
          should(user.profilesIds).be.an.Array();
          should(user.profilesIds[0]).be.exactly('userincacheprofile');
        });
    });

    it('should resolve to "null" if username is not found', () => {
      return userRepository.load('unknownUser')
        .then(user => should(user).be.null());
    });

    it('should reject the promise if an error occurred while fetching the user', () => {
      userRepository.load = () => Promise.reject(new InternalError('Error'));

      return should(userRepository.load('userInCache')
        .catch(err => {
          delete userRepository.load;

          return Promise.reject(err);
        })).be.rejectedWith(InternalError);
    });
  });

  describe('#serializeToCache', function () {
    it('should return a valid plain object', () => {
      return userRepository.anonymous()
        .then(user => {
          var result = userRepository.serializeToCache(user);

          should(result).not.be.an.instanceOf(User);
          should(result).be.an.Object();
          should(result._id).be.exactly(-1);
          should(result.profilesIds).be.an.Array();
          should(result.profilesIds[0]).be.exactly('anonymous');
        });
    });
  });

  describe('#persist', () => {
    it('should compute a user id if not set', () => {
      var user = new User();
      user.name = 'John Doe';
      user.profilesIds = ['a profile'];

      userRepository.persist(user);

      should(user._id).not.be.empty();
      should(user._id).match(/^[0-9a-f]{8}-[0-9a-f]{4}-4[0-9a-f]{3}-[89ab][0-9a-f]{3}-[0-9a-f]{12}$/);
    });
  });

  describe('#defaultProfile', () => {
    it('should add the default profile when the user do not have any profile set', () => {
      var
        user = new User();

      userRepository = new UserRepository();

      user.name = 'No Profile';
      user._id = 'NoProfile';

      return userRepository.hydrate(user, {})
        .then(result => {
          return should(result.profilesIds[0]).be.eql('default');
        });
    });
  });
});

function assertIsAnonymous (user) {
  should(user._id).be.exactly(-1);
  should(user.name).be.exactly('Anonymous');
  should(user.profilesIds).be.an.instanceOf(Array);
  should(user.profilesIds[0]).be.exactly('anonymous');
}<|MERGE_RESOLUTION|>--- conflicted
+++ resolved
@@ -1,10 +1,6 @@
 var
-<<<<<<< HEAD
   Promise = require('bluebird'),
-=======
   _ = require('lodash'),
-  q = require('q'),
->>>>>>> 7a6b621e
   should = require('should'),
   params = require('rc')('kuzzle'),
   kuzzle = {
@@ -65,10 +61,7 @@
         return Promise.resolve(null);
       }
       profile._id = profileKey;
-<<<<<<< HEAD
       return Promise.resolve(profile);
-=======
-      return q(profile);
     },
     loadProfiles: function (profileKeys) {
       var
@@ -82,8 +75,7 @@
           profiles.push(_.assignIn({}, profile));
         }
       });
-      return q(profiles);
->>>>>>> 7a6b621e
+      return Promise.resolve(profiles);
     }
   };
   userInCache = {
@@ -170,13 +162,7 @@
           users.every(user => { assertIsAnonymous(user); });
         });
     });
-<<<<<<< HEAD
-  });
-
-  describe('#load', function () {
-=======
-
->>>>>>> 7a6b621e
+
     it('should resolve to user if good credentials are given', () => {
       return userRepository.load('userInCache')
         .then(user => {
