'use strict';

const
  should = require('should'),
  Bluebird = require('bluebird'),
  sinon = require('sinon'),
  mockRequire = require('mock-require'),
  KuzzleMock = require('../../../mocks/kuzzle.mock'),
  {
    BadRequestError,
    PluginImplementationError,
    PreconditionError
  } = require('kuzzle-common-objects').errors;

describe('Test: validation initialization', () => {
  let
    Validation,
    validation,
    kuzzle;

  beforeEach(() => {
    sinon.reset();

    mockRequire.stopAll();
    kuzzle = new KuzzleMock();

    Validation = mockRequire.reRequire('../../../../lib/api/core/validation');
    validation = new Validation(kuzzle);
  });

  afterEach(() => {
    mockRequire.stopAll();
  });

  it('should have the expected structure', () => {
    should(validation.kuzzle).be.eql(kuzzle);
    should(validation.types).be.an.Object();
    should(validation.specification).be.an.Object();
    should(validation.koncorde).be.an.Object();
    should(validation.rawConfiguration).be.an.Object();
    should(Array.isArray(validation.typeAllowsChildren)).be.true();
  });

  it('should add the type provided in defaultTypesFiles', () => {
    const
      validationStub = sinon.spy(() => {}),
      addTypeStub = sinon.stub();

    [
      'anything',
      'boolean',
      'date',
      'email',
      'enum',
      'geoPoint',
      'geoShape',
      'integer',
      'ipAddress',
      'numeric',
      'object',
      'string',
      'url'
    ].forEach(fileName => {
      mockRequire('../../../../lib/api/core/validation/types/'+ fileName, validationStub);
    });

    Validation = mockRequire.reRequire('../../../../lib/api/core/validation');
    validation = new Validation(kuzzle);

    validation.addType = addTypeStub;

    validation.init();

    should(validationStub.callCount).be.eql(13);
    should(addTypeStub.callCount).be.eql(13);
  });

  describe('#curateSpecification', () => {
    const
      configurationMock = {
        anIndex: {
          aCollection: {
            a: 'specification'
          },
          anotherCollection: {
            another: 'specification'
          }
        },
        anotherIndex: {
          anotherCollection: {
            another: 'specification'
          }
        }
      };

    beforeEach(() => {
      kuzzle.internalIndex.search.returns(Bluebird.resolve({
        hits: [
          {_id: 'anIndex#aCollection', _source: {index: 'anIndex', collection: 'aCollection', validation: {a: 'specification'}}},
          {_id: 'anIndex#anotherCollection', _source: {index: 'anIndex', collection: 'anotherCollection', validation: {another: 'specification'}}},
          {_id: 'anIndex#anotherCollection', _source: {index: 'anotherIndex', collection: 'anotherCollection', validation: {another: 'specification'}}},
        ],
        length: 3
      }));
    });

    it('should build a specification if everything goes as expected', () => {
      validation.curateCollectionSpecification = sinon.spy(function (...args) {
        return Bluebird.resolve(args[2]);
      });

      return validation.curateSpecification()
        .then(() => {
          should(validation.rawConfiguration).be.eql(configurationMock);
          should(validation.specification).be.deepEqual(configurationMock);
          should(kuzzle.log.info.callCount).be.eql(3);
        });
    });

    it('should build a specification if everything goes as expected', () => {
      validation.curateCollectionSpecification = sinon.spy(function () {
        return Bluebird.reject(new Error('error'));
      });

      return validation.curateSpecification()
        .then(() => {
          should(validation.rawConfiguration).be.eql(configurationMock);
          should(validation.specification).be.deepEqual({});
          should(kuzzle.log.error.callCount).be.eql(6);
        });
    });
  });

  describe('#validateFormat', () => {
    it('should resolve true if the specification is correct', () => {
      const
        curateCollectionSpecificationStub = sinon.stub().resolves({});

      validation.curateCollectionSpecification = curateCollectionSpecificationStub;

      return validation.validateFormat('anIndex', 'aCollection', {a: 'specification'})
        .then(result => {
          should(curateCollectionSpecificationStub.callCount).be.eql(1);
          should(result.isValid).be.true();
        });
    });

    it('should resolve false if the specification is not correct', () => {
      const
        curateCollectionSpecificationStub = sinon.stub(validation, 'curateCollectionSpecification')
          .rejects(new Error('Mocked Error'));

      return validation.validateFormat('anIndex', 'aCollection', {a: 'bad specification'})
        .then(result => {
          should(curateCollectionSpecificationStub.callCount).be.eql(1);
          should(result.isValid).be.false();
        });
    });

    it('should resolve false and provide errors if the specification is not correct and we want some verbose errors', () => {
      const
        curateCollectionSpecificationStub = sinon.stub(validation, 'curateCollectionSpecification')
          .resolves({isValid: false, errors: ['some error']});

      return validation.validateFormat('anIndex', 'aCollection', {a: 'bad specification'}, true)
        .then(result => {
          should(curateCollectionSpecificationStub.callCount).be.eql(1);
          should(result.isValid).be.false();
          should(result.errors.length).be.eql(1);
        });
    });
  });

  describe('#addType', () => {
    it('should add a type with children properly', () => {
      const
        validationType = {
          validate: () => {},
          typeName: 'aType',
          validateFieldSpecification: () => {},
          allowChildren: false
        };

      validation.addType(validationType);

      should(validation.types.aType).be.eql(validationType);
    });

    it('should add a type with children properly', () => {
      const
        validationType = {
          validate: () => {},
          typeName: 'aType',
          validateFieldSpecification: () => {},
          allowChildren: true,
          getStrictness: () => {}
        };

      validation.addType(validationType);

      should(validation.types.aType).be.eql(validationType);
      should(validation.typeAllowsChildren).be.deepEqual(['aType']);
    });

    it('should not override an existing type', () => {
      const
        validationType = {
          validate: () => {},
          typeName: 'aType',
          validateFieldSpecification: () => {},
          allowChildren: false
        };

      validation.types.aType = {};

      try {
        validation.addType(validationType);
      }
      catch (error) {
<<<<<<< HEAD
        should(error.errorName).eql('validation.types.already_exists');
=======
        should(error.id).eql('validation.types.already_exists');
>>>>>>> 5fba725c
      }
    });


    it('should reject a type without name', () => {
      const
        validationType = {
          validate: () => {},
          validateFieldSpecification: () => {},
          allowChildren: false
        };

      try {
        validation.addType(validationType);
      }
      catch (error) {
<<<<<<< HEAD
        should(error.errorName).be.eql('validation.types.missing_type_name');
=======
        should(error.id).be.eql('validation.types.missing_type_name');
>>>>>>> 5fba725c
      }
    });

    it('should reject a type without validate function', () => {
      const
        validationType = {
          typeName: 'aType',
          validateFieldSpecification: () => {},
          allowChildren: false
        };

      try {
        validation.addType(validationType);
      }
      catch (error) {
        should(error.message).startWith('The type "aType" must implement a function "validate".');
<<<<<<< HEAD
        should(error.errorName).be.eql('validation.types.missing_function');
=======
        should(error.id).be.eql('validation.types.missing_function');
>>>>>>> 5fba725c
      }
    });

    it('should reject a type without validateFieldSpecification function', () => {
      const
        validationType = {
          typeName: 'aType',
          validate: () => {},
          allowChildren: false
        };

      try {
        validation.addType(validationType);
      }
      catch (error) {
        should(error.message).startWith('The type "aType" must implement a function "validateFieldSpecification".');
<<<<<<< HEAD
        should(error.errorName).be.eql('validation.types.missing_function');
=======
        should(error.id).be.eql('validation.types.missing_function');
>>>>>>> 5fba725c
      }
    });

    it('should reject a type without getStrictness function when allowChildren is true', () => {
      const
        validationType = {
          typeName: 'aType',
          validate: () => {},
          validateFieldSpecification: () => {},
          allowChildren: true
        };

      try {
        validation.addType(validationType);
      }
      catch (error) {
        should(error.message).startWith('The type "aType" must implement a function "getStrictness".');
<<<<<<< HEAD
        should(error.errorName).be.eql('validation.types.missing_function');
=======
        should(error.id).be.eql('validation.types.missing_function');
>>>>>>> 5fba725c
      }
    });
  });

  describe('#curateCollectionSpecification', () => {
    const checkAllowedPropertiesStub = sinon.stub();

    it('should return a default specification if there an empty collection specification is provided', () => {
      const
        indexName = 'anIndex',
        collectionName = 'aCollection',
        collectionSpec = {
        },
        dryRun = false,
        expectedReturn = {
          strict: false,
          fields: {},
          validators: null
        };

      checkAllowedPropertiesStub.returns(true);

      return validation.curateCollectionSpecification(indexName, collectionName, collectionSpec, dryRun)
        .then(returnedSpec => {
          should(returnedSpec).be.deepEqual(expectedReturn);
        });
    });

    it('should reject an error if the collection specification provides a not allowed property', () => {
      const
        indexName = 'anIndex',
        collectionName = 'aCollection',
        collectionSpec = {
          foo: 'bar'
        },
        dryRun = false;

      checkAllowedPropertiesStub.returns(false);

      return should(validation.curateCollectionSpecification(indexName, collectionName, collectionSpec, dryRun))
        .be.rejectedWith(PreconditionError, {
<<<<<<< HEAD
          errorName: 'validation.assert.unexpected_properties'
=======
          id: 'validation.assert.unexpected_properties'
>>>>>>> 5fba725c
        });
    });

    it('should reject an error if the collection specification provides a not allowed property in verbose mode', () => {
      const
        indexName = 'anIndex',
        collectionName = 'aCollection',
        collectionSpec = {
          foo: 'bar'
        },
        dryRun = false,
        verboseErrors = true;

      checkAllowedPropertiesStub.returns(false);

      return validation.curateCollectionSpecification(indexName, collectionName, collectionSpec, dryRun, verboseErrors)
        .then(response => {
          should(response.isValid).be.false();
          should(response.errors.length).be.eql(1);
<<<<<<< HEAD
          should(response.errors[0]).be.eql(`The object "${indexName}.${collectionName}" contains unexpected properties (allowed: strict,fields,validators).`);
=======
          should(response.errors[0]).be.eql(`The object "${indexName}.${collectionName}" contains unexpected properties (allowed: strict, fields, validators).`);
>>>>>>> 5fba725c
        });
    });

    it('should return structured fields when a collection specification is provided', () => {
      const
        indexName = 'anIndex',
        structureCollectionValidationStub = sinon.spy(function (...args) {return args[0].fields;}),
        collectionName = 'aCollection',
        collectionSpec = {
          fields: {
            some: 'field'
          }
        },
        dryRun = false,
        expectedReturn = {
          strict: false,
          fields: {
            some: 'field'
          },
          validators: null
        };

      checkAllowedPropertiesStub.returns(true);
      validation.structureCollectionValidation = structureCollectionValidationStub;

      return validation.curateCollectionSpecification(indexName, collectionName, collectionSpec, dryRun)
        .then(returnedSpec => {
          should(returnedSpec).be.deepEqual(expectedReturn);
        });
    });

    it('should return structured fields when a collection specification is provided even in verbose mode', () => {
      const
        indexName = 'anIndex',
        structureCollectionValidationStub = sinon.spy(function (...args) {return args[0].fields;}),
        collectionName = 'aCollection',
        collectionSpec = {
          fields: {
            some: 'field'
          }
        },
        dryRun = false,
        verboseErrors = true,
        expectedReturn = {
          strict: false,
          fields: {
            some: 'field'
          },
          validators: null
        };

      checkAllowedPropertiesStub.returns(true);
      validation.structureCollectionValidation = structureCollectionValidationStub;

      return validation.curateCollectionSpecification(indexName, collectionName, collectionSpec, dryRun, verboseErrors)
        .then(returnedSpec => {
          should(returnedSpec).be.deepEqual(expectedReturn);
        });
    });

    it('should reject an error if the field specification throws an error', () => {
      const
        indexName = 'anIndex',
        structureCollectionValidationStub = sinon.stub().throws(new Error('an error')),
        collectionName = 'aCollection',
        collectionSpec = {
          fields: {
            some: 'bad field'
          }
        },
        dryRun = false;

      checkAllowedPropertiesStub.returns(true);
      validation.structureCollectionValidation = structureCollectionValidationStub;

      return should(validation.curateCollectionSpecification(indexName, collectionName, collectionSpec, dryRun))
        .be.rejectedWith('an error');
    });

    it('should reject an error if the field specification returns an error', () => {
      const
        indexName = 'anIndex',
        collectionName = 'aCollection',
        collectionSpec = {
          fields: {
            some: 'bad field'
          }
        },
        dryRun = false;

      checkAllowedPropertiesStub.returns(true);
      sinon.stub(validation, 'structureCollectionValidation').returns({isValid: false, errors: ['an error']});

      return should(validation.curateCollectionSpecification(indexName, collectionName, collectionSpec, dryRun))
        .be.rejectedWith(BadRequestError, {
<<<<<<< HEAD
          errorName: 'validation.assert.invalid_specifications'
=======
          id: 'validation.assert.invalid_specifications'
>>>>>>> 5fba725c
        });
    });

    it('should reject an error if the field specification returns an error in verbose mode', () => {
      const
        indexName = 'anIndex',
        collectionName = 'aCollection',
        collectionSpec = {
          fields: {
            some: 'bad field'
          }
        },
        dryRun = false,
        verboseErrors = true;

      sinon.stub(validation, 'structureCollectionValidation').returns({isValid: false, errors: ['an error']});

      checkAllowedPropertiesStub.returns(true);

      return validation.curateCollectionSpecification(indexName, collectionName, collectionSpec, dryRun, verboseErrors)
        .catch(error => {
          should(error.message).be.exactly('an error');
          should(error.details.length).be.exactly(1);
          should(error.details[0]).be.exactly('an error');
        });
    });

    it('should return a treated collection specification if validators are valid', () => {
      const
        indexName = 'anIndex',
        curateValidatorFilterStub = sinon.spy(function () {return Bluebird.resolve({id: 'aFilterId'});}),
        collectionName = 'aCollection',
        collectionSpec = {
          validators: [
            'some',
            'validators'
          ]
        },
        dryRun = true,
        expectedReturn = {
          strict: false,
          fields: {},
          validators: 'aFilterId'
        };

      checkAllowedPropertiesStub.returns(true);
      validation.curateValidatorFilter = curateValidatorFilterStub;

      return validation.curateCollectionSpecification(indexName, collectionName, collectionSpec, dryRun)
        .then(returnedSpec => {
          should(returnedSpec).be.deepEqual(expectedReturn);
          should(curateValidatorFilterStub.args[0][0]).be.eql(indexName);
          should(curateValidatorFilterStub.args[0][1]).be.eql(collectionName);
          should(curateValidatorFilterStub.args[0][2]).be.eql(collectionSpec.validators);
          should(curateValidatorFilterStub.args[0][3]).be.eql(dryRun);
        });
    });

    it('should reject an error if validators are not valid', () => {
      const
        indexName = 'anIndex',
        curateValidatorFilterStub = sinon.spy(function () {return Bluebird.reject(new Error('error'));}),
        collectionName = 'aCollection',
        collectionSpec = {
          validators: [
            'bad validators'
          ]
        },
        dryRun = false;

      checkAllowedPropertiesStub.returns(true);
      validation.curateValidatorFilter = curateValidatorFilterStub;

      return should(validation.curateCollectionSpecification(indexName, collectionName, collectionSpec, dryRun))
        .be.rejectedWith(BadRequestError, {
<<<<<<< HEAD
          errorName: 'validation.assert.invalid_filters'
=======
          id: 'validation.assert.invalid_filters'
>>>>>>> 5fba725c
        });
    });
  });

  describe('#structureCollectionValidation', () => {
    it('should return a structured collection specification if configuration is correct', () => {
      const
        curateFieldSpecificationStub = sinon.spy(function (...args) {return {isValid: true, fieldSpec: args[0]};}),
        collectionSpec = {
          fields: {
            aField: {a: 'field', type: 'foo'},
            anotherField: {another: 'field'},
            'aField/aSubField': {a: 'subField'}
          }
        },
        expectedRawFields = {
          children: {
            aField: {
              a: 'field',
              type: 'foo',
              path: [ 'aField' ],
              depth: 1,
              children: { aSubField: { a: 'subField', path: [ 'aField', 'aSubField' ], depth: 2 } }
            },
            anotherField: { another: 'field', path: [ 'anotherField' ], depth: 1 }
          },
          root: true
        };

      validation.typeAllowsChildren.push('foo');
      validation.curateFieldSpecification = curateFieldSpecificationStub;

      should(validation.structureCollectionValidation(collectionSpec)).be.deepEqual(expectedRawFields);
      should(curateFieldSpecificationStub.callCount).be.eql(3);
    });

    it('should return an empty object if no field is specified', () => {
      should(validation.structureCollectionValidation({fields: {}})).be.deepEqual({});
    });

    it('should throw an error if one of the field curation throws an error', () => {
      const
        curateFieldSpecificationStub = sinon.stub().throws(new Error('an error')),
        collectionSpec = {
          fields: {
            aField: {a: 'field'},
            anotherField: {another: 'field'},
            'aField/aSubField': {a: 'subField'}
          }
        };

      validation.curateFieldSpecification = curateFieldSpecificationStub;

      should(() => validation.structureCollectionValidation(collectionSpec))
        .throw('an error');

      should(curateFieldSpecificationStub.callCount).be.eql(1);
      should(kuzzle.log.error).calledOnce();
    });

    it('should return an error array if one of the field curation returns an error in verbose mode', () => {
      const
        curateFieldSpecificationStub = sinon.stub(),
        indexName = 'anIndex',
        collectionName = 'aCollection',
        verboseErrors = true,
        collectionSpec = {
          fields: {
            aField: {a: 'field'},
            anotherField: {another: 'field'},
            'aField/aSubField': {a: 'subField'}
          }
        };

      curateFieldSpecificationStub.onCall(0).returns({isValid: false, errors: ['error one']});
      curateFieldSpecificationStub.onCall(1).returns({isValid: false, errors: ['error two']});
      curateFieldSpecificationStub.onCall(2).returns({isValid: false, errors: ['error three']});

      validation.curateFieldSpecification = curateFieldSpecificationStub;

      const response = validation.structureCollectionValidation(collectionSpec, indexName, collectionName, verboseErrors);

      should(response.isValid).be.false();
      should(response.errors.length).be.eql(3);
      should(response.errors[0]).be.eql('error one');
      should(response.errors[1]).be.eql('error two');
      should(response.errors[2]).be.eql('error three');
      should(curateFieldSpecificationStub.callCount).be.eql(3);
      should(kuzzle.log.error.callCount).be.eql(3);
    });
  });

  describe('#curateFieldSpecification', () => {
    beforeEach(() => {
      validation.curateFieldSpecificationFormat = sinon.stub().returns({isValid: true});
    });

    it('should validate and curate field specifications with default configuration', () => {
      const
        typeValidateSpecValidation = sinon.stub().returns({}),
        fieldSpec = {
          type: 'string'
        },
        expectedReturn = {
          isValid: true,
          fieldSpec: {
            type: 'string',
            mandatory: false,
            multivalued: {
              value: false
            },
            typeOptions: {}
          }
        };

      validation.types.string = {validateFieldSpecification: typeValidateSpecValidation};

      should(validation.curateFieldSpecification(fieldSpec)).be.deepEqual(expectedReturn);
    });

    it('should validate, curate field specifications and use returned typeOptions of the field validation', () => {
      const
        genericMock = {foo: 'bar'},
        typeValidateSpecValidation = sinon.stub().returns(genericMock),
        fieldSpec = {
          type: 'string'
        },
        expectedReturn = {
          isValid: true,
          fieldSpec: {
            type: 'string',
            mandatory: false,
            multivalued: {
              value: false
            },
            typeOptions: genericMock
          }
        };

      validation.types.string = {validateFieldSpecification: typeValidateSpecValidation};

      should(validation.curateFieldSpecification(fieldSpec)).be.deepEqual(expectedReturn);
    });

    it('should throw an error if type validation throws', () => {
      const
        typeValidateSpecValidation = sinon.stub().throws(new PreconditionError('foobar')),
        fieldSpec = {
          type: 'string'
        };

      validation.types.string = {validateFieldSpecification: typeValidateSpecValidation};

      should(() => {
        validation.curateFieldSpecification(fieldSpec);
      }).throw(PreconditionError, {message: 'foobar'});
    });

    it('should return an error if type validation returns false with verbose mode', () => {
      const
        typeValidateSpecValidation = sinon.stub().returns(true),
        fieldSpec = {
          type: 'string',
          typeOptions: 'foobar'
        };

      validation.types.string = {validateFieldSpecification: typeValidateSpecValidation};

      const response = validation.curateFieldSpecification(
        fieldSpec,
        'anIndex',
        'aCollection',
        'aField',
        true);
      should(response.isValid).be.false();
      should(response.errors.length).be.eql(1);
      should(response.errors[0]).startWith('The object "anIndex.aCollection.aField" contains unexpected properties');
    });

    it('should validate typeOptions from the field type', () => {
      const
        typeValidateSpecValidation = sinon.stub().returns({some: 'options'}),
        fieldSpec = {
          type: 'string',
          typeOptions: {
            some: 'options'
          }
        },
        expectedReturn = {
          isValid: true,
          fieldSpec: {
            type: 'string',
            mandatory: false,
            multivalued: {
              value: false
            },
            typeOptions: {
              some: 'options'
            }
          }
        };

      validation.types.string = {
        validateFieldSpecification: typeValidateSpecValidation,
        allowedTypeOptions: ['some']
      };

      should(validation.curateFieldSpecification(fieldSpec)).be.deepEqual(expectedReturn);
    });

    it('should throw an error if an option of typeOptions is invalid', () => {
      const
        typeValidateSpecValidation = sinon.stub().returns(true),
        fieldSpec = {
          type: 'string',
          typeOptions: {
            some: 'options'
          }
        };

      validation.types.string = {
        validateFieldSpecification: typeValidateSpecValidation,
        allowedTypeOptions: ['another']
      };

      should(() => {
        validation.curateFieldSpecification(fieldSpec);
      }).throw({message: /^The object "undefined.undefined.undefined" contains unexpected properties/ });
    });

    it('should throw a PluginImplementationError if a type throws a non-KuzzleError error', () => {
      const
        typeValidateSpecValidation = sinon.stub().throws(new Error('foobar')),
        fieldSpec = {
          type: 'string',
          typeOptions: {
            some: 'options'
          }
        };

      validation.types.string = {
        validateFieldSpecification: typeValidateSpecValidation,
        allowedTypeOptions: ['some']
      };

      should(() => {
        validation.curateFieldSpecification(fieldSpec);
      }).throw(PluginImplementationError, {
<<<<<<< HEAD
        errorName: 'plugin.runtime.unexpected_error'
=======
        id: 'plugin.runtime.unexpected_error'
>>>>>>> 5fba725c
      });
    });

    it('should return an error if a field specification format is invalid in verbose mode', () => {
      const
        anError = {isValid: false, errors: ['an error']},
        fieldSpec = {
          type: 'string',
          typeOptions: {
            some: 'options'
          }
        };

      validation.curateFieldSpecificationFormat = sinon.stub().returns({isValid: false, errors: ['an error']});

      const response = validation.curateFieldSpecification(fieldSpec, 'anIndex', 'aCollection', 'aField', true);

      should(response).be.deepEqual(anError);
    });
  });

  describe('#curateFieldSpecificationFormat', () => {
    it('should throw an error if the field specification contains not allowed fields', () => {
      const
        fieldSpec = {
          type: 'string',
          foo: 'bar'
        };

      should(() => {
        validation.curateFieldSpecificationFormat(fieldSpec);
      }).throw(PreconditionError, {
<<<<<<< HEAD
        errorName: 'validation.assert.unexpected_properties'
=======
        id: 'validation.assert.unexpected_properties'
>>>>>>> 5fba725c
      });
    });

    it('should return an error if the field specification is wrong in verbose mode', () => {
      const
        fieldSpec = {
          type: 'aType',
          foo: 'bar'
        },
        indexName = 'anIndex',
        collectionName = 'aCollection',
        fieldName = 'aField',
        verboseErrors = true;

      const response = validation.curateFieldSpecificationFormat(
        fieldSpec,
        indexName,
        collectionName,
        fieldName,
        verboseErrors);
      should(response.isValid).be.false();
      should(response.errors.length).be.eql(2);
      should(response.errors).be.eql([
<<<<<<< HEAD
        'The object "anIndex.aCollection.aField" contains unexpected properties (allowed: mandatory,type,defaultValue,description,multivalued,typeOptions).',
=======
        'The object "anIndex.aCollection.aField" contains unexpected properties (allowed: mandatory, type, defaultValue, description, multivalued, typeOptions).',
>>>>>>> 5fba725c
        'In "anIndex.aCollection.aField": unknown type "aType".'
      ]);
    });

    it('should throw an error if the field specification does not contain all mandatory fields', () => {
      const
        fieldSpec = {
          mandatory: true
        };

      should(() => {
        validation.curateFieldSpecificationFormat(fieldSpec);
      }).throw('Missing property "type" in field "undefined.undefined.undefined".');
    });

    it('should throw an error if the field specification contains a not recognized type', () => {
      const fieldSpec = {type: 'not_recognized'};

      validation.types = {
        string: 'aType'
      };

      should(() => {
        validation.curateFieldSpecificationFormat(fieldSpec);
      }).throw('In "undefined.undefined.undefined": unknown type "not_recognized".');
    });

    it('should throw an error if the multivalued field is malformed', () => {
      const
        fieldSpec = {
          type: 'string',
          multivalued: {
            foo: 'bar'
          }
        };

      validation.types = {
        string: 'aType'
      };

      should(() => {
        validation.curateFieldSpecificationFormat(fieldSpec);
<<<<<<< HEAD
      }).throw('The object "undefined.undefined.undefined.multivalued" contains unexpected properties (allowed: value,minCount,maxCount).');
=======
      }).throw('The object "undefined.undefined.undefined.multivalued" contains unexpected properties (allowed: value, minCount, maxCount).');
>>>>>>> 5fba725c
    });

    it('should throw an error if the multivalued field is malformed', () => {
      const
        fieldSpec = {
          type: 'string',
          multivalued: {}
        };

      validation.types = {
        string: 'aType'
      };

      should(() => {
        validation.curateFieldSpecificationFormat(fieldSpec);
      }).throw('Missing property "value" in field "undefined.undefined.undefined.multivalued".');
    });

    it('should throw an error if the multivalued field is malformed', () => {
      const
        fieldSpec = {
          type: 'string',
          multivalued: {
            value: false,
            minCount: 42
          }
        };

      validation.types = {
        string: 'aType'
      };

      should(() => {
        validation.curateFieldSpecificationFormat(fieldSpec);
      }).throw('Field "undefined.undefined.undefined": cannot set a property "minCount" if the field is not multivalued.');
    });

    it('should throw an error if the multivalued field is malformed', () => {
      const
        fieldSpec = {
          type: 'string',
          multivalued: {
            value: false,
            maxCount: 42
          }
        };

      validation.types = {
        string: 'aType'
      };

      should(() => {
        validation.curateFieldSpecificationFormat(fieldSpec);
      }).throw('Field "undefined.undefined.undefined": cannot set a property "maxCount" if the field is not multivalued.');
    });

    it('should throw an error if the multivalued field is malformed', () => {
      const
        fieldSpec = {
          type: 'string',
          multivalued: {
            value: true,
            minCount: 43,
            maxCount: 42
          }
        };

      validation.types = {
        string: 'aType'
      };

      should(() => {
        validation.curateFieldSpecificationFormat(fieldSpec);
      }).throw('Property "undefined.undefined.undefined": invalid range (minCount > maxCount).');
    });

    it('should throw if the multivalued value field is not a boolean', () => {
      const
        fieldSpec = {
          type: 'string',
          multivalued: {
            value: null,
            maxCount: 42
          }
        };

      validation.types = {
        string: 'aType'
      };

      should(() => validation.curateFieldSpecificationFormat(fieldSpec))
        .throw('Wrong type for parameter "undefined.undefined.undefined.multivalued.value" (expected: boolean).');
    });

    it('should return true if specification is well formed', () => {
      const
        fieldSpec = {
          type: 'string'
        };

      validation.types = {
        string: 'aType'
      };

      should(validation.curateFieldSpecificationFormat(fieldSpec).isValid).be.true();
    });

    it('should return true if specification is well formed', () => {
      const
        fieldSpec = {
          type: 'string',
          multivalued: {
            value: true,
            minCount: 41,
            maxCount: 42
          }
        };

      validation.types = {
        string: 'aType'
      };

      should(validation.curateFieldSpecificationFormat(fieldSpec).isValid).be.true();
    });
  });

  describe('#curateValidatorFilter', () => {
    it('should return a promise if everything goes as expected', () => {
      const
        registerStub = sinon.stub().resolves({}),
        validateStub = sinon.stub().resolves({}),
        indexName = 'anIndex',
        collectionName= 'aCollection',
        validatorFilter = [{some: 'filters'}],
        dryRun = false,
        expectedQuery = {
          bool: {
            must: validatorFilter
          }
        };

      validation.koncorde = {
        register: registerStub,
        validate: validateStub
      };

      return validation.curateValidatorFilter(indexName, collectionName, validatorFilter, dryRun)
        .then(() => {
          should(validateStub.callCount).be.eql(1);
          should(validateStub.args[0][0]).be.deepEqual(expectedQuery);
          should(registerStub.callCount).be.eql(1);
          should(registerStub.args[0][0]).be.eql(indexName);
          should(registerStub.args[0][1]).be.eql(collectionName);
          should(registerStub.args[0][2]).be.deepEqual(expectedQuery);
        });
    });

    it('should return a promise if everything goes as expected and avoid registration if dryRun is true', () => {
      const
        registerStub = sinon.stub().resolves({}),
        validateStub = sinon.stub().resolves({}),
        indexName = 'anIndex',
        collectionName= 'aCollection',
        validatorFilter = [{some: 'filters'}],
        dryRun = true,
        expectedQuery = {
          bool: {
            must: validatorFilter
          }
        };

      validation.koncorde = {
        register: registerStub,
        validate: validateStub
      };

      return validation.curateValidatorFilter(indexName, collectionName, validatorFilter, dryRun)
        .then(() => {
          should(validateStub.callCount).be.eql(1);
          should(registerStub.callCount).be.eql(0);
          should(validateStub.args[0][0]).be.deepEqual(expectedQuery);
        });
    });
  });
});<|MERGE_RESOLUTION|>--- conflicted
+++ resolved
@@ -217,11 +217,7 @@
         validation.addType(validationType);
       }
       catch (error) {
-<<<<<<< HEAD
-        should(error.errorName).eql('validation.types.already_exists');
-=======
         should(error.id).eql('validation.types.already_exists');
->>>>>>> 5fba725c
       }
     });
 
@@ -238,11 +234,7 @@
         validation.addType(validationType);
       }
       catch (error) {
-<<<<<<< HEAD
-        should(error.errorName).be.eql('validation.types.missing_type_name');
-=======
         should(error.id).be.eql('validation.types.missing_type_name');
->>>>>>> 5fba725c
       }
     });
 
@@ -259,11 +251,7 @@
       }
       catch (error) {
         should(error.message).startWith('The type "aType" must implement a function "validate".');
-<<<<<<< HEAD
-        should(error.errorName).be.eql('validation.types.missing_function');
-=======
         should(error.id).be.eql('validation.types.missing_function');
->>>>>>> 5fba725c
       }
     });
 
@@ -280,11 +268,7 @@
       }
       catch (error) {
         should(error.message).startWith('The type "aType" must implement a function "validateFieldSpecification".');
-<<<<<<< HEAD
-        should(error.errorName).be.eql('validation.types.missing_function');
-=======
         should(error.id).be.eql('validation.types.missing_function');
->>>>>>> 5fba725c
       }
     });
 
@@ -302,11 +286,7 @@
       }
       catch (error) {
         should(error.message).startWith('The type "aType" must implement a function "getStrictness".');
-<<<<<<< HEAD
-        should(error.errorName).be.eql('validation.types.missing_function');
-=======
         should(error.id).be.eql('validation.types.missing_function');
->>>>>>> 5fba725c
       }
     });
   });
@@ -348,11 +328,7 @@
 
       return should(validation.curateCollectionSpecification(indexName, collectionName, collectionSpec, dryRun))
         .be.rejectedWith(PreconditionError, {
-<<<<<<< HEAD
-          errorName: 'validation.assert.unexpected_properties'
-=======
           id: 'validation.assert.unexpected_properties'
->>>>>>> 5fba725c
         });
     });
 
@@ -372,11 +348,7 @@
         .then(response => {
           should(response.isValid).be.false();
           should(response.errors.length).be.eql(1);
-<<<<<<< HEAD
-          should(response.errors[0]).be.eql(`The object "${indexName}.${collectionName}" contains unexpected properties (allowed: strict,fields,validators).`);
-=======
           should(response.errors[0]).be.eql(`The object "${indexName}.${collectionName}" contains unexpected properties (allowed: strict, fields, validators).`);
->>>>>>> 5fba725c
         });
     });
 
@@ -472,11 +444,7 @@
 
       return should(validation.curateCollectionSpecification(indexName, collectionName, collectionSpec, dryRun))
         .be.rejectedWith(BadRequestError, {
-<<<<<<< HEAD
-          errorName: 'validation.assert.invalid_specifications'
-=======
           id: 'validation.assert.invalid_specifications'
->>>>>>> 5fba725c
         });
     });
 
@@ -552,11 +520,7 @@
 
       return should(validation.curateCollectionSpecification(indexName, collectionName, collectionSpec, dryRun))
         .be.rejectedWith(BadRequestError, {
-<<<<<<< HEAD
-          errorName: 'validation.assert.invalid_filters'
-=======
           id: 'validation.assert.invalid_filters'
->>>>>>> 5fba725c
         });
     });
   });
@@ -805,11 +769,7 @@
       should(() => {
         validation.curateFieldSpecification(fieldSpec);
       }).throw(PluginImplementationError, {
-<<<<<<< HEAD
-        errorName: 'plugin.runtime.unexpected_error'
-=======
         id: 'plugin.runtime.unexpected_error'
->>>>>>> 5fba725c
       });
     });
 
@@ -842,11 +802,7 @@
       should(() => {
         validation.curateFieldSpecificationFormat(fieldSpec);
       }).throw(PreconditionError, {
-<<<<<<< HEAD
-        errorName: 'validation.assert.unexpected_properties'
-=======
         id: 'validation.assert.unexpected_properties'
->>>>>>> 5fba725c
       });
     });
 
@@ -870,11 +826,7 @@
       should(response.isValid).be.false();
       should(response.errors.length).be.eql(2);
       should(response.errors).be.eql([
-<<<<<<< HEAD
-        'The object "anIndex.aCollection.aField" contains unexpected properties (allowed: mandatory,type,defaultValue,description,multivalued,typeOptions).',
-=======
         'The object "anIndex.aCollection.aField" contains unexpected properties (allowed: mandatory, type, defaultValue, description, multivalued, typeOptions).',
->>>>>>> 5fba725c
         'In "anIndex.aCollection.aField": unknown type "aType".'
       ]);
     });
@@ -917,11 +869,7 @@
 
       should(() => {
         validation.curateFieldSpecificationFormat(fieldSpec);
-<<<<<<< HEAD
-      }).throw('The object "undefined.undefined.undefined.multivalued" contains unexpected properties (allowed: value,minCount,maxCount).');
-=======
       }).throw('The object "undefined.undefined.undefined.multivalued" contains unexpected properties (allowed: value, minCount, maxCount).');
->>>>>>> 5fba725c
     });
 
     it('should throw an error if the multivalued field is malformed', () => {
