--- conflicted
+++ resolved
@@ -74,37 +74,22 @@
     it('should throw if "range" is not an object', () => {
       [[], undefined, null, 'foobar', 123].forEach(range => {
         should(() => numericType.validateFieldSpecification({range}))
-<<<<<<< HEAD
-          .throw(PreconditionError, { errorName: 'validation.assert.unexpected_properties' });
-=======
           .throw(PreconditionError, { id: 'validation.assert.unexpected_properties' });
->>>>>>> 5fba725c
       });
     });
 
     it('should throw if an unrecognized property is passed to the range options', () => {
       should(() => numericType.validateFieldSpecification({range: {foo: 123}}))
-<<<<<<< HEAD
-        .throw(PreconditionError, { errorName: 'validation.assert.unexpected_properties' });
-=======
         .throw(PreconditionError, { id: 'validation.assert.unexpected_properties' });
->>>>>>> 5fba725c
     });
 
     it('should throw if a non-numeric value is passed to the min or max properties', () => {
       [[], {}, undefined, null, 'foo'].forEach(v => {
         should(() => numericType.validateFieldSpecification({range: {min: v}}))
-<<<<<<< HEAD
-          .throw(PreconditionError, { errorName: 'validation.assert.invalid_type' });
-
-        should(() => numericType.validateFieldSpecification({range: {max: v}}))
-          .throw(PreconditionError, { errorName: 'validation.assert.invalid_type' });
-=======
           .throw(PreconditionError, { id: 'validation.assert.invalid_type' });
 
         should(() => numericType.validateFieldSpecification({range: {max: v}}))
           .throw(PreconditionError, { id: 'validation.assert.invalid_type' });
->>>>>>> 5fba725c
       });
     });
 
@@ -114,11 +99,7 @@
           min: 42,
           max: 41
         }
-<<<<<<< HEAD
-      })).throw(PreconditionError, { errorName: 'validation.assert.invalid_range' });
-=======
       })).throw(PreconditionError, { id: 'validation.assert.invalid_range' });
->>>>>>> 5fba725c
     });
   });
 });