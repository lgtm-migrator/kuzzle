'use strict';

const
  PreconditionError = require('kuzzle-common-objects').errors.PreconditionError,
  sinon = require('sinon'),
  mockrequire = require('mock-require'),
  BaseType = require('../../../../../lib/api/core/validation/baseType'),
  should = require('should'),
  DateType = require('../../../../../lib/api/core/validation/types/date');

describe('Test: validation/types/date', () => {
  let dateType;

  beforeEach(() => {
    dateType = new DateType();
  });

  it('should inherit the BaseType class', () => {
    should(dateType).be.instanceOf(BaseType);
  });

  it('should construct properly', () => {
    should(typeof dateType.typeName).be.eql('string');
    should(typeof dateType.allowChildren).be.eql('boolean');
    should(Array.isArray(dateType.allowedTypeOptions)).be.true();
    should(dateType.typeName).be.eql('date');
    should(dateType.allowChildren).be.false();
  });

  describe('#validateFieldSpecification', () => {
    it('should return a default options structure if the provided options are empty', () => {
      should(dateType.validateFieldSpecification({})).be.deepEqual({formats: ['epoch_millis']});
    });

    it('should return the provided typeOptions if formats is defined and valid', () => {
      const
        typeOptions = {
          formats: ['basic_ordinal_date', 'strict_basic_week_date_time']
        };

      should(dateType.validateFieldSpecification(typeOptions)).be.deepEqual(typeOptions);
    });

    it('should throw if an invalid "formats" options is provided', () => {
      should(() => dateType.validateFieldSpecification({formats: []}))
<<<<<<< HEAD
        .throw(PreconditionError, { errorName: 'validation.assert.invalid_type' });

      should(() => dateType.validateFieldSpecification({formats: null}))
        .throw(PreconditionError, { errorName: 'validation.assert.invalid_type' });
=======
        .throw(PreconditionError, { id: 'validation.assert.invalid_type' });

      should(() => dateType.validateFieldSpecification({formats: null}))
        .throw(PreconditionError, { id: 'validation.assert.invalid_type' });
>>>>>>> 5fba725c
    });

    it('should throw if the "formats" option contains an unknown format', () => {
      should(() => dateType.validateFieldSpecification({formats: ['foobar']}))
        .throw(PreconditionError, {
<<<<<<< HEAD
          errorName: 'validation.types.invalid_date_format',
=======
          id: 'validation.types.invalid_date_format',
>>>>>>> 5fba725c
          message: 'The following date types are invalid: foobar.'
        });

      should(() => dateType.validateFieldSpecification({formats: ['foo', 'epoch_millis', 'bar']}))
        .throw(PreconditionError, {
<<<<<<< HEAD
          errorName: 'validation.types.invalid_date_format',
          message: 'The following date types are invalid: foo,bar.'
=======
          id: 'validation.types.invalid_date_format',
          message: 'The following date types are invalid: foo, bar.'
>>>>>>> 5fba725c
        });
    });

    it('should throw if the "range" option is invalid', () => {
      should(() => dateType.validateFieldSpecification({range: null}))
        .throw(PreconditionError, {
<<<<<<< HEAD
          errorName: 'validation.assert.unexpected_properties',
=======
          id: 'validation.assert.unexpected_properties',
>>>>>>> 5fba725c
          message: 'The object "range" contains unexpected properties (allowed: min, max).'
        });

      should(() => dateType.validateFieldSpecification({range: []}))
        .throw(PreconditionError, {
<<<<<<< HEAD
          errorName: 'validation.assert.unexpected_properties',
=======
          id: 'validation.assert.unexpected_properties',
>>>>>>> 5fba725c
          message: 'The object "range" contains unexpected properties (allowed: min, max).'
        });


      should(() => dateType.validateFieldSpecification({range: {unknown: null}}))
        .throw(PreconditionError, {
<<<<<<< HEAD
          errorName: 'validation.assert.unexpected_properties',
=======
          id: 'validation.assert.unexpected_properties',
>>>>>>> 5fba725c
          message: 'The object "range" contains unexpected properties (allowed: min, max).'
        });
    });

    it('should leave the "min" option intact if it contains the special value "NOW"', () => {
      const typeOptions = {range: {min: 'NOW'}};

      should(dateType.validateFieldSpecification(typeOptions)).be.deepEqual(typeOptions);
    });

    it('should leave the "max" option intact if it contains the special value "NOW"', () => {
      const typeOptions = {range: {max: 'NOW'}};

      should(dateType.validateFieldSpecification(typeOptions)).be.deepEqual(typeOptions);
    });

    it('should throw if "min" is not a valid date', () => {
      should(() => dateType.validateFieldSpecification({range: {min: 'foobar'}}))
<<<<<<< HEAD
        .throw(PreconditionError, { errorName: 'validation.types.invalid_date' });

      should(() => dateType.validateFieldSpecification({range: {min: null}}))
        .throw(PreconditionError, { errorName: 'validation.types.invalid_date' });
=======
        .throw(PreconditionError, { id: 'validation.types.invalid_date' });

      should(() => dateType.validateFieldSpecification({range: {min: null}}))
        .throw(PreconditionError, { id: 'validation.types.invalid_date' });
>>>>>>> 5fba725c
    });

    it('should throw if "max" is not a valid date', () => {
      should(() => dateType.validateFieldSpecification({range: {max: 'foobar'}}))
<<<<<<< HEAD
        .throw(PreconditionError, { errorName: 'validation.types.invalid_date' });

      should(() => dateType.validateFieldSpecification({range: {max: null}}))
        .throw(PreconditionError, { errorName: 'validation.types.invalid_date' });
=======
        .throw(PreconditionError, { id: 'validation.types.invalid_date' });

      should(() => dateType.validateFieldSpecification({range: {max: null}}))
        .throw(PreconditionError, { id: 'validation.types.invalid_date' });
>>>>>>> 5fba725c
    });

    it('should throw if max < min', () => {
      const
        typeOptions = {
          range: {min: '2020-01-01', max: '2010-01-01'},
          formats: ['epoch_millis']
        };

      should(() => dateType.validateFieldSpecification(typeOptions))
<<<<<<< HEAD
        .throw(PreconditionError, { errorName: 'validation.assert.invalid_range' });
=======
        .throw(PreconditionError, { id: 'validation.assert.invalid_range' });
>>>>>>> 5fba725c
    });

    it('should convert min and max to moment objects if they are valid', () => {
      const
        typeOptions = {
          range: {min: '2010-01-01', max: '2020-01-01'},
          formats: ['epoch_millis']
        };

      const result = dateType.validateFieldSpecification(typeOptions);

      should(typeof result).be.eql('object');
      should(result.range.min._isAMomentObject).be.true();
      should(result.range.min.isValid()).be.true();
      should(result.range.max._isAMomentObject).be.true();
      should(result.range.max.isValid()).be.true();
    });
  });

  describe('#validate', () => {
    it('should return true if the date format is valid', () => {
      const
        typeOptions = dateType.validateFieldSpecification({
          formats: ['epoch_millis']
        });

      should(dateType.validate(typeOptions, Date.now(), [])).be.true();
    });

    it('should return false if the date format is not valid', () => {
      const
        errorMessages = [],
        typeOptions = dateType.validateFieldSpecification({
          formats: ['epoch_millis']
        });

      should(dateType.validate(typeOptions, 'foobar', errorMessages)).be.false();
      should(errorMessages).be.deepEqual(['The date format is invalid.']);
    });

    it('should validate if the date is after the min date', () => {
      const
        typeOptions = dateType.validateFieldSpecification({
          formats: ['epoch_millis', 'strict_date'],
          range: {min: '2013-09-21'}
        });

      should(dateType.validate(typeOptions, '2014-01-01', [])).be.true();
    });

    it('should not validate if the date is before the min date', () => {
      const
        errorMessages = [],
        typeOptions = dateType.validateFieldSpecification({
          formats: ['epoch_millis'],
          range: {min: Date.now()}
        });

      should(dateType.validate(typeOptions, Date.now() - 10000, errorMessages)).be.false();
      should(errorMessages).be.deepEqual(['The provided date is before the defined minimum.']);
    });

    it('should call moment.utc if min equals the string "NOW"', done => {
      const
        typeOptions = dateType.validateFieldSpecification({
          formats: ['epoch_millis'],
          range: {min: 'NOW'}
        });

      should(dateType.validate(typeOptions, Date.now() + 10, [])).be.true();
      should(dateType.validate(typeOptions, Date.now() - 10, [])).be.false();

      setTimeout(() => {
        try {
          should(dateType.validate(typeOptions, Date.now() + 10, [])).be.true();
          should(dateType.validate(typeOptions, Date.now() - 10, [])).be.false();
          done();
        }
        catch(e) {
          done(e);
        }
      }, 100);
    });

    it('should validate if the date is before the max date', () => {
      const
        typeOptions = dateType.validateFieldSpecification({
          formats: ['strict_basic_week_date', 'epoch_millis', 'strict_date'],
          range: {
            max: Date.now() + 1000
          }
        });

      should(dateType.validate(typeOptions, Date.now(), [])).be.true();
    });

    it('should not validate if the date is after the max date', () => {
      const
        errorMessages = [],
        typeOptions = dateType.validateFieldSpecification({
          formats: ['epoch_millis'],
          range: {
            max: Date.now()
          }
        });

      should(dateType.validate(typeOptions, Date.now() + 1000, errorMessages)).be.false();
      should(errorMessages).be.deepEqual(['The provided date is after the defined maximum.']);
    });

    it('should call moment.utc if max equals the string "NOW"', done => {
      const
        typeOptions = dateType.validateFieldSpecification({
          formats: ['epoch_millis'],
          range: {max: 'NOW'}
        });

      should(dateType.validate(typeOptions, Date.now() + 10, [])).be.false();
      should(dateType.validate(typeOptions, Date.now() - 10, [])).be.true();

      setTimeout(() => {
        try {
          should(dateType.validate(typeOptions, Date.now() + 10, [])).be.false();
          should(dateType.validate(typeOptions, Date.now() - 10, [])).be.true();
          done();
        }
        catch(e) {
          done(e);
        }
      }, 100);
    });
  });

  describe('#formatMap', () => {
    let DateWithMockedMoment;
    const
      utcDate = '1234567890',
      momentMock = {
        ISO_8601: 'ISO_8601_MOCK',
        utc: sinon.stub().returns({isValid: () => true}),
        invalid: sinon.stub().returns({isValid: () => true}),
        unix: sinon.stub().returnsArg(0)
      },
      expectedArguments = {
        strict_date_optional_time: [utcDate, momentMock.ISO_8601, true],
        basic_date: [utcDate, 'YYYYMMDD', true],
        basic_date_time: [utcDate, 'YYYYMMDD\\THHmmss.SSSZ', true],
        basic_date_time_no_millis: [utcDate, 'YYYYMMDD\\THHmmssZ', true],
        basic_ordinal_date: [utcDate, 'YYYYDDD', true],
        basic_ordinal_date_time: [utcDate, 'YYYYDDD\\THHmmss.SSSZ', true],
        basic_ordinal_date_time_no_millis: [utcDate, 'YYYYDDD\\THHmmssZ', true],
        basic_time: [utcDate, 'HHmmss.SSSZ', true],
        basic_time_no_millis: [utcDate, 'HHmmssZ', true],
        basic_t_time: [utcDate, '\\THHmmss.SSSZ', true],
        basic_t_time_no_millis: [utcDate, '\\THHmmssZ', true],
        basic_week_date: [utcDate, 'gggg\\Wwwe', false],
        strict_basic_week_date: [utcDate, 'gggg\\Wwwe', true],
        basic_week_date_time: [utcDate, 'gggg\\Wwwe\\THHmmss.SSSZ', false],
        strict_basic_week_date_time: [utcDate, 'gggg\\Wwwe\\THHmmss.SSSZ', true],
        basic_week_date_time_no_millis: [utcDate, 'gggg\\Wwwe\\THHmmssZ', false],
        strict_basic_week_date_time_no_millis: [utcDate, 'gggg\\Wwwe\\THHmmssZ', true],
        date: [utcDate, 'YYYY-MM-DD', false],
        strict_date: [utcDate, 'YYYY-MM-DD', true],
        date_hour: [utcDate, 'YYYY-MM-DD\\THH', false],
        strict_date_hour: [utcDate, 'YYYY-MM-DD\\THH', true],
        date_hour_minute: [utcDate, 'YYYY-MM-DD\\THH:mm', false],
        strict_date_hour_minute: [utcDate, 'YYYY-MM-DD\\THH:mm', true],
        date_hour_minute_second: [utcDate, 'YYYY-MM-DD\\THH:mm:ss', false],
        strict_date_hour_minute_second: [utcDate, 'YYYY-MM-DD\\THH:mm:ss', true],
        date_hour_minute_second_fraction: [utcDate, 'YYYY-MM-DD\\THH:mm:ss.SSS', false],
        strict_date_hour_minute_second_fraction: [utcDate, 'YYYY-MM-DD\\THH:mm:ss.SSS', true],
        date_hour_minute_second_millis: [utcDate, 'YYYY-MM-DD\\THH:mm:ss.SSS', false],
        strict_date_hour_minute_second_millis: [utcDate, 'YYYY-MM-DD\\THH:mm:ss.SSS', true],
        date_time: [utcDate, 'YYYY-MM-DD\\THH:mm:ss.SSSZZ', false],
        strict_date_time: [utcDate, 'YYYY-MM-DD\\THH:mm:ss.SSSZZ', true],
        date_time_no_millis: [utcDate, 'YYYY-MM-DD\\THH:mm:ssZZ', false],
        strict_date_time_no_millis: [utcDate, 'YYYY-MM-DD\\THH:mm:ssZZ', true],
        hour: [utcDate, 'HH', false],
        strict_hour: [utcDate, 'HH', true],
        hour_minute: [utcDate, 'HH:mm', false],
        strict_hour_minute: [utcDate, 'HH:mm', true],
        hour_minute_second: [utcDate, 'HH:mm:ss', false],
        strict_hour_minute_second: [utcDate, 'HH:mm:ss', true],
        hour_minute_second_fraction: [utcDate, 'HH:mm:ss.SSS', false],
        strict_hour_minute_second_fraction: [utcDate, 'HH:mm:ss.SSS', true],
        hour_minute_second_millis: [utcDate, 'HH:mm:ss.SSS', false],
        strict_hour_minute_second_millis: [utcDate, 'HH:mm:ss.SSS', true],
        ordinal_date: [utcDate, 'YYYY-DDD', false],
        strict_ordinal_date: [utcDate, 'YYYY-DDD', true],
        ordinal_date_time: [utcDate, 'YYYY-DDD\\THH:mm:ss.SSSZZ', false],
        strict_ordinal_date_time: [utcDate, 'YYYY-DDD\\THH:mm:ss.SSSZZ', true],
        ordinal_date_time_no_millis: [utcDate, 'YYYY-DDD\\THH:mm:ssZZ', false],
        strict_ordinal_date_time_no_millis: [utcDate, 'YYYY-DDD\\THH:mm:ssZZ', true],
        time: [utcDate, 'HH:mm:ss.SSSZZ', false],
        strict_time: [utcDate, 'HH:mm:ss.SSSZZ', true],
        time_no_millis: [utcDate, 'HH:mm:ssZZ', false],
        strict_time_no_millis: [utcDate, 'HH:mm:ssZZ', true],
        t_time: [utcDate, '\\THH:mm:ss.SSSZZ', false],
        strict_t_time: [utcDate, '\\THH:mm:ss.SSSZZ', true],
        t_time_no_millis: [utcDate, '\\THH:mm:ssZZ', false],
        strict_t_time_no_millis: [utcDate, '\\THH:mm:ssZZ', true],
        week_date: [utcDate, 'gggg-\\Www-e', false],
        strict_week_date: [utcDate, 'gggg-\\Www-e', true],
        week_date_time: [utcDate, 'gggg-\\Www-e\\THH:mm:ss.SSSZZ', false],
        strict_week_date_time: [utcDate, 'gggg-\\Www-e\\THH:mm:ss.SSSZZ', true],
        week_date_time_no_millis: [utcDate, 'gggg-\\Www-e\\THH:mm:ssZZ', false],
        strict_week_date_time_no_millis: [utcDate, 'gggg-\\Www-e\\THH:mm:ssZZ', true],
        weekyear: [utcDate, 'gggg', false],
        strict_weekyear: [utcDate, 'gggg', true],
        weekyear_week: [utcDate, 'ggggww', false],
        strict_weekyear_week: [utcDate, 'ggggww', true],
        weekyear_week_day: [utcDate, 'ggggwwe', false],
        strict_weekyear_week_day: [utcDate, 'ggggwwe', true],
        year: [utcDate, 'YYYY', false],
        strict_year: [utcDate, 'YYYY', true],
        year_month: [utcDate, 'YYYYMM', false],
        strict_year_month: [utcDate, 'YYYYMM', true],
        year_month_day: [utcDate, 'YYYYMMDD', false],
        strict_year_month_day: [utcDate, 'YYYYMMDD', true]
      };

    before(() => {
      mockrequire('moment', momentMock);
      DateWithMockedMoment = mockrequire.reRequire('../../../../../lib/api/core/validation/types/date');
    });

    beforeEach(() => {
      momentMock.utc.returns({isValid: () => true});
      momentMock.invalid.returns({isValid: () => true});
      momentMock.unix.returnsArg(0);

      momentMock.utc.resetHistory();
      momentMock.invalid.resetHistory();
      momentMock.unix.resetHistory();
      dateType = new DateWithMockedMoment();
    });

    after(() => {
      mockrequire.stopAll();
    });

    // epoch_second and epoch_millis accept numbers instead of strings for dates,
    // so they behave a bit differently and we need specific tests
    // for these two
    ['epoch_second', 'epoch_millis'].forEach(format => {
      const now = format === 'epoch_second' ? Date.now() / 1000 : Date.now();

      it(`should get proper arguments for format "${format}"`, () => {
        const errors = [];

        dateType.validate({formats: [format]}, now, errors);

        should(errors).be.an.Array().and.be.empty();
        should(momentMock.unix.callCount).be.eql(format === 'epoch_second' ? 1 : 0);
        should(momentMock.utc).calledWith(now);

        // should call moment.invalid() if a non-number date is provided
        momentMock.utc.resetHistory();
        momentMock.invalid.resetHistory();
        momentMock.unix.resetHistory();
        dateType.validate({formats: [format]}, String(now), errors);

        should(momentMock.utc).not.be.called();
        should(momentMock.unix).not.be.called();
        should(momentMock.invalid).be.calledOnce();
      });
    });

    Object.keys(expectedArguments)
      .forEach(format => {
        it(`should get proper arguments for format "${format}"`, () => {
          const errors = [];

          dateType.validate({formats: [format]}, utcDate, errors);

          should(errors).be.an.Array().and.be.empty();
          should(momentMock.utc).calledWith(...expectedArguments[format]);
          should(momentMock.invalid).not.be.called();
        });
      });

  });
});<|MERGE_RESOLUTION|>--- conflicted
+++ resolved
@@ -43,71 +43,43 @@
 
     it('should throw if an invalid "formats" options is provided', () => {
       should(() => dateType.validateFieldSpecification({formats: []}))
-<<<<<<< HEAD
-        .throw(PreconditionError, { errorName: 'validation.assert.invalid_type' });
-
-      should(() => dateType.validateFieldSpecification({formats: null}))
-        .throw(PreconditionError, { errorName: 'validation.assert.invalid_type' });
-=======
         .throw(PreconditionError, { id: 'validation.assert.invalid_type' });
 
       should(() => dateType.validateFieldSpecification({formats: null}))
         .throw(PreconditionError, { id: 'validation.assert.invalid_type' });
->>>>>>> 5fba725c
     });
 
     it('should throw if the "formats" option contains an unknown format', () => {
       should(() => dateType.validateFieldSpecification({formats: ['foobar']}))
         .throw(PreconditionError, {
-<<<<<<< HEAD
-          errorName: 'validation.types.invalid_date_format',
-=======
           id: 'validation.types.invalid_date_format',
->>>>>>> 5fba725c
           message: 'The following date types are invalid: foobar.'
         });
 
       should(() => dateType.validateFieldSpecification({formats: ['foo', 'epoch_millis', 'bar']}))
         .throw(PreconditionError, {
-<<<<<<< HEAD
-          errorName: 'validation.types.invalid_date_format',
-          message: 'The following date types are invalid: foo,bar.'
-=======
           id: 'validation.types.invalid_date_format',
           message: 'The following date types are invalid: foo, bar.'
->>>>>>> 5fba725c
         });
     });
 
     it('should throw if the "range" option is invalid', () => {
       should(() => dateType.validateFieldSpecification({range: null}))
         .throw(PreconditionError, {
-<<<<<<< HEAD
-          errorName: 'validation.assert.unexpected_properties',
-=======
           id: 'validation.assert.unexpected_properties',
->>>>>>> 5fba725c
           message: 'The object "range" contains unexpected properties (allowed: min, max).'
         });
 
       should(() => dateType.validateFieldSpecification({range: []}))
         .throw(PreconditionError, {
-<<<<<<< HEAD
-          errorName: 'validation.assert.unexpected_properties',
-=======
           id: 'validation.assert.unexpected_properties',
->>>>>>> 5fba725c
           message: 'The object "range" contains unexpected properties (allowed: min, max).'
         });
 
 
       should(() => dateType.validateFieldSpecification({range: {unknown: null}}))
         .throw(PreconditionError, {
-<<<<<<< HEAD
-          errorName: 'validation.assert.unexpected_properties',
-=======
           id: 'validation.assert.unexpected_properties',
->>>>>>> 5fba725c
           message: 'The object "range" contains unexpected properties (allowed: min, max).'
         });
     });
@@ -126,32 +98,18 @@
 
     it('should throw if "min" is not a valid date', () => {
       should(() => dateType.validateFieldSpecification({range: {min: 'foobar'}}))
-<<<<<<< HEAD
-        .throw(PreconditionError, { errorName: 'validation.types.invalid_date' });
-
-      should(() => dateType.validateFieldSpecification({range: {min: null}}))
-        .throw(PreconditionError, { errorName: 'validation.types.invalid_date' });
-=======
         .throw(PreconditionError, { id: 'validation.types.invalid_date' });
 
       should(() => dateType.validateFieldSpecification({range: {min: null}}))
         .throw(PreconditionError, { id: 'validation.types.invalid_date' });
->>>>>>> 5fba725c
     });
 
     it('should throw if "max" is not a valid date', () => {
       should(() => dateType.validateFieldSpecification({range: {max: 'foobar'}}))
-<<<<<<< HEAD
-        .throw(PreconditionError, { errorName: 'validation.types.invalid_date' });
-
-      should(() => dateType.validateFieldSpecification({range: {max: null}}))
-        .throw(PreconditionError, { errorName: 'validation.types.invalid_date' });
-=======
         .throw(PreconditionError, { id: 'validation.types.invalid_date' });
 
       should(() => dateType.validateFieldSpecification({range: {max: null}}))
         .throw(PreconditionError, { id: 'validation.types.invalid_date' });
->>>>>>> 5fba725c
     });
 
     it('should throw if max < min', () => {
@@ -162,11 +120,7 @@
         };
 
       should(() => dateType.validateFieldSpecification(typeOptions))
-<<<<<<< HEAD
-        .throw(PreconditionError, { errorName: 'validation.assert.invalid_range' });
-=======
         .throw(PreconditionError, { id: 'validation.assert.invalid_range' });
->>>>>>> 5fba725c
     });
 
     it('should convert min and max to moment objects if they are valid', () => {
