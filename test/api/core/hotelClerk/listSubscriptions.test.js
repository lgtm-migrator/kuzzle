--- conflicted
+++ resolved
@@ -40,17 +40,6 @@
       isActionAllowed: sinon.stub().resolves(true)
     };
 
-<<<<<<< HEAD
-    kuzzle.realtime.getIndexes.returns(['index', 'anotherIndex']);
-    kuzzle.realtime.getCollections.withArgs('index').returns(['collection']);
-    kuzzle.realtime.getCollections
-      .withArgs('anotherIndex')
-      .returns(['anotherCollection']);
-    kuzzle.realtime.getFilterIds
-      .withArgs('index', 'collection')
-      .returns(['foo', 'bar']);
-    kuzzle.realtime.getFilterIds
-=======
     kuzzle.koncorde.getIndexes.returns(['index', 'anotherIndex']);
     kuzzle.koncorde.getCollections.withArgs('index').returns(['collection']);
     kuzzle.koncorde.getCollections
@@ -60,7 +49,6 @@
       .withArgs('index', 'collection')
       .returns(['foo', 'bar']);
     kuzzle.koncorde.getFilterIds
->>>>>>> 5fba725c
       .withArgs('anotherIndex', 'anotherCollection')
       .returns(['baz']);
 
@@ -100,29 +88,6 @@
   });
 
   it('should return a correct list according to subscribe on filter and user right', () => {
-<<<<<<< HEAD
-    kuzzle.realtime.getIndexes
-      .returns(['index', 'anotherIndex', 'andAnotherOne']);
-    kuzzle.realtime.getCollections
-      .withArgs('index')
-      .returns(['collection', 'forbidden']);
-    kuzzle.realtime.getCollections
-      .withArgs('anotherIndex')
-      .returns(['anotherCollection']);
-    kuzzle.realtime.getCollections
-      .withArgs('andAnotherOne')
-      .returns(['collection']);
-    kuzzle.realtime.getFilterIds
-      .withArgs('index', 'collection')
-      .returns(['foo', 'bar']);
-    kuzzle.realtime.getFilterIds
-      .withArgs('index', 'forbidden')
-      .returns(['foo']);
-    kuzzle.realtime.getFilterIds
-      .withArgs('anotherIndex', 'anotherCollection')
-      .returns(['baz']);
-    kuzzle.realtime.getFilterIds
-=======
     kuzzle.koncorde.getIndexes
       .returns(['index', 'anotherIndex', 'andAnotherOne']);
     kuzzle.koncorde.getCollections
@@ -144,7 +109,6 @@
       .withArgs('anotherIndex', 'anotherCollection')
       .returns(['baz']);
     kuzzle.koncorde.getFilterIds
->>>>>>> 5fba725c
       .withArgs('andAnotherOne', 'collection')
       .returns(['foobar']);
 
