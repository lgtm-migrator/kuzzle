const
  should = require('should'),
  KuzzleMock = require('../../mocks/kuzzle.mock'),
  rewire = require('rewire'),
  { errors: { PluginImplementationError } } = require('kuzzle-common-objects');

describe('AbstractManifest class', () => {
  const
    kuzzle = new KuzzleMock(),
    defaultKuzzleVersion = '>=2.0.0 <3.0.0',
    pluginPath = 'foo/bar';

  let Manifest;

  function mockRequireManifest(manifest) {
    return Manifest.__with__('require', m => {
      if (m.endsWith(`${pluginPath}/manifest.json`)) {
        return manifest;
      }
      return require(m);
    });
  }

  beforeEach(() => {
    Manifest = rewire('../../../lib/api/core/abstractManifest');
  });

  it('should throw if no manifest.json is found', () => {
    const manifest = new Manifest(kuzzle, pluginPath);

    should(() => manifest.load()).throw(PluginImplementationError, {
<<<<<<< HEAD
      errorName: 'plugin.manifest.cannot_load'
=======
      id: 'plugin.manifest.cannot_load'
>>>>>>> 5fba725c
    });
  });

  it('should throw if kuzzleVersion is not a string', () => {
    const manifest = new Manifest(kuzzle, pluginPath);

    mockRequireManifest({ name: 'foobar', kuzzleVersion: 123 })(() => {
      should(() => manifest.load())
<<<<<<< HEAD
        .throw(PluginImplementationError, { errorName: 'plugin.manifest.version_mismatch' });
=======
        .throw(PluginImplementationError, { id: 'plugin.manifest.version_mismatch' });
>>>>>>> 5fba725c
    });
  });

  it('should throw if kuzzleVersion is not present', () => {
    const
      manifest = new Manifest(kuzzle, pluginPath);

    mockRequireManifest({ name: 'foobar' })(() => {
      should(() => manifest.load())
        .throw(PluginImplementationError, { id: 'plugin.manifest.missing_version' });
    });
  });

  it('should set the provided kuzzleVersion value', () => {
    const
      kuzzleVersion = '>1.0.0 <=99.99.99',
      manifest = new Manifest(kuzzle, pluginPath);

    mockRequireManifest({ name: 'foobar', kuzzleVersion })(() => {
      manifest.load();
      should(manifest).match({ name: 'foobar', kuzzleVersion });
    });
  });

  it('should throw if the provided name is not a non-empty string', () => {
    const manifest = new Manifest(kuzzle, pluginPath);

    [123, false, ''].forEach(name => {
<<<<<<< HEAD
      mockRequireManifest({ name })(() => {
        should(() => manifest.load()).throw(PluginImplementationError, {
          errorName: 'plugin.manifest.invalid_name_type'
=======
      mockRequireManifest({ name, kuzzleVersion: defaultKuzzleVersion })(() => {
        should(() => manifest.load()).throw(PluginImplementationError, {
          id: 'plugin.manifest.invalid_name_type'
>>>>>>> 5fba725c
        });
      });
    });
  });

  it('should throw if no name property is provided', () => {
    const manifest = new Manifest(kuzzle, pluginPath);

    [undefined, null].forEach(name => {
<<<<<<< HEAD
      mockRequireManifest({ name })(() => {
        should(() => manifest.load()).throw(PluginImplementationError, {
          errorName: 'plugin.manifest.missing_name'
=======
      mockRequireManifest({ name, kuzzleVersion: defaultKuzzleVersion })(() => {
        should(() => manifest.load()).throw(PluginImplementationError, {
          id: 'plugin.manifest.missing_name'
>>>>>>> 5fba725c
        });
      });
    });
  });

  it('should throw if kuzzleVersion does not match the current Kuzzle version', () => {
    const
      kuzzleVersion = '>0.4.2 <1.0.0',
      manifest = new Manifest(kuzzle, pluginPath);

    mockRequireManifest({ name: 'foobar', kuzzleVersion })(() => {
      should(() => manifest.load()).throw(PluginImplementationError, {
<<<<<<< HEAD
        errorName: 'plugin.manifest.version_mismatch'
=======
        id: 'plugin.manifest.version_mismatch'
>>>>>>> 5fba725c
      });
    });
  });

  it('should serialize only the necessary properties', () => {
    const manifest = new Manifest(kuzzle, pluginPath);

    mockRequireManifest({ name: 'foobar', kuzzleVersion: defaultKuzzleVersion })(() => {
      manifest.load();

      const serialized = JSON.parse(JSON.stringify(manifest));

      should(serialized).eql({
        name: manifest.name,
        path: manifest.path,
        kuzzleVersion: manifest.kuzzleVersion
      });
    });
  });
});<|MERGE_RESOLUTION|>--- conflicted
+++ resolved
@@ -29,11 +29,7 @@
     const manifest = new Manifest(kuzzle, pluginPath);
 
     should(() => manifest.load()).throw(PluginImplementationError, {
-<<<<<<< HEAD
-      errorName: 'plugin.manifest.cannot_load'
-=======
       id: 'plugin.manifest.cannot_load'
->>>>>>> 5fba725c
     });
   });
 
@@ -42,11 +38,7 @@
 
     mockRequireManifest({ name: 'foobar', kuzzleVersion: 123 })(() => {
       should(() => manifest.load())
-<<<<<<< HEAD
-        .throw(PluginImplementationError, { errorName: 'plugin.manifest.version_mismatch' });
-=======
         .throw(PluginImplementationError, { id: 'plugin.manifest.version_mismatch' });
->>>>>>> 5fba725c
     });
   });
 
@@ -75,15 +67,9 @@
     const manifest = new Manifest(kuzzle, pluginPath);
 
     [123, false, ''].forEach(name => {
-<<<<<<< HEAD
-      mockRequireManifest({ name })(() => {
-        should(() => manifest.load()).throw(PluginImplementationError, {
-          errorName: 'plugin.manifest.invalid_name_type'
-=======
       mockRequireManifest({ name, kuzzleVersion: defaultKuzzleVersion })(() => {
         should(() => manifest.load()).throw(PluginImplementationError, {
           id: 'plugin.manifest.invalid_name_type'
->>>>>>> 5fba725c
         });
       });
     });
@@ -93,15 +79,9 @@
     const manifest = new Manifest(kuzzle, pluginPath);
 
     [undefined, null].forEach(name => {
-<<<<<<< HEAD
-      mockRequireManifest({ name })(() => {
-        should(() => manifest.load()).throw(PluginImplementationError, {
-          errorName: 'plugin.manifest.missing_name'
-=======
       mockRequireManifest({ name, kuzzleVersion: defaultKuzzleVersion })(() => {
         should(() => manifest.load()).throw(PluginImplementationError, {
           id: 'plugin.manifest.missing_name'
->>>>>>> 5fba725c
         });
       });
     });
@@ -114,11 +94,7 @@
 
     mockRequireManifest({ name: 'foobar', kuzzleVersion })(() => {
       should(() => manifest.load()).throw(PluginImplementationError, {
-<<<<<<< HEAD
-        errorName: 'plugin.manifest.version_mismatch'
-=======
         id: 'plugin.manifest.version_mismatch'
->>>>>>> 5fba725c
       });
     });
   });
