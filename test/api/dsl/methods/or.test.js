--- conflicted
+++ resolved
@@ -1,6 +1,7 @@
 var
   should = require('should'),
-  methods = require.main.require('lib/api/dsl/methods'),
+  rewire = require('rewire'),
+  methods = rewire('../../../../lib/api/dsl/methods'),
   BadRequestError = require.main.require('lib/api/core/errors/badRequestError');
 
 require('should-promised');
@@ -108,20 +109,19 @@
     should(result).be.exactly(false);
   });
 
-<<<<<<< HEAD
   it('should return a rejected promise if getFormattedFilters fails', function () {
     return methods.__with__({
       getFormattedFilters: function () { return Promise.reject(new Error('rejected')); }
     })(function () {
       return should(methods.or(roomId, index, collection, filter)).be.rejectedWith('rejected');
     });
-=======
+  });
+
   it('should reject an error if the filter OR is not an array', function () {
     return should(methods.or(roomId, collection, {})).be.rejectedWith(BadRequestError);
   });
 
   it('should reject an error if the filter OR is an array with empty filters', function () {
     return should(methods.or(roomId, collection, [{}])).be.rejectedWith(BadRequestError);
->>>>>>> 77d83887
   });
 });