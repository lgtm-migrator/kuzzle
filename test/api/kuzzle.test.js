--- conflicted
+++ resolved
@@ -22,7 +22,8 @@
       'remoteActionsController',
       'repositories',
       'services',
-      'statistics'
+      'statistics',
+      'validation'
     ].forEach(k => {
       kuzzle[k] = mock[k];
     });
@@ -60,11 +61,6 @@
           should(kuzzle.internalEngine.bootstrap.all)
             .be.calledOnce();
 
-<<<<<<< HEAD
-    should(kuzzle.validation).be.an.Object();
-
-    should(kuzzle.start).be.a.Function();
-=======
           sinon.assert.callOrder(
             kuzzle.pluginsManager.trigger,
             kuzzle.internalEngine.deleteIndex,
@@ -75,7 +71,6 @@
           );
         });
     });
->>>>>>> e8bf2a3f
   });
 
   describe('#start', () => {
