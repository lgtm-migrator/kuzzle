var
  sinon = require('sinon'),
  should = require('should'),
  rewire = require('rewire'),
  Kuzzle = rewire('../../lib/api/kuzzle'),
  KuzzleMock = require('../mocks/kuzzle.mock');

describe('/lib/api/kuzzle.js', () => {
  var kuzzle;

  beforeEach(() => {
    var mock = new KuzzleMock();
    kuzzle = new Kuzzle();

    [
      'entryPoints',
      'funnel',
      'router',
      'hooks',
      'indexCache',
      'internalEngine',
      'notifier',
      'pluginsManager',
      'cliController',
      'repositories',
      'services',
      'statistics',
      'validation'
    ].forEach(k => {
      kuzzle[k] = mock[k];
    });
  });

  it('should construct a kuzzle server object with emit and listen event', (done) => {
    kuzzle.on('event', () => {
      done();
    });

    kuzzle.emit('event', {});
  });

  describe('#resetStorage', () => {
    it('should erase the internal ES & Redis dbs', () => {
      return kuzzle.resetStorage()
        .then(() => {
          try {
            should(kuzzle.pluginsManager.trigger)
              .be.calledOnce()
              .be.calledWithExactly('log:warn', 'Kuzzle::resetStorage called');

            should(kuzzle.internalEngine.deleteIndex)
              .be.calledOnce();

            should(kuzzle.services.list.internalCache.flushdb)
              .be.calledOnce();

            should(kuzzle.services.list.memoryStorage.flushdb)
              .be.calledOnce();

            should(kuzzle.indexCache.remove)
              .be.calledOnce()
              .be.calledWithExactly('internalIndex');

            should(kuzzle.internalEngine.bootstrap.all)
              .be.calledOnce();

            should(kuzzle.validation).be.an.Object();

            should(kuzzle.start).be.a.Function();

            sinon.assert.callOrder(
              kuzzle.pluginsManager.trigger,
              kuzzle.internalEngine.deleteIndex,
              kuzzle.services.list.internalCache.flushdb,
              kuzzle.services.list.memoryStorage.flushdb,
              kuzzle.indexCache.remove,
              kuzzle.internalEngine.bootstrap.all
            );

            return Promise.resolve();
          }
          catch(error) {
            return Promise.reject(error);
          }
        });
    });
  });

  describe('#start', () => {
    it('should init the components in proper order', () => {
      return kuzzle.start()
        .then(() => {
<<<<<<< HEAD
          should(kuzzle.internalEngine.init)
            .be.calledOnce();

          should(kuzzle.internalEngine.bootstrap.all)
            .be.calledOnce();

          should(kuzzle.pluginsManager.packages.bootstrap)
            .be.calledOnce();

          should(kuzzle.pluginsManager.init)
            .be.calledOnce();

          should(kuzzle.pluginsManager.run)
            .be.calledOnce();

          should(kuzzle.services.init)
            .be.calledOnce();

          should(kuzzle.indexCache.init)
            .be.calledOnce();

          should(kuzzle.pluginsManager.trigger)
            .be.called();

          should(kuzzle.funnel.init)
            .be.calledOnce();

          should(kuzzle.router.init)
            .be.calledOnce();

          should(kuzzle.notifier.init)
            .be.calledOnce();

          should(kuzzle.statistics.init)
            .be.calledOnce();

          should(kuzzle.hooks.init)
            .be.calledOnce();

          should(kuzzle.entryPoints.init)
            .be.calledOnce();

          should(kuzzle.repositories.init)
            .be.calledOnce();

          should(kuzzle.cliController.init)
            .be.calledOnce();

          sinon.assert.callOrder(
            kuzzle.internalEngine.init,
            kuzzle.internalEngine.bootstrap.all,
            kuzzle.pluginsManager.packages.bootstrap,
            kuzzle.pluginsManager.init,
            kuzzle.pluginsManager.run,
            kuzzle.services.init,
            kuzzle.indexCache.init,
            kuzzle.pluginsManager.trigger,
            kuzzle.funnel.init,
            kuzzle.router.init,
            kuzzle.notifier.init,
            kuzzle.statistics.init,
            kuzzle.hooks.init,
            kuzzle.entryPoints.init,
            kuzzle.repositories.init,
            kuzzle.pluginsManager.trigger,
            kuzzle.cliController.init,
            kuzzle.pluginsManager.trigger
          );
=======
          try {
            should(kuzzle.internalEngine.init)
              .be.calledOnce();

            should(kuzzle.internalEngine.bootstrap.all)
              .be.calledOnce();

            should(kuzzle.pluginsManager.packages.bootstrap)
              .be.calledOnce();

            should(kuzzle.pluginsManager.init)
              .be.calledOnce();

            should(kuzzle.pluginsManager.run)
              .be.calledOnce();

            should(kuzzle.services.init)
              .be.calledOnce();

            should(kuzzle.indexCache.init)
              .be.calledOnce();

            should(kuzzle.pluginsManager.trigger)
              .be.called();

            should(kuzzle.funnel.init)
              .be.calledOnce();

            should(kuzzle.notifier.init)
              .be.calledOnce();

            should(kuzzle.statistics.init)
              .be.calledOnce();

            should(kuzzle.hooks.init)
              .be.calledOnce();

            should(kuzzle.entryPoints.init)
              .be.calledOnce();

            should(kuzzle.repositories.init)
              .be.calledOnce();

            should(kuzzle.cliController.init)
              .be.calledOnce();

            sinon.assert.callOrder(
              kuzzle.internalEngine.init,
              kuzzle.internalEngine.bootstrap.all,
              kuzzle.pluginsManager.packages.bootstrap,
              kuzzle.pluginsManager.init,
              kuzzle.pluginsManager.run,
              kuzzle.services.init,
              kuzzle.indexCache.init,
              kuzzle.pluginsManager.trigger,
              kuzzle.funnel.init,
              kuzzle.notifier.init,
              kuzzle.statistics.init,
              kuzzle.hooks.init,
              kuzzle.entryPoints.init,
              kuzzle.repositories.init,
              kuzzle.pluginsManager.trigger,
              kuzzle.cliController.init,
              kuzzle.pluginsManager.trigger
            );

            return Promise.resolve();
          }
          catch(error) {
            return Promise.reject(error);
          }
>>>>>>> cc1cf3f0
        });

    });

    it('should start all services and register errors handlers if enabled on kuzzle.start', () => {
      var
        mock,
        processExitSpy = sinon.spy(),
        processOnSpy = sinon.spy(),
        processRemoveAllListenersSpy = sinon.spy();

      Kuzzle.__set__('process', {
        exit: processExitSpy,
        on: processOnSpy,
        emit: sinon.stub(process, 'emit'),
        removeAllListeners: processRemoveAllListenersSpy
      });

      Kuzzle.__set__('console', {
        error: sinon.spy()
      });

      mock = new KuzzleMock();
      kuzzle = new Kuzzle();

      [
        'entryPoints',
        'funnel',
        'hooks',
        'indexCache',
        'internalEngine',
        'notifier',
        'pluginsManager',
        'remoteActionsController',
        'repositories',
        'services',
        'statistics'
      ].forEach(k => {
        kuzzle[k] = mock[k];
      });

      kuzzle.config.dump.enabled = true;

      kuzzle.start();

      should(processRemoveAllListenersSpy.getCall(0).args[0]).be.exactly('unhandledRejection');
      should(processOnSpy.getCall(0).args[0]).be.exactly('unhandledRejection');

      should(processRemoveAllListenersSpy.getCall(1).args[0]).be.exactly('uncaughtException');
      should(processOnSpy.getCall(1).args[0]).be.exactly('uncaughtException');

      should(processRemoveAllListenersSpy.getCall(2).args[0]).be.exactly('SIGHUP');
      should(processOnSpy.getCall(2).args[0]).be.exactly('SIGHUP');

      should(processRemoveAllListenersSpy.getCall(3).args[0]).be.exactly('SIGQUIT');
      should(processOnSpy.getCall(3).args[0]).be.exactly('SIGQUIT');

      should(processRemoveAllListenersSpy.getCall(4).args[0]).be.exactly('SIGABRT');
      should(processOnSpy.getCall(4).args[0]).be.exactly('SIGABRT');

      should(processRemoveAllListenersSpy.getCall(5).args[0]).be.exactly('SIGPIPE');
      should(processOnSpy.getCall(5).args[0]).be.exactly('SIGPIPE');

      should(processRemoveAllListenersSpy.getCall(6).args[0]).be.exactly('SIGTERM');
      should(processOnSpy.getCall(6).args[0]).be.exactly('SIGTERM');

      should(processRemoveAllListenersSpy.getCall(7).args[0]).be.exactly('SIGTRAP');
      should(processOnSpy.getCall(7).args[0]).be.exactly('SIGTRAP');
    });

    it('does not really test anything but increases coverage', () => {
      var error = new Error('error');

      kuzzle.internalEngine.init.rejects(error);

      return should(kuzzle.start())
        .be.rejectedWith(error);
    });
  });
});<|MERGE_RESOLUTION|>--- conflicted
+++ resolved
@@ -90,76 +90,6 @@
     it('should init the components in proper order', () => {
       return kuzzle.start()
         .then(() => {
-<<<<<<< HEAD
-          should(kuzzle.internalEngine.init)
-            .be.calledOnce();
-
-          should(kuzzle.internalEngine.bootstrap.all)
-            .be.calledOnce();
-
-          should(kuzzle.pluginsManager.packages.bootstrap)
-            .be.calledOnce();
-
-          should(kuzzle.pluginsManager.init)
-            .be.calledOnce();
-
-          should(kuzzle.pluginsManager.run)
-            .be.calledOnce();
-
-          should(kuzzle.services.init)
-            .be.calledOnce();
-
-          should(kuzzle.indexCache.init)
-            .be.calledOnce();
-
-          should(kuzzle.pluginsManager.trigger)
-            .be.called();
-
-          should(kuzzle.funnel.init)
-            .be.calledOnce();
-
-          should(kuzzle.router.init)
-            .be.calledOnce();
-
-          should(kuzzle.notifier.init)
-            .be.calledOnce();
-
-          should(kuzzle.statistics.init)
-            .be.calledOnce();
-
-          should(kuzzle.hooks.init)
-            .be.calledOnce();
-
-          should(kuzzle.entryPoints.init)
-            .be.calledOnce();
-
-          should(kuzzle.repositories.init)
-            .be.calledOnce();
-
-          should(kuzzle.cliController.init)
-            .be.calledOnce();
-
-          sinon.assert.callOrder(
-            kuzzle.internalEngine.init,
-            kuzzle.internalEngine.bootstrap.all,
-            kuzzle.pluginsManager.packages.bootstrap,
-            kuzzle.pluginsManager.init,
-            kuzzle.pluginsManager.run,
-            kuzzle.services.init,
-            kuzzle.indexCache.init,
-            kuzzle.pluginsManager.trigger,
-            kuzzle.funnel.init,
-            kuzzle.router.init,
-            kuzzle.notifier.init,
-            kuzzle.statistics.init,
-            kuzzle.hooks.init,
-            kuzzle.entryPoints.init,
-            kuzzle.repositories.init,
-            kuzzle.pluginsManager.trigger,
-            kuzzle.cliController.init,
-            kuzzle.pluginsManager.trigger
-          );
-=======
           try {
             should(kuzzle.internalEngine.init)
               .be.calledOnce();
@@ -188,6 +118,9 @@
             should(kuzzle.funnel.init)
               .be.calledOnce();
 
+            should(kuzzle.router.init)
+              .be.calledOnce();
+
             should(kuzzle.notifier.init)
               .be.calledOnce();
 
@@ -205,6 +138,7 @@
 
             should(kuzzle.cliController.init)
               .be.calledOnce();
+
 
             sinon.assert.callOrder(
               kuzzle.internalEngine.init,
@@ -216,6 +150,7 @@
               kuzzle.indexCache.init,
               kuzzle.pluginsManager.trigger,
               kuzzle.funnel.init,
+              kuzzle.router.init,
               kuzzle.notifier.init,
               kuzzle.statistics.init,
               kuzzle.hooks.init,
@@ -231,7 +166,6 @@
           catch(error) {
             return Promise.reject(error);
           }
->>>>>>> cc1cf3f0
         });
 
     });
@@ -260,6 +194,7 @@
       [
         'entryPoints',
         'funnel',
+        'router',
         'hooks',
         'indexCache',
         'internalEngine',
