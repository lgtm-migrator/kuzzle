'use strict';

const should = require('should');

const KuzzleMock = require('../../mocks/kuzzle.mock');
const { Role } = require('../../../lib/model/security/role');
const {
  Request,
  BadRequestError
} = require('../../../index');

describe('Test: model/security/role', () => {
  const context = {
    protocol: 'test',
    userId: '-1'
  };
  const request = new Request(
    {
      index: 'index',
      collection: 'collection',
      controller: 'controller',
      action: 'action'
    },
    context);

  before(() => {
    new KuzzleMock();
  });

  describe('#isActionAllowed', () => {
    it('should disallow any action when no matching entry can be found', () => {
      const
        role = new Role();

      role.controllers = {
        controller: {
          actions: {}
        }
      };

      should(role.isActionAllowed(request)).be.false();

      delete role.controllers.controller.actions;
      should(role.isActionAllowed(request)).be.false();

      delete role.controllers.controller;
      should(role.isActionAllowed(request)).be.false();

      delete role.controllers;
      should(role.isActionAllowed(request)).be.false();
    });

    it('should allow an action explicitely set to true', () => {
      const role = new Role();

      role.controllers = {
        controller: {
          actions: {
            action: true
          }
        }
      };

      should(role.isActionAllowed(request)).be.true();
    });

    // @deprecated
    it('should handle the memory storage controller aliases', () => {
      const
        role = new Role(),
        msRequest = new Request({
          controller: 'ms',
          action: 'time'
        }),
        memoryStorageRequest = new Request({
          controller: 'memoryStorage',
          action: 'time'
        }),
        forbiddenMsRequest = new Request({
          controller: 'ms',
          action: 'flushdb'
        });

      role.controllers = {
        ms: {
          actions: {
            time: true
          }
        }
      };

      should(role.isActionAllowed(msRequest)).be.true();
      should(role.isActionAllowed(memoryStorageRequest)).be.true();
      should(role.isActionAllowed(forbiddenMsRequest)).be.false();

      delete role.controllers.ms;
      role.controllers.memoryStorage = { actions: { time: true } };

      should(role.isActionAllowed(msRequest)).be.true();
      should(role.isActionAllowed(memoryStorageRequest)).be.true();
      should(role.isActionAllowed(forbiddenMsRequest)).be.false();
    });

    it('should allow a wildcard action', () => {
      const role = new Role();
      role.controllers = {
        '*': {
          actions: {
            '*': true
          }
        }
      };

      should(role.isActionAllowed(request)).be.true();
    });

    it('should properly handle restrictions', () => {
      const
        role = new Role(),
        req = new Request({
          controller: 'controller',
          action: 'action'
<<<<<<< HEAD
        }, context);
=======
        }, context),
        restrictions = [
          { index: 'index1' },
          { index: 'index2', collections: ['collection1'] },
          { index: 'index3', collections: ['collection1', 'collection2'] }
        ];
>>>>>>> 7fb5e127

      role.controllers = {
        controller: {
          actions: {
            action: true
          }
        }
      };

      should(role.isActionAllowed(req)).be.true();
    });

    it('should properly handle overridden permissions', () => {
      const role = new Role();
      role.controllers = {
        '*': {
          actions: {
            '*': true
          }
        },
        controller: {
          actions: {
            '*': false
          }
        }
      };

      should(role.isActionAllowed(request)).be.false();

      role.controllers.controller.actions.action = true;
      should(role.isActionAllowed(request)).be.true();

      role.controllers.controller.actions.action = false;
      should(role.isActionAllowed(request)).be.false();
    });

    it('should reject if the rights configuration is not a boolean', () => {
      const role = new Role();
      role.controllers = {
        '*': {
          actions: {
            '*': { an: 'object' }
          }
        }
      };

      should(role.isActionAllowed(request)).be.false();
    });

  });

  describe('#checkRestrictions', () => {
    it('should properly handle restrictions', () => {
      const
        role = new Role(),
        req = new Request({
          controller: 'controller',
          action: 'action'
        }, context),

        restrictions = new Map(Object.entries(
          {
            index1: [],
            index2: ['collection1'],
            index3: ['collection1', 'collection2'],
          }
        ));

      role.controllers = {
        controller: {
          actions: {
            action: true
          }
        }
      };

      should(role.checkRestrictions(req, restrictions)).be.true();

      should(role.checkRestrictions('index', undefined, restrictions)).be.false();

      should(role.checkRestrictions('index1', undefined, restrictions)).be.true();

      should(role.checkRestrictions('index2', undefined, restrictions)).be.true();

      should(role.checkRestrictions('index2', 'collection', restrictions)).be.false();

      should(role.checkRestrictions('index2', 'collection1', restrictions)).be.true();

      should(role.checkRestrictions('index2', 'collection2', restrictions)).be.false();

      should(role.checkRestrictions('index3', 'collection2', restrictions)).be.true();
    });
  });

  describe('#validateDefinition', () => {
    it('should reject the promise if the controllers definition is not an object', () => {
      const role = new Role();
      role.controllers = true;

      return should(role.validateDefinition(context))
        .be.rejectedWith(BadRequestError, { id: 'api.assert.invalid_type' });
    });

    it('should reject the promise if the controllers definition is empty', () => {
      const role = new Role();
      role.controllers = {};

      return should(role.validateDefinition(context))
        .be.rejectedWith(BadRequestError, { id: 'api.assert.empty_argument' });
    });

    it('should reject the promise if the controller element is not an object', () => {
      const role = new Role();
      role.controllers = {
        '*': true
      };

      return should(role.validateDefinition(context))
        .be.rejectedWith(BadRequestError, { id: 'api.assert.invalid_type' });
    });

    it('should reject the promise if the controller element is empty', () => {
      const role = new Role();
      role.controllers = {
        '*': {}
      };

      return should(role.validateDefinition(context))
        .be.rejectedWith(BadRequestError, { id: 'api.assert.empty_argument' });
    });

    it('should reject the promise if the actions attribute is missing', () => {
      const role = new Role();
      role.controllers = {
        controller: {
          a: true
        }
      };

      return should(role.validateDefinition(context))
        .be.rejectedWith(BadRequestError, { id: 'api.assert.missing_argument' });
    });

    it('should reject the promise is the actions attribute is not an object', () => {
      const role = new Role();
      role.controllers = {
        controller: {
          actions: true
        }
      };

      return should(role.validateDefinition(context))
        .be.rejectedWith(BadRequestError, { id: 'api.assert.invalid_type' });
    });

    it('should reject the promise if the actions attribute is empty', () => {
      const role = new Role();
      role.controllers = {
        controller: {
          actions: {}
        }
      };

      return should(role.validateDefinition(context))
        .be.rejectedWith(BadRequestError, { id: 'api.assert.empty_argument' });
    });

    it('should reject the promise if the action right is neither a boolean or an object', () => {
      const role = new Role();
      role.controllers = {
        controller: {
          actions: {
            action: null
          }
        }
      };

      return should(role.validateDefinition(context))
        .be.rejectedWith(BadRequestError, { id: 'api.assert.invalid_type' });
    });

    it('should validate if only boolean rights are given', () => {
      const role = new Role();
      role.controllers = {
        controller1: {
          actions: {
            action1: false,
            action2: true
          }
        },
        controller2: {
          actions: {
            action3: true
          }
        }
      };

      return should(role.validateDefinition(context)).be.fulfilledWith();
    });
  });
});<|MERGE_RESOLUTION|>--- conflicted
+++ resolved
@@ -120,16 +120,7 @@
         req = new Request({
           controller: 'controller',
           action: 'action'
-<<<<<<< HEAD
         }, context);
-=======
-        }, context),
-        restrictions = [
-          { index: 'index1' },
-          { index: 'index2', collections: ['collection1'] },
-          { index: 'index3', collections: ['collection1', 'collection2'] }
-        ];
->>>>>>> 7fb5e127
 
       role.controllers = {
         controller: {
