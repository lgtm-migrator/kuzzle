--- conflicted
+++ resolved
@@ -331,16 +331,11 @@
     });
 
     it('should reject the create promise if elasticsearch throws an error', () => {
-<<<<<<< HEAD
-      sandbox.stub(elasticsearch.client, 'get').rejects({});
-      sandbox.stub(elasticsearch.client, 'index').rejects({});
-=======
       var error = new Error('Mocked create error');
       sandbox.stub(elasticsearch.client, 'get').rejects(new Error('Mocked get error'));
-      sandbox.stub(elasticsearch.client, 'create').rejects(error);
->>>>>>> 89499157
-
-      return should(elasticsearch.create(requestObject)).be.rejectedWith(error);
+      sandbox.stub(elasticsearch.client, 'index').rejects(error);
+
+      return should(elasticsearch.index(requestObject)).be.rejectedWith(error);
     });
 
     it('should reject the create promise if client.index throws an error', () => {
