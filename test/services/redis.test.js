var
  should = require('should'),
  winston = require('winston'),
  q = require('q'),
  params = require('rc')('kuzzle'),
<<<<<<< HEAD
  Kuzzle = require('root-require')('lib/api/Kuzzle'),
  Redis = require('root-require')('lib/services/redis');
=======
  Kuzzle = require.main.require('lib/api/Kuzzle');
>>>>>>> ce83b7bb

require('should-promised');

describe('Test redis service', function () {
  var
    kuzzle,
    dbname = 'unit-tests',
    redis;

  before(function (done) {
    kuzzle = new Kuzzle();
    kuzzle.log = new (winston.Logger)({transports: [new (winston.transports.Console)({level: 'silent'})]});
    kuzzle.start(params, {dummy: true})
      .then(() => {
        kuzzle.config.cache.databases.push(dbname);
        redis = new Redis(kuzzle, {service: dbname});
        done();
      })
      .catch(error => done(error));
  });

  afterEach(function (done) {
    redis.client.flushdb(() => done());
  });


  it('should init a redis client', function (done) {
    var r;

    r = redis.init();
    should(r).be.a.Promise();

    r.then(instance => {
      var redis2;

      redis = instance;
      should(redis).have.property('client');
      should(redis.client).be.an.Object();

      // test if service init a second time
      redis2 = (new Redis(kuzzle, {service: dbname})).init();

      should(redis2).be.a.Promise();

      redis2.then(instance => {
        should(instance).have.property('client');
        should(instance.client).be.an.Object();
        done();
      });
    });
  });

  it('should stop initialization if an unknown database identifier is provided', function () {
    var testredis = new Redis(kuzzle, {service: 'foobar'});

    return should(testredis.init()).be.rejected();
  });

  it('should raise an error if unable to connect', function (done) {
    var
      testredis,
      savePort = kuzzle.config.cache.port;

    kuzzle.config.cache.port = 1337;
    testredis = new Redis(kuzzle, {service: kuzzle.config.cache.databases[0]});

    testredis.init()
      .then(() => done('should have failed connecting to redis'))
      .catch(() => done())
      .finally(() => kuzzle.config.cache.port = savePort);
  });

  it('should resolve 0 when add a key without value', function () {
    return should(redis.add('foo')).fulfilledWith(0);
  });

  it('should resolve 0 when add a key with an empty array', function () {
    return should(redis.add('foo', [])).fulfilledWith(0);
  });

  it('should resolve 1 when add a key with one value', function () {
    return should(redis.add('foo', 'bar')).fulfilledWith(1);
  });

  it('should resolve 2 when add a key with an array with 2 values', function () {
    return should(redis.add('foo', ['bar', 'baz'])).fulfilledWith(2);
  });

  it('should remove a specific value for a key', function () {
    return redis.add('foo', ['bar', 'baz'])
      .then(function () {
        return redis.remove('foo', 'bar');
      })
      .then(function (nbRemoved) {
        should(nbRemoved).be.exactly(1);
        return should(redis.search('foo')).fulfilledWith(['baz']);
      });
  });

  it('should remove several values for a key', function () {
    return redis.add('foo', ['bar', 'baz', 'qux'])
      .then(function () {
        return redis.remove('foo', ['bar', 'baz']);
      })
      .then(function (nbRemoved) {
        should(nbRemoved).be.exactly(2);
        return should(redis.search('foo')).fulfilledWith(['qux']);
      });
  });

  it('should remove the key', function () {
    return redis.add('foo', ['bar', 'baz', 'qux'])
      .then(function () {
        return redis.remove('foo');
      })
      .then(function (nbRemoved) {
        should(nbRemoved).be.exactly(1);
        return should(redis.search('foo')).fulfilledWith([]);
      });
  });

  it('should search values for a specific key', function () {
    return redis.add('foo', 'bar')
      .then(function () {
        return should(redis.search('foo')).fulfilledWith(['bar']);
      });
  });

  it('should add a volatile key', function (done) {
    redis.volatileSet('foo', 'bar', 10)
      .then(result => {
        should(result).be.exactly('OK');
        redis.client.ttl('foo', (e, r) => {
          should(e).be.null();
          should(r).be.a.Number().and.be.exactly(10);
          done();
        });
      })
      .catch(error => done(error));
  });

  it('should allow getting a single key value', function (done) {
    redis.volatileSet('foo', 'bar', 10)
      .then(() => { return redis.get('foo'); })
      .then(r => {
        should(r).be.exactly('bar');
        done();
      })
      .catch(e => done(e));
  });

  it('should retrieve values from multiple keys', function (done) {
    redis.volatileSet('foo', 'bar', 10)
      .then(() => { return redis.volatileSet('baz', 'qux', 10); })
      .then(() => { return redis.mget(['foo', 'baz']); })
      .then(r => {
        should(r.length).be.exactly(2);
        should(r.sort()).match(['bar', 'qux']);
        done();
      })
      .catch(e => done(e));
  });

  it('should do nothing when attempting to retrieve values from an empty list of keys', function () {
    return should(redis.mget([])).be.fulfilledWith([]);
  });

  it('should allow listing keys using pattern matching', function (done) {
    var keys = ['solvet', 'saeclum', 'in', 'favilla', 'teste', 'david', 'cum', 'sybilla'];

    keys.reduce((previous, current) => { return previous.then(redis.volatileSet(current, 'foobar', 10)); }, q())
      .then(() => { return redis.searchKeys('s*'); })
      .then(result => {
        should(result.length).be.exactly(3);
        should(result.sort()).match(['saeclum', 'solvet', 'sybilla']);
        done();
      })
      .catch(error => done(error));
  });

  it('should retrieve all stored keys of a database', function (done) {
    var keys = 'My name is Ozymandias, king of kings: Look on my works, ye Mighty, and despair!'.split(' ');

    keys.reduce((previous, current) => { return previous.then(redis.volatileSet(current, 'foobar', 10)); }, q())
      .then(() => { return redis.getAllKeys(); })
      .then(result => {
        should(result.length).be.exactly(keys.length);
        should(result.sort()).match(keys.sort());
        done();
      })
      .catch(error => done(error));
  });
});<|MERGE_RESOLUTION|>--- conflicted
+++ resolved
@@ -3,12 +3,8 @@
   winston = require('winston'),
   q = require('q'),
   params = require('rc')('kuzzle'),
-<<<<<<< HEAD
-  Kuzzle = require('root-require')('lib/api/Kuzzle'),
-  Redis = require('root-require')('lib/services/redis');
-=======
+  Redis = require.main.require('lib/services/redis'),
   Kuzzle = require.main.require('lib/api/Kuzzle');
->>>>>>> ce83b7bb
 
 require('should-promised');
 
