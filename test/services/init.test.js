var
  should = require('should'),
  params = require('rc')('kuzzle'),
  rewire = require('rewire'),
  sinon = require('sinon'),
  Kuzzle = require.main.require('lib/api/Kuzzle'),
<<<<<<< HEAD
  Services = rewire('../../lib/services'),
=======
>>>>>>> 2dccddbf
  sandbox = sinon.sandbox.create();

describe('Test service initialization function', function () {

  var
    clock,
    kuzzle;
  
  before(() => {
    clock = sinon.useFakeTimers(Date.now());
  });
  
  after(() => {
    clock.restore();
  });

  beforeEach(() => {
    kuzzle = new Kuzzle();
    return kuzzle.start(params, {dummy: true})
      .then(() => {
        kuzzle.removeAllListeners();
        kuzzle.internalEngine.client.transport = {};
      });
  });

  afterEach(() => {
    sandbox.restore();
  });

  it('should build an internal broker service with correct methods', function () {
    return kuzzle.start(params, {dummy: true})
      .then(() => {
        should(kuzzle.services.list.broker).be.an.Object().and.not.be.empty();
        should(kuzzle.services.list.broker.init).be.a.Function();
        should(kuzzle.services.list.broker.send).be.a.Function();
        should(kuzzle.services.list.broker.broadcast).be.a.Function();
        should(kuzzle.services.list.broker.listen).be.a.Function();
        should(kuzzle.services.list.broker.unsubscribe).be.a.Function();
        should(kuzzle.services.list.broker.close).be.a.Function();
      });
  });

  it('should build a MQ broker service with correct methods', function () {
    return kuzzle.start(params, {dummy: true})
      .then(() => {
        should(kuzzle.services.list.mqBroker).be.an.Object().and.not.be.empty();
        should(kuzzle.services.list.mqBroker.init).be.a.Function();
        should(kuzzle.services.list.mqBroker.toggle).be.a.Function();
        should(kuzzle.services.list.mqBroker.add).be.a.Function();
        should(kuzzle.services.list.mqBroker.addExchange).be.a.Function();
        should(kuzzle.services.list.mqBroker.listenExchange).be.a.Function();
        should(kuzzle.services.list.mqBroker.replyTo).be.a.Function();
        should(kuzzle.services.list.mqBroker.listen).be.a.Function();
        should(kuzzle.services.list.mqBroker.listenOnce).be.a.Function();
        should(kuzzle.services.list.mqBroker.close).be.a.Function();
      });
  });
  
  it('should build a readEngine service with correct methods', function () {
    return kuzzle.start(params, {dummy: true})
      .then(() => {
        should(kuzzle.services.list.readEngine).be.an.Object();
        should(kuzzle.services.list.readEngine.init).be.a.Function();
        should(kuzzle.services.list.readEngine.search).be.a.Function();
        should(kuzzle.services.list.readEngine.get).be.a.Function();
      });
  });

  it('should build a writeEngine service with correct methods', function () {
    return kuzzle.start(params, {dummy: true})
      .then(() => {
        should(kuzzle.services.list.writeEngine).be.an.Object();
        should(kuzzle.services.list.writeEngine.init).be.a.Function();
        should(kuzzle.services.list.writeEngine.create).be.a.Function();
        should(kuzzle.services.list.writeEngine.update).be.a.Function();
        should(kuzzle.services.list.writeEngine.deleteByQuery).be.a.Function();
        should(kuzzle.services.list.writeEngine.import).be.a.Function();
      });
  });

  it('should build a cache service', function () {
    return kuzzle.start(params, {dummy: true})
      .then(() => {
        should(kuzzle.services.list.notificationCache).be.an.Object();
        should(kuzzle.services.list.notificationCache.add).be.a.Function();
        should(kuzzle.services.list.notificationCache.remove).be.a.Function();
        should(kuzzle.services.list.notificationCache.search).be.a.Function();
      });
  });

  it('should not init services in blacklist', function () {
    var spy = sandbox.stub(kuzzle.internalEngine, 'get').resolves({});

    kuzzle.config = {
      default: {
        services: {
          initTimeout: 10000
        }
      },
      services: {
        writeEngine: 'elasticsearch'
      }
    };

    return kuzzle.services.init({blacklist: ['writeEngine']})
      .then(() => {
        should(kuzzle.services.list.writeEngine.client).be.null();
        should(spy.calledOnce).be.true();
      });
  });
  
  it('should propagate the internalEngine rejections', () => {
    var 
      error = new Error();
    
    sandbox.stub(kuzzle.internalEngine, 'get').rejects(error);
    
    kuzzle.config = {
      default: {services: {initTimeout: 1000}},
      services: {myService: 'foo'}
    };
    
    return should(kuzzle.services.init())
      .be.rejectedWith(error);
  });
  
  describe('#registerService', () => {
    var 
      registerService = Services.__get__('registerService'),
      scope;
    
    beforeEach(() => {
      scope = {
        kuzzle: {
          config: {
            default: {services: {initTimeout: 10000 }},
            services: { }
          },
          pluginsManager: {
            trigger: sinon.spy()
          }
        },
        list: {}

      };
    });
    
    it('should throw an error if the service file doesn\'t exist', () => {
      scope.kuzzle.config.services = { writeEngine: 'foo' };
      
      should(() => registerService.call(scope, 'writeEngine', {}))
        .throw('File services/foo.js not found to initialize service writeEngine');
      
      should(scope.kuzzle.pluginsManager.trigger).be.calledOnce();
      should(scope.kuzzle.pluginsManager.trigger).be.calledWith('log:error',
        'File services/foo.js not found to initialize service writeEngine');
    });

    it('should reject the promise if the service did not init in time', () => {
      scope.kuzzle.config.services.myService = 'foo';
      
      // we need to mock require in the function's scope module.
      return Services.__with__({
        require: () => function () {
          this.init = () => q.defer().promise;
        }
      })(() => {
        var r = registerService.call(scope, 'myService', { timeout: 1000 }, true);
        clock.tick(1000);
        
        return should(r).be.rejectedWith('[FATAL] Service "myService" failed to init within 1000ms');
      });
    });
    
    it('should reject the promise with the error received from the service', () => {
      var 
        myError = new Error('test');
      
      scope.kuzzle.config.services.myService = 'foo';

      // we need to mock require in the function's scope module.
      return Services.__with__({
        require: () => function () {
          this.init = () => q.reject(myError);
        }
      })(() => {
        return should(registerService.call(scope, 'myService', {}, true))
          .be.rejectedWith(myError);
      });
      
    });
    
  });

  
});<|MERGE_RESOLUTION|>--- conflicted
+++ resolved
@@ -4,10 +4,7 @@
   rewire = require('rewire'),
   sinon = require('sinon'),
   Kuzzle = require.main.require('lib/api/Kuzzle'),
-<<<<<<< HEAD
   Services = rewire('../../lib/services'),
-=======
->>>>>>> 2dccddbf
   sandbox = sinon.sandbox.create();
 
 describe('Test service initialization function', function () {
