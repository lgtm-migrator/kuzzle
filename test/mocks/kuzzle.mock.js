var
  _ = require('lodash'),
  sinon = require('sinon'),
  Kuzzle = require('../../lib/api/kuzzle'),
  config = require('../../lib/config'),
  foo = {foo: 'bar'};

/**
 * @constructor
 */
function KuzzleMock () {
  var k;

  for (k in this) {
    if (!this.hasOwnProperty(k)) {
      this[k] = function () {               // eslint-disable-line no-loop-func
        throw new Error(`Kuzzle original property ${k} is not mocked`);
      };
    }
  }

  // we need a deep copy here
  this.config = _.merge({}, config);

  this.entryPoints = {
    init: sinon.spy()
  };

  this.funnel = {
    controllers: {
      admin: {
        adminExists: sinon.spy(),
        createFirstAdmin: sinon.spy()
      }
    },
    init: sinon.spy()
  };

  this.hooks = {
    init: sinon.spy()
  };

  this.indexCache = {
    add: sinon.stub(),
    exists: sinon.stub(),
    init: sinon.stub().resolves(),
    initInternal: sinon.stub().resolves(),
    remove: sinon.stub(),
    reset: sinon.stub()
  };

  this.internalEngine = {
    bootstrap: {
      adminExists: sinon.stub().resolves(true),
      all: sinon.stub().resolves(),
      createCollections: sinon.stub().resolves(),
      createRolesCollection: sinon.stub().resolves(),
      createProfilesCollection: sinon.stub().resolves(),
      createUsersCollection: sinon.stub().resolves(),
      createPluginsCollection: sinon.stub().resolves()
    },
    createInternalIndex: sinon.stub().resolves(),
    createOrReplace: sinon.stub().resolves(),
    deleteIndex: sinon.stub().resolves(),
    get: sinon.stub().resolves(foo),
    index: 'internalIndex',
    init: sinon.stub().resolves(),
    refresh: sinon.stub().resolves(),
    search: sinon.stub().resolves(),
    updateMapping: sinon.stub().resolves()
  };

  this.notifier = {
    init: sinon.spy(),
    notifyDocumentCreate: sinon.spy(),
    notifyDocumentDelete: sinon.spy(),
    notifyDocumentReplace: sinon.spy(),
    notifyDocumentUpdate: sinon.spy(),
    publish: sinon.stub().resolves(foo)
  };

  this.passport = {
    use: sinon.spy()
  };

  this.pluginsManager = {
    init: sinon.stub().resolves(),
    packages: {
      bootstrap: sinon.stub().resolves(),
      definitions: sinon.stub().resolves([]),
      getPackage: sinon.stub().resolves(),
    },
    run: sinon.stub().resolves(),
    trigger: sinon.spy(function () {return Promise.resolve(arguments[1]);})
  };

  this.remoteActionsController = {
    init: sinon.stub().resolves(),
    actions: {
      adminExists: sinon.stub().resolves(),
      createFirstAdmin: sinon.stub().resolves(),
      cleanAndPrepare: sinon.stub().resolves(),
      cleanDb: sinon.stub().resolves(),
      managePlugins: sinon.stub().resolves(),
      data: sinon.stub().resolves()
    }
  };

  this.repositories = {
    init: sinon.stub().resolves(),
    user: {
      load: sinon.stub().resolves(foo)
    }
  };

<<<<<<< HEAD
  this.validation = {
    validate: sinon.spy(function () {return Promise.resolve(arguments[0]);}),
    addType: sinon.spy()
  };
=======
  this.resetStorage = sinon.stub().resolves();

  this.rootPath = '/kuzzle';
>>>>>>> e8bf2a3f

  this.router = {
    execute: sinon.stub().resolves(foo),
    initHttpRouter: sinon.spy(),
    newConnection: sinon.stub().resolves(foo),
    removeConnection: sinon.spy(),
    routeHttp: sinon.spy()
  };

  this.services = {
    init: sinon.stub().resolves(),
    list: {
      broker: {
        listen: sinon.spy(),
        send: sinon.spy()
      },
      internalCache: {
        flushdb: sinon.stub().resolves()
      },
      memoryStorage: {
        flushdb: sinon.stub().resolves()
      },
      storageEngine: {
        get: sinon.stub().resolves({
          _source: foo
        }),
        getMapping: sinon.stub().resolves(foo),
        listIndexes: sinon.stub().resolves({indexes: ['a', 'b', 'c', 'd', 'e', 'f', 'g', 'h', 'i']}),
        create: sinon.stub().resolves(foo),
        createCollection: sinon.stub().resolves(foo),
        createIndex: sinon.stub().resolves(foo),
        createOrReplace: sinon.stub().resolves(foo),
        delete: sinon.stub().resolves(foo),
        deleteByQuery: sinon.stub().resolves(Object.assign({}, foo, {ids: 'responseIds'})),
        deleteIndex: sinon.stub().resolves(foo),
        deleteIndexes: sinon.stub().resolves({deleted: ['a', 'e', 'i']}),
        getAutoRefresh: sinon.stub().resolves(false),
        import: sinon.stub().resolves(foo),
        refreshIndex: sinon.stub().resolves(foo),
        replace: sinon.stub().resolves(foo),
        setAutoRefresh: sinon.stub().resolves(true),
        truncateCollection: sinon.stub().resolves(foo),
        update: sinon.stub().resolves(foo),
        updateMapping: sinon.stub().resolves(foo)
      }
    }
  };

  this.statistics = {
    getAllStats: sinon.stub().resolves(foo),
    getLastStats: sinon.stub().resolves(foo),
    getStats: sinon.stub().resolves(foo),
    init: sinon.spy()
  };
}

KuzzleMock.prototype = new Kuzzle();
KuzzleMock.prototype.constructor = Kuzzle;

module.exports = KuzzleMock;

<|MERGE_RESOLUTION|>--- conflicted
+++ resolved
@@ -113,16 +113,14 @@
     }
   };
 
-<<<<<<< HEAD
+  this.resetStorage = sinon.stub().resolves();
+
+  this.rootPath = '/kuzzle';
+
   this.validation = {
     validate: sinon.spy(function () {return Promise.resolve(arguments[0]);}),
     addType: sinon.spy()
   };
-=======
-  this.resetStorage = sinon.stub().resolves();
-
-  this.rootPath = '/kuzzle';
->>>>>>> e8bf2a3f
 
   this.router = {
     execute: sinon.stub().resolves(foo),
