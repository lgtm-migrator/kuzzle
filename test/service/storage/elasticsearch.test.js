--- conflicted
+++ resolved
@@ -168,13 +168,8 @@
           _scroll_id: 'azerty',
           hits: {
             hits: [
-<<<<<<< HEAD
               {_index: '&foo.foo', _id: 'foo', _source: {}},
               {_index: '&bar.bar', _id: 'bar', _source: {}},
-=======
-              { _id: 'foo', _source: {} },
-              { _id: 'bar', _source: {} },
->>>>>>> 7fb5e127
             ],
             total: { value: 1000 },
           },
@@ -210,7 +205,6 @@
       should(result).be.match({
         aggregations: undefined,
         hits: [
-<<<<<<< HEAD
           {
             _id: 'foo',
             _source: {},
@@ -223,10 +217,6 @@
             index: 'bar',
             collection: 'bar'
           },
-=======
-          { _id: 'foo', _source: {} },
-          { _id: 'bar', _source: {} },
->>>>>>> 7fb5e127
         ],
         remaining: 997,
         scrollId: 'azerty',
@@ -243,13 +233,8 @@
         body: {
           hits: {
             hits: [
-<<<<<<< HEAD
               {_index: '&foo.foo', _id: 'foo', _source: {}},
               {_index: '&bar.bar', _id: 'bar', _source: {}},
-=======
-              { _id: 'foo', _source: {} },
-              { _id: 'bar', _source: {} },
->>>>>>> 7fb5e127
             ],
             total: { value: 1000 }
           },
@@ -284,7 +269,6 @@
       should(result).be.match({
         aggregations: undefined,
         hits: [
-<<<<<<< HEAD
           {
             _id: 'foo',
             _source: {},
@@ -297,10 +281,6 @@
             index: 'bar',
             collection: 'bar'
           },
-=======
-          { _id: 'foo', _source: {} },
-          { _id: 'bar', _source: {} },
->>>>>>> 7fb5e127
         ],
         remaining: 0,
         scrollId: 'azerty',
