---
# -----------------
# YAML Templates
# -----------------
# Integration tests
_integration-tests: &integration-tests
  os: linux
  sudo: required
  language: minimal
  services: docker
  cache:
    directories:
      - node_modules
      - plugins/available/kuzzle-plugin-auth-passport-local/node_modules
      - plugins/available/kuzzle-plugin-logger/node_modules
  env: &integration-tests-env
    - NODE_LTS=8
    - DOCKER_PROXY_TAG=$(if [ "${TRAVIS_BRANCH}" != "master" ]; then echo ":develop"; fi)
    - DOCKER_COMPOSE_TEST=test
  install:
    - sudo sysctl -w vm.max_map_count=262144
  script:
    - docker-compose -f .ci/$DOCKER_COMPOSE_TEST.yml run kuzzle

# Documentation deployment
_doc-deploy: &doc-deploy
  stage: Deployments
  language: node_js
  node_js: 10
  env: &doc-deploy-env
    - NODE_ENV=production
    - AWS_DEFAULT_REGION=us-west-2
    - AWS_ACCESS_KEY_ID=AKIAIYAXFUAHXOWP2MJA
    # AWS_SECRET_ACCESS_KEY
    - secure: h8n58Siclba6vRZEUcVzH2UTCBaA2src/mJvPaiXln1dPP4+/CICkfoljggA/qZDv9pv1ck07u7fHf6EJa7ONO2aNKD/r9CyyKHbZsgT5Wz6zLaOJfu/DmLZq9yclG/e9XmlK7qpjW+H7vCPn98GNVaU2h8cjqNVZ3KpkLwQ0j2RBoM6x4jpOFUsbiwnKWaHxS2u3JHpZ/L8PM9uy2JDoRm52HW5k+fmvyxwNis+R5ezteJJYcqhYhun9CRDVjGg47t8YFkO+fXjtgl5EAhNlOtE1UixV7h8+MVbmS0XJQm4Xen76J0a2O3xEGOggsdMJebTuDlHk97jhR17pMFu0lfM4V2YmiC8BclY/fdnxX7aoc9hPi9Zf6ReHOqVo8jWP4ArS7awHdKW8c5zkH2itf7M6tw89hnDmoXVk/48joOyj+vMwhvI2wJ3oUjhsjpZWG7Mks4hY2CYmkA5n56K/6+qgPq19qZr4MKqW1zr8066TNzqa2ZtdbtSzIyP0jcXLyNOxhwXejyBnHTyJ7ZVbiNxyGTvLQcOP1UYNn1LxmDTJWvDCguXbwLQ2oHzD032xVuNCS2XjZ1dDFtEtEfDniVnOGosEzJWK2kkRCaOzW5GT+VunfZnN9j4MNZVfI1iCW3EQ4CI7n/Ct89y4YrezwRoFjvMQvhb64pVLwMeOp4=
  cache:
    npm: true
    directories:
      - $HOME/.cache/pip
      - doc/framework/node_modules
  addons:
    apt:
      packages:
        - python
        - python-pip
  install:
    - pip install awscli --upgrade --user
  script:
    - npm run doc-prepare
    - npm run doc-build
  deploy:
    provider: script
    script:
      - npm run doc-upload
    skip_cleanup: true
  after_deploy:
    - npm run doc-cloudfront

# ------------------------
# Jobs configuration
# ------------------------
jobs:
  include:
    # ---------------------------------------
    # Unit Tests & Linters
    # ---------------------------------------
    - stage: Unit Tests & Linters
      name: Unit Tests & ESLint
      os: linux
      sudo: required
      language: node_js
<<<<<<< HEAD

      cache: npm

      node_js: 10

=======
      node_js: 10
>>>>>>> c3a231ab
      install:
        - npm ci --silent
      script:
        - npm run --silent lint
        - npm run unit-testing
      after_script:
        - npm run codecov

    - stage: Unit Tests & Linters
      name: SonarQube
      if: fork != true
      os: linux
      dist: trusty
      sudo: required
      language: java
      env:
        # SonarQube Token
        secure: KWhqHGlzE1ioGyZzcWxoTdhJdSnXvORHIZXvHC7WRdnOLa14gTdRkdjezzVT2DIeHcqH5x5uffAaWHgXWYPzqgm64XpR86UAcQeqf5FxF7V91M0jIaBlktzTK7Xf8PGozh0hqJqD4lTcG4hLW99a/dI0Z/LULape5dNBZWHKGwk6XjYY7rQErtSw1l4jrZD2w6xEVjXQSckwFVnbF5whoYiwOJwYzyNnfrY6NNWHtTwzSKmdK1DUQr6Vk+eA+ggndWXe2GA3bJGM9K4lNbG/TcTLUTULOfkqwoZVejOrd5dpuNZqa/iRPubtVuFUZ0W0+DFGl8KBctdkbhqI4qk27uQPIVQO7zF36hR1oaQuSNXyXwWOVtVm3+ymu1YAfzjVUTiRBHg5Uda0Ink8yLo8Wpnp0gRq5Y3iVhymMYbiKHuzs52tnHfZ6NFjIH1M86uZhzrJhCqFKKCX9dzguj1PrM+7zYC0aXIxi3Yt6k1C2DY/8A+g201tBhMB7EwppilH6Rm2sqBXpUKI/P/LW/lJOUmY4EGBOPv+RGX0W3Av28NTI0PisCiNKgD8w5r+4l16/AhMBY3lmvTjZFd6IpfcJohWA25k2h7b4Opemu7/po7faMGMhqUTW64D98YhqiWtR0QpVtIRnLiol4GbwwUjT83p1Nw+korROXsei5ygX/w=
      addons:
        sonarqube: true
      script:
        - bash .ci/sonar.sh

<<<<<<< HEAD
# ---------------------------------------
# Integration tests
# ---------------------------------------
    - stage: Integration tests
      if: type = pull_request OR (type = push AND branch =~ ^master|.*-dev|.*-stable$) OR type = cron
=======
    - stage: Unit Tests & Linters
      name: Dead link check
      cache:
        directories:
          - $HOME/.gem/specs
      before_script:
        - npm run doc-prepare
        - npm run --prefix doc/framework clone-repos
      script:
        - gem install typhoeus
        - HYDRA_MAX_CONCURRENCY=20 npm run --prefix doc/framework dead-links

    # ---------------------------------------
    # Integration tests
    # ---------------------------------------
    - <<: *integration-tests
      stage: Integration tests
      if: branch =~ /^master|[0-9]+-(dev|stable)$/
      name: Node.js 6
      env:
        - *integration-tests-env
        - NODE_LTS=6


    - <<: *integration-tests
      stage: Integration tests
      if: type = cron
      name: Node.js 8
      env:
        - *integration-tests-env


    - <<: *integration-tests
      stage: Integration tests
      if: type = cron
>>>>>>> c3a231ab
      name: Node.js 10
      env:
        - *integration-tests-env
        - NODE_LTS=10
<<<<<<< HEAD
        - DOCKER_PROXY_TAG=$(if [ "${TRAVIS_BRANCH" != "master" ]; then echo ":develop"; fi)

      before_install:
        - sudo sysctl -w vm.max_map_count=262144

      script:
        - docker-compose -f .ci/test.yml run kuzzle



# ---------------------------------------
# Cross-platform tests
# ---------------------------------------
=======
>>>>>>> c3a231ab

    # ---------------------------------------
    # Cross-platform tests
    # ---------------------------------------
    - <<: *integration-tests
      name: Linux ARMHF
      stage: Cross-platform tests
      env:
<<<<<<< HEAD
        - NODE_LTS=10
        - DOCKER_PROXY_TAG=$(if [ "${TRAVIS_BRANCH}" != "master" ]; then echo ":develop"; fi)

      before_install:
        - sudo sysctl -w vm.max_map_count=262144
=======
        - *integration-tests-env
        - ARM=armhf
        - DOCKER_COMPOSE_TEST=test-$ARM
      before_script:
>>>>>>> c3a231ab
        - docker run --rm --privileged multiarch/qemu-user-static:register
        - docker run --rm -it -v "$(pwd)":/mnt kuzzleio/sdk-cross:node8-$ARM ./.ci/scripts/install-$ARM-deps.sh

    - <<: *integration-tests
      name: Linux ARM64
      stage: Cross-platform tests
      env:
<<<<<<< HEAD
        - NODE_LTS=10
        - DOCKER_PROXY_TAG=$(if [ "${TRAVIS_BRANCH}" != "master" ]; then echo ":develop"; fi)

      before_install:
        - sudo sysctl -w vm.max_map_count=262144
=======
        - *integration-tests-env
        - ARM=aarch64
        - DOCKER_COMPOSE_TEST=test-$ARM
      before_script:
>>>>>>> c3a231ab
        - docker run --rm --privileged multiarch/qemu-user-static:register
        - docker run --rm -it -v "$(pwd)":/mnt kuzzleio/sdk-cross:node8-$ARM ./.ci/scripts/install-$ARM-deps.sh

    # ---------------------------------------
    # Redis Tests
    # ---------------------------------------
    - <<: *integration-tests
      name: Redis 3
      stage: Redis tests
      env:
<<<<<<< HEAD
        - NODE_LTS=10
=======
        - *integration-tests-env
>>>>>>> c3a231ab
        - REDIS_VERSION=3.2

    - <<: *integration-tests
      name: Redis 4
      stage: Redis tests
      env:
<<<<<<< HEAD
        - NODE_LTS=10
=======
        - *integration-tests-env
>>>>>>> c3a231ab
        - REDIS_VERSION=4.0.14

    # ---------------------------------------
    # Deployments
    # ---------------------------------------
    - stage: Deployments
      name: NPM.js
      os: linux
      sudo: required
      language: node_js
      node_js: 10
<<<<<<< HEAD

      script:
        - echo "Deploying Kuzzle on NPM"

=======
>>>>>>> c3a231ab
      deploy:
        provider: npm
        email: support@kuzzle.io
        api_key:
          secure: gqLBt1Scnr8wAR0zauW3jI7M576Jr7d+d2C5gvCA+iI1Y6gBWMM04A3w1MHHcPUBNA+xbwNimyoxbrBozq7otiMEDbP5ConS+T3KRWyHYwjdSfmL5KmEoNqwjmo128qJq2uWFxEecBmBk63q9A3gbnhdw3/D+05NKL4B44PpyNDpT6fApsVyDNXQmeib6cYfjwB1rCv8Mcf2sbVE1eqcJuGTwDtxx/860405PqBSg7H8iGGJJr7cymaU8cK4RLre+u8GHRiSDoKeU1UiWIoIoLG0y8TisFllSstZu9kguA6ShPJJA28NLiNyJ7j0KxKW6muvY03AFxa4XQ0sMaxotjQxN3IRUnLdN1mnQydWqMRP2+HWK1uRXCiDoL9ZnSClS1BixSAv15tvhggqE76Rq4uGCcl7hYfagpUzQpsUIV40Wc7CHez/O4ZvvicWIOdo2jmh/6fRYWOFY2+ihzwszaZwAQT1cdTm75JMIqrATyNWEZvwvczQzC85HmJajhf1azyEY08kdIJxwmwh30AMl2Is0vlq9ujCp8XRsanbdj74CcDNf9RSgesiD83McLd/ZJZHSDIe//wNypcTcW4fQbSfGb1oDHWVLQ6L/jr+W3OJUgVBG31mMciGo2jSROOos8n4iHHqs3QbxTwh0B+t+1amvZlpelFUEoicprPCcN8=
        on:
          repo: kuzzleio/kuzzle
          branch: master
          tags: true

    - stage: Deployments
      name: Dockerhub
      os: linux
      sudo: required
      language: minimal
      services: docker
      script:
        - MODE=production bash build-docker-images.sh

    - <<: *doc-deploy
      name: Documentation to next-docs.kuzzle.io
      if: branch =~ /^[0-9]+-dev$/
      env:
        - *doc-deploy-env
        - S3_BUCKET=docs-next.kuzzle.io
        - CLOUDFRONT_DISTRIBUTION_ID=E2ZCCEK9GRB49U

    - <<: *doc-deploy
      name: Deploy docs.kuzzle.io
      if: branch =~ /^master|[0-9]+-stable$/
      env:
        - *doc-deploy-env
        - S3_BUCKET=docs.kuzzle.io
        - CLOUDFRONT_DISTRIBUTION_ID=E3D6RP0POLCJMM

# ------------------------
# Stages configuration
# ------------------------
stages:
  - name: Unit Tests & Linters
    if: type =~ /(cron|push|pull_request)/ AND branch =~ /^master|[0-9]+-(dev|stable)$/
  - name: Integration tests
    if: type =~ /(cron|push|pull_request)/
  - name: Cross-platform tests
    if: type = cron
  - name: Redis tests
    if: type = cron
  - name: Deployments
    if: type = push AND branch =~ /^master|[0-9]+-(dev|stable)$/

# ---------------------------------------
# Notifications
# ---------------------------------------
notifications:
  slack:
    rooms:
      - secure: nx2W8a0wTPUfMFfR0TQxoA+M0ExUAJxIBy1AfKRlJXHaXN3al+SjLNXDU/OdplN9doae8BhcpHJBLiCDfQFY5Wmmbuxq2wAWhrPduIMPZFttBuxkoWkAbrhzYPsk5t7vERrJbSAynNbKeVL1gj7zitStJxzJzT2Z8y//9KYwXty3hPMJei2R1GCLTIOYp0ddq1Uu02Sdhkg07IO+bCrv5q6NFOpnx27SjYEBIOX66bVnGUcUzrbFQM1WToHwFHU3ylZUbj+zJHu+njj9SNTaoR7nIl6oedHCtloagTxyqjLQ0k3E9O4D5fuVvanKDAnLXrlPHWwNoEjffUMQ/b8OtTpgjB6pTr8Xu5oMN4tb5AbofdFOYIyumhHEN7Yt9t1sI6mYMEPu8GfAUTNHS41QfJakGRjYWOMoWQD4sOwRi8VRx+wOkvGSF75wsIrRM30qOkU4cXjoe44My7OkJKycz5AlvR8Drow5d8FO7N4C8olNM4MyP1Ofs2ulXYVEXEXV9NxuRIpcejx8UUZfBNjHnLsAjgq4sWyey22vTxIlmzc1dN3AngiScNdU7u2emZVBmC9VSLN2hAduA1y7HxESpqxd7+9v8qKxeSYw2j1V1sh2nvOvKah2Y61erDWjOI/eAxQPnT/uF4yoHC3dFnW9j9tCej0vZ0PeIBCUIKb5mx8=
    on_success: never
    on_failure: always<|MERGE_RESOLUTION|>--- conflicted
+++ resolved
@@ -69,15 +69,7 @@
       os: linux
       sudo: required
       language: node_js
-<<<<<<< HEAD
-
-      cache: npm
-
       node_js: 10
-
-=======
-      node_js: 10
->>>>>>> c3a231ab
       install:
         - npm ci --silent
       script:
@@ -101,13 +93,6 @@
       script:
         - bash .ci/sonar.sh
 
-<<<<<<< HEAD
-# ---------------------------------------
-# Integration tests
-# ---------------------------------------
-    - stage: Integration tests
-      if: type = pull_request OR (type = push AND branch =~ ^master|.*-dev|.*-stable$) OR type = cron
-=======
     - stage: Unit Tests & Linters
       name: Dead link check
       cache:
@@ -125,45 +110,11 @@
     # ---------------------------------------
     - <<: *integration-tests
       stage: Integration tests
-      if: branch =~ /^master|[0-9]+-(dev|stable)$/
-      name: Node.js 6
-      env:
-        - *integration-tests-env
-        - NODE_LTS=6
-
-
-    - <<: *integration-tests
-      stage: Integration tests
       if: type = cron
-      name: Node.js 8
-      env:
-        - *integration-tests-env
-
-
-    - <<: *integration-tests
-      stage: Integration tests
-      if: type = cron
->>>>>>> c3a231ab
       name: Node.js 10
       env:
         - *integration-tests-env
         - NODE_LTS=10
-<<<<<<< HEAD
-        - DOCKER_PROXY_TAG=$(if [ "${TRAVIS_BRANCH" != "master" ]; then echo ":develop"; fi)
-
-      before_install:
-        - sudo sysctl -w vm.max_map_count=262144
-
-      script:
-        - docker-compose -f .ci/test.yml run kuzzle
-
-
-
-# ---------------------------------------
-# Cross-platform tests
-# ---------------------------------------
-=======
->>>>>>> c3a231ab
 
     # ---------------------------------------
     # Cross-platform tests
@@ -172,18 +123,10 @@
       name: Linux ARMHF
       stage: Cross-platform tests
       env:
-<<<<<<< HEAD
-        - NODE_LTS=10
-        - DOCKER_PROXY_TAG=$(if [ "${TRAVIS_BRANCH}" != "master" ]; then echo ":develop"; fi)
-
-      before_install:
-        - sudo sysctl -w vm.max_map_count=262144
-=======
         - *integration-tests-env
         - ARM=armhf
         - DOCKER_COMPOSE_TEST=test-$ARM
       before_script:
->>>>>>> c3a231ab
         - docker run --rm --privileged multiarch/qemu-user-static:register
         - docker run --rm -it -v "$(pwd)":/mnt kuzzleio/sdk-cross:node8-$ARM ./.ci/scripts/install-$ARM-deps.sh
 
@@ -191,18 +134,10 @@
       name: Linux ARM64
       stage: Cross-platform tests
       env:
-<<<<<<< HEAD
-        - NODE_LTS=10
-        - DOCKER_PROXY_TAG=$(if [ "${TRAVIS_BRANCH}" != "master" ]; then echo ":develop"; fi)
-
-      before_install:
-        - sudo sysctl -w vm.max_map_count=262144
-=======
         - *integration-tests-env
         - ARM=aarch64
         - DOCKER_COMPOSE_TEST=test-$ARM
       before_script:
->>>>>>> c3a231ab
         - docker run --rm --privileged multiarch/qemu-user-static:register
         - docker run --rm -it -v "$(pwd)":/mnt kuzzleio/sdk-cross:node8-$ARM ./.ci/scripts/install-$ARM-deps.sh
 
@@ -213,22 +148,14 @@
       name: Redis 3
       stage: Redis tests
       env:
-<<<<<<< HEAD
-        - NODE_LTS=10
-=======
-        - *integration-tests-env
->>>>>>> c3a231ab
+        - *integration-tests-env
         - REDIS_VERSION=3.2
 
     - <<: *integration-tests
       name: Redis 4
       stage: Redis tests
       env:
-<<<<<<< HEAD
-        - NODE_LTS=10
-=======
-        - *integration-tests-env
->>>>>>> c3a231ab
+        - *integration-tests-env
         - REDIS_VERSION=4.0.14
 
     # ---------------------------------------
@@ -240,13 +167,6 @@
       sudo: required
       language: node_js
       node_js: 10
-<<<<<<< HEAD
-
-      script:
-        - echo "Deploying Kuzzle on NPM"
-
-=======
->>>>>>> c3a231ab
       deploy:
         provider: npm
         email: support@kuzzle.io
