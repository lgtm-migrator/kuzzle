{
  "apps": [
    {
      "name": "KuzzleServer",
      "script": "bin/start-kuzzle-server",
      "args": [
        "--mappings",
        "/fixtures/mappings.json",
        "--fixtures",
        "/fixtures/fixtures.json",
        "--securities",
        "/fixtures/securities.json",
        "--enable-plugins",
        "functional-test-plugin"
      ],
      "watch": [
        "lib/**/*.js",
        "default.config.js",
        "plugins/enabled/**/*.js",
<<<<<<< HEAD
=======
        "plugins/available/functional-test-plugin/*.js",
>>>>>>> 5fba725c
        "lib/**/*.json"
      ],
      "node_args": "--inspect=0.0.0.0:9229",
      "kill_timeout": 15000
    }
  ]
}<|MERGE_RESOLUTION|>--- conflicted
+++ resolved
@@ -17,10 +17,7 @@
         "lib/**/*.js",
         "default.config.js",
         "plugins/enabled/**/*.js",
-<<<<<<< HEAD
-=======
         "plugins/available/functional-test-plugin/*.js",
->>>>>>> 5fba725c
         "lib/**/*.json"
       ],
       "node_args": "--inspect=0.0.0.0:9229",
